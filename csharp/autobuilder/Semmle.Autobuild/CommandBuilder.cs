--- conflicted
+++ resolved
@@ -1,4 +1,4 @@
-﻿using System.Collections.Generic;
+using System.Collections.Generic;
 using System.Linq;
 using System.Text;
 
@@ -169,11 +169,7 @@
                 arguments.Append(" &&");
         }
 
-<<<<<<< HEAD
-        public CommandBuilder RunCommand(string exe, string argumentsOpt = null, bool quoteExe = true)
-=======
-        public CommandBuilder RunCommand(string exe, string? argumentsOpt = null)
->>>>>>> 7d86cce6
+        public CommandBuilder RunCommand(string exe, string? argumentsOpt = null, bool quoteExe = true)
         {
             var (exe0, arg0) =
                 escapingMode == EscapeMode.Process && exe.EndsWith(".exe", System.StringComparison.Ordinal)
