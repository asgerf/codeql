/**
 * @name Non-constant format string
 * @description Passing a value that is not a string literal 'format' string to a printf-like function can lead
 *              to a mismatch between the number of arguments defined by the 'format' and the number
 *              of arguments actually passed to the function. If the format string ultimately stems
 *              from an untrusted source, this can be used for exploits.
<<<<<<< HEAD
 *              This query finds all sources leading to a format string that cannot be verified to be literal.
 *              Even if the format string type is `const char*` it is still considered non-constant if the
 *              value is not a string literal. For example, a parameter to a function that is never observed to be called
 *              that takes in a `const char*` and uses it as a format string, there is no way to verify the originating
 *              value was a string literal. This is especially problematic with conversion of c strings to char *,
 *              via `c_str()`, which returns a `const char*`, regardless if the original string was a string literal or not.
 *              The query does not consider uninitialized variables as non-constant sources. Uninitialized
 *              variables are a separate vulnerability concern and should be addressed by a separate query.
 * @kind path-problem
=======
 *              This query finds format strings coming from non-literal sources. Note that format strings of
 *              type `const char*` it is still considered non-constant if the value is not coming from a string
 *              literal. For example, for a parameter with type `const char*` of an exported function that is
 *              used as a format string, there is no way to ensure the originating value was a string literal.
 * @kind problem
>>>>>>> c38376a2
 * @problem.severity recommendation
 * @security-severity 9.3
 * @precision high
 * @id cpp/non-constant-format
 * @tags maintainability
 *       correctness
 *       security
 *       external/cwe/cwe-134
 */

import semmle.code.cpp.ir.dataflow.TaintTracking
import semmle.code.cpp.commons.Printf
import semmle.code.cpp.security.FlowSources
import semmle.code.cpp.ir.dataflow.internal.ModelUtil
import semmle.code.cpp.models.interfaces.DataFlow
import semmle.code.cpp.models.interfaces.Taint
import semmle.code.cpp.ir.IR
import NonConstFlow::PathGraph

class UncalledFunction extends Function {
  UncalledFunction() {
    not exists(Call c | c.getTarget() = this) and
    // Ignore functions that appear to be function pointers
    // function pointers may be seen as uncalled statically
    not exists(FunctionAccess fa | fa.getTarget() = this)
  }
}

/**
 * Holds if `node` is a non-constant source of data flow for non-const format string detection.
 * This is defined as either:
 * 1) a `FlowSource`
 * 2) a parameter of an 'uncalled' function
 * 3) an argument to a function with no definition that is not known to define the output through its input
 * 4) an out arg of a function with no definition that is not known to define the output through its input
 *
 * The latter two cases address identifying standard string manipulation libraries as input sources
 * e.g., strcpy. More simply, functions without definitions that are known to manipulate the
 * input to produce an output are not sources. Instead the ultimate source of input to these functions
 * should be considered as the source.
 *
 * False Negative Implication: This approach has false negatives (fails to identify non-const sources)
 * when the source is a field of a struct or object and the initialization is not observed statically.
 * There are 3 general cases where this can occur:
 * 1) Parameters of uncalled functions that are structs/objects and a field is accessed for a format string.
 * 2) A local variable that is a struct/object and initialization of the field occurs in code that is unseen statically.
 *    e.g., an object constructor isn't known statically, or a function sets fields
 *    of a struct, but the function is not known statically.
 * 3) A function meeting cases (3) and (4) above returns (through an out argument or return value)
 *    a struct or object where a field containing a format string has been initialized.
 *
 * Note, uninitialized variables used as format strings are never detected by design.
 * Uninitialized variables are a separate vulnerability concern and should be addressed by a separate query.
 */
predicate isNonConst(DataFlow::Node node) {
  node instanceof FlowSource
  or
  // Parameters of uncalled functions that aren't const
  exists(UncalledFunction f, Parameter p |
    f.getAParameter() = p and
    p = node.asParameter() and 
    // Exclude main in this instance since that should have its own defined FlowSource
    // and including main would likely result in redundancy. 
    // Note, argc is not a flow source, so only filter out argv
    (p.getFunction().getName() = "main" implies not p.getName() = "argv")
  )
  or
  // Consider as an input any out arg of a function or a function's return where the function is not:
  // 1. a function with a known dataflow or taintflow from input to output and the `node` is the output
  // 2. a function where there is a known definition
  // i.e., functions that with unknown bodies and are not known to define the output through its input
  //       are considered as possible non-const sources
  // The function's output must also not be const to be considered a non-const source
  exists(Function func, CallInstruction call |
    // NOTE: could use `Call` getAnArgument() instead of `CallInstruction` but requires two
    // variables representing the same call in ordoer to use `callOutput` below.
    exists(Expr arg |
      call.getPositionalArgumentOperand(_).getDef().getUnconvertedResultExpression() = arg and
      arg = node.asDefiningArgument()
    )
    or
    call.getUnconvertedResultExpression() = node.asIndirectExpr()
  |
    func = call.getStaticCallTarget() and
    not exists(FunctionOutput output |
      // NOTE: we must include dataflow and taintflow. e.g., including only dataflow we will find sprintf
      // variant function's output are now possible non-const sources
      pragma[only_bind_out](func).(DataFlowFunction).hasDataFlow(_, output) or
      pragma[only_bind_out](func).(TaintFunction).hasTaintFlow(_, output)
    |
      node = callOutput(call, output)
    )
  ) and
  not exists(Call c |
    c.getTarget().hasDefinition() and
    if node instanceof DataFlow::DefinitionByReferenceNode
    then c.getAnArgument() = node.asDefiningArgument()
    else c = [node.asExpr(), node.asIndirectExpr()]
  )
}

/**
 * Holds if `sink` is a sink is a format string of any
 * `FormattingFunctionCall`.
 */
predicate isSinkImpl(DataFlow::Node sink, Expr formatString) {
  [sink.asExpr(), sink.asIndirectExpr()] = formatString and
  exists(FormattingFunctionCall fc | formatString = fc.getArgument(fc.getFormatParameterIndex()))
}

module NonConstFlowConfig implements DataFlow::ConfigSig {
  predicate isSource(DataFlow::Node source) { isNonConst(source) }

  predicate isSink(DataFlow::Node sink) { isSinkImpl(sink, _) }

  predicate isBarrier(DataFlow::Node node) {
    // Ignore tracing non-const through array indices
    exists(ArrayExpr a | a.getArrayOffset() = node.asExpr())
  }
}

module NonConstFlow = TaintTracking::Global<NonConstFlowConfig>;

from
  FormattingFunctionCall call, Expr formatString, NonConstFlow::PathNode sink,
  NonConstFlow::PathNode source
where
  isSinkImpl(sink.getNode(), formatString) and
  call.getArgument(call.getFormatParameterIndex()) = formatString and
  NonConstFlow::flowPath(source, sink)
select sink.getNode(), source, sink,
  "The format string argument to $@ has a source which cannot be " +
    "verified to originate from a string literal.", call, call.getTarget().getName()<|MERGE_RESOLUTION|>--- conflicted
+++ resolved
@@ -4,23 +4,11 @@
  *              to a mismatch between the number of arguments defined by the 'format' and the number
  *              of arguments actually passed to the function. If the format string ultimately stems
  *              from an untrusted source, this can be used for exploits.
-<<<<<<< HEAD
- *              This query finds all sources leading to a format string that cannot be verified to be literal.
- *              Even if the format string type is `const char*` it is still considered non-constant if the
- *              value is not a string literal. For example, a parameter to a function that is never observed to be called
- *              that takes in a `const char*` and uses it as a format string, there is no way to verify the originating
- *              value was a string literal. This is especially problematic with conversion of c strings to char *,
- *              via `c_str()`, which returns a `const char*`, regardless if the original string was a string literal or not.
- *              The query does not consider uninitialized variables as non-constant sources. Uninitialized
- *              variables are a separate vulnerability concern and should be addressed by a separate query.
- * @kind path-problem
-=======
  *              This query finds format strings coming from non-literal sources. Note that format strings of
  *              type `const char*` it is still considered non-constant if the value is not coming from a string
  *              literal. For example, for a parameter with type `const char*` of an exported function that is
  *              used as a format string, there is no way to ensure the originating value was a string literal.
- * @kind problem
->>>>>>> c38376a2
+ * @kind path-problem
  * @problem.severity recommendation
  * @security-severity 9.3
  * @precision high
@@ -38,7 +26,6 @@
 import semmle.code.cpp.models.interfaces.DataFlow
 import semmle.code.cpp.models.interfaces.Taint
 import semmle.code.cpp.ir.IR
-import NonConstFlow::PathGraph
 
 class UncalledFunction extends Function {
   UncalledFunction() {
@@ -81,11 +68,7 @@
   // Parameters of uncalled functions that aren't const
   exists(UncalledFunction f, Parameter p |
     f.getAParameter() = p and
-    p = node.asParameter() and 
-    // Exclude main in this instance since that should have its own defined FlowSource
-    // and including main would likely result in redundancy. 
-    // Note, argc is not a flow source, so only filter out argv
-    (p.getFunction().getName() = "main" implies not p.getName() = "argv")
+    p = node.asParameter()
   )
   or
   // Consider as an input any out arg of a function or a function's return where the function is not:
@@ -144,13 +127,11 @@
 
 module NonConstFlow = TaintTracking::Global<NonConstFlowConfig>;
 
-from
-  FormattingFunctionCall call, Expr formatString, NonConstFlow::PathNode sink,
-  NonConstFlow::PathNode source
+from FormattingFunctionCall call, Expr formatString, DataFlow::Node sink
 where
-  isSinkImpl(sink.getNode(), formatString) and
   call.getArgument(call.getFormatParameterIndex()) = formatString and
-  NonConstFlow::flowPath(source, sink)
-select sink.getNode(), source, sink,
-  "The format string argument to $@ has a source which cannot be " +
-    "verified to originate from a string literal.", call, call.getTarget().getName()+  NonConstFlow::flowTo(sink) and
+  isSinkImpl(sink, formatString)
+select formatString,
+  "The format string argument to " + call.getTarget().getName() +
+    " should be constant to prevent security issues and other potential errors."