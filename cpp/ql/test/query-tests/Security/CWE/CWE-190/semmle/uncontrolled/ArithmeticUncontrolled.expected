--- conflicted
+++ resolved
@@ -1,16 +1,3 @@
-<<<<<<< HEAD
-| test.c:21:17:21:17 | r | $@ flows to here and is used in arithmetic, potentially causing an overflow. | test.c:18:13:18:16 | call to rand | Uncontrolled value |
-| test.c:35:5:35:5 | r | $@ flows to here and is used in arithmetic, potentially causing an overflow. | test.c:34:13:34:18 | call to rand | Uncontrolled value |
-| test.c:40:5:40:5 | r | $@ flows to here and is used in arithmetic, potentially causing an overflow. | test.c:39:13:39:21 | ... % ... | Uncontrolled value |
-| test.c:45:5:45:5 | r | $@ flows to here and is used in arithmetic, potentially causing an overflow. | test.c:44:13:44:16 | call to rand | Uncontrolled value |
-| test.c:56:5:56:5 | r | $@ flows to here and is used in arithmetic, potentially causing an overflow. | test.c:54:13:54:16 | call to rand | Uncontrolled value |
-| test.c:67:5:67:5 | r | $@ flows to here and is used in arithmetic, potentially causing an overflow. | test.c:66:13:66:16 | call to rand | Uncontrolled value |
-| test.c:77:9:77:9 | r | $@ flows to here and is used in arithmetic, potentially causing an underflow. | test.c:75:13:75:19 | ... ^ ... | Uncontrolled value |
-| test.c:100:5:100:5 | r | $@ flows to here and is used in arithmetic, potentially causing an underflow. | test.c:99:14:99:19 | call to rand | Uncontrolled value |
-| test.cpp:25:7:25:7 | r | $@ flows to here and is used in arithmetic, potentially causing an overflow. | test.cpp:8:9:8:12 | call to rand | Uncontrolled value |
-| test.cpp:31:7:31:7 | r | $@ flows to here and is used in arithmetic, potentially causing an overflow. | test.cpp:13:10:13:13 | call to rand | Uncontrolled value |
-| test.cpp:37:7:37:7 | r | $@ flows to here and is used in arithmetic, potentially causing an overflow. | test.cpp:18:9:18:12 | call to rand | Uncontrolled value |
-=======
 edges
 | test.c:18:13:18:16 | call to rand | test.c:21:17:21:17 | r |
 | test.c:18:13:18:16 | call to rand | test.c:21:17:21:17 | r |
@@ -55,8 +42,18 @@
 | test.cpp:8:9:8:12 | Store | test.cpp:24:11:24:18 | call to get_rand |
 | test.cpp:8:9:8:12 | call to rand | test.cpp:8:9:8:12 | Store |
 | test.cpp:8:9:8:12 | call to rand | test.cpp:8:9:8:12 | Store |
+| test.cpp:13:2:13:15 | Chi | test.cpp:30:13:30:14 | get_rand2 output argument |
+| test.cpp:13:10:13:13 | call to rand | test.cpp:13:2:13:15 | Chi |
+| test.cpp:13:10:13:13 | call to rand | test.cpp:13:2:13:15 | Chi |
+| test.cpp:18:2:18:14 | Chi | test.cpp:36:13:36:13 | get_rand3 output argument |
+| test.cpp:18:9:18:12 | call to rand | test.cpp:18:2:18:14 | Chi |
+| test.cpp:18:9:18:12 | call to rand | test.cpp:18:2:18:14 | Chi |
 | test.cpp:24:11:24:18 | call to get_rand | test.cpp:25:7:25:7 | r |
 | test.cpp:24:11:24:18 | call to get_rand | test.cpp:25:7:25:7 | r |
+| test.cpp:30:13:30:14 | get_rand2 output argument | test.cpp:31:7:31:7 | r |
+| test.cpp:30:13:30:14 | get_rand2 output argument | test.cpp:31:7:31:7 | r |
+| test.cpp:36:13:36:13 | get_rand3 output argument | test.cpp:37:7:37:7 | r |
+| test.cpp:36:13:36:13 | get_rand3 output argument | test.cpp:37:7:37:7 | r |
 nodes
 | test.c:18:13:18:16 | call to rand | semmle.label | call to rand |
 | test.c:18:13:18:16 | call to rand | semmle.label | call to rand |
@@ -109,10 +106,24 @@
 | test.cpp:8:9:8:12 | Store | semmle.label | Store |
 | test.cpp:8:9:8:12 | call to rand | semmle.label | call to rand |
 | test.cpp:8:9:8:12 | call to rand | semmle.label | call to rand |
+| test.cpp:13:2:13:15 | Chi | semmle.label | Chi |
+| test.cpp:13:10:13:13 | call to rand | semmle.label | call to rand |
+| test.cpp:13:10:13:13 | call to rand | semmle.label | call to rand |
+| test.cpp:18:2:18:14 | Chi | semmle.label | Chi |
+| test.cpp:18:9:18:12 | call to rand | semmle.label | call to rand |
+| test.cpp:18:9:18:12 | call to rand | semmle.label | call to rand |
 | test.cpp:24:11:24:18 | call to get_rand | semmle.label | call to get_rand |
 | test.cpp:25:7:25:7 | r | semmle.label | r |
 | test.cpp:25:7:25:7 | r | semmle.label | r |
 | test.cpp:25:7:25:7 | r | semmle.label | r |
+| test.cpp:30:13:30:14 | get_rand2 output argument | semmle.label | get_rand2 output argument |
+| test.cpp:31:7:31:7 | r | semmle.label | r |
+| test.cpp:31:7:31:7 | r | semmle.label | r |
+| test.cpp:31:7:31:7 | r | semmle.label | r |
+| test.cpp:36:13:36:13 | get_rand3 output argument | semmle.label | get_rand3 output argument |
+| test.cpp:37:7:37:7 | r | semmle.label | r |
+| test.cpp:37:7:37:7 | r | semmle.label | r |
+| test.cpp:37:7:37:7 | r | semmle.label | r |
 #select
 | test.c:21:17:21:17 | r | test.c:18:13:18:16 | call to rand | test.c:21:17:21:17 | r | $@ flows to here and is used in arithmetic, potentially causing an overflow. | test.c:18:13:18:16 | call to rand | Uncontrolled value |
 | test.c:35:5:35:5 | r | test.c:34:13:34:18 | call to rand | test.c:35:5:35:5 | r | $@ flows to here and is used in arithmetic, potentially causing an overflow. | test.c:34:13:34:18 | call to rand | Uncontrolled value |
@@ -123,4 +134,5 @@
 | test.c:77:9:77:9 | r | test.c:75:13:75:19 | ... ^ ... | test.c:77:9:77:9 | r | $@ flows to here and is used in arithmetic, potentially causing an underflow. | test.c:75:13:75:19 | ... ^ ... | Uncontrolled value |
 | test.c:100:5:100:5 | r | test.c:99:14:99:19 | call to rand | test.c:100:5:100:5 | r | $@ flows to here and is used in arithmetic, potentially causing an underflow. | test.c:99:14:99:19 | call to rand | Uncontrolled value |
 | test.cpp:25:7:25:7 | r | test.cpp:8:9:8:12 | call to rand | test.cpp:25:7:25:7 | r | $@ flows to here and is used in arithmetic, potentially causing an overflow. | test.cpp:8:9:8:12 | call to rand | Uncontrolled value |
->>>>>>> 433794ef
+| test.cpp:31:7:31:7 | r | test.cpp:13:10:13:13 | call to rand | test.cpp:31:7:31:7 | r | $@ flows to here and is used in arithmetic, potentially causing an overflow. | test.cpp:13:10:13:13 | call to rand | Uncontrolled value |
+| test.cpp:37:7:37:7 | r | test.cpp:18:9:18:12 | call to rand | test.cpp:37:7:37:7 | r | $@ flows to here and is used in arithmetic, potentially causing an overflow. | test.cpp:18:9:18:12 | call to rand | Uncontrolled value |