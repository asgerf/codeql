--- conflicted
+++ resolved
@@ -331,32 +331,19 @@
 #   96|     m0_9(Point)           = Store                        : &:r0_6, r0_8
 #   97|     r0_10(glval<unknown>) = FunctionAddress[Escape]      : 
 #   97|     r0_11(glval<Point>)   = VariableAddress[a]           : 
-<<<<<<< HEAD
 #   97|     r0_12(Point *)        = CopyValue                    : r0_11
 #   97|     r0_13(void *)         = Convert                      : r0_12
 #   97|     v0_14(void)           = Call                         : func:r0_10, 0:r0_13
 #   97|     m0_15(unknown)        = ^CallSideEffect              : ~m0_5
 #   97|     m0_16(unknown)        = Chi                          : total:m0_5, partial:m0_15
-#   97|     v0_17(void)           = ^IndirectReadSideEffect[0]   : &:r0_13, ~m0_16
+#   97|     v0_17(void)           = ^BufferReadSideEffect[0]     : &:r0_13, ~m0_16
 #   97|     m0_18(unknown)        = ^BufferMayWriteSideEffect[0] : &:r0_13
 #   97|     m0_19(unknown)        = Chi                          : total:m0_16, partial:m0_18
 #   98|     v0_20(void)           = NoOp                         : 
 #   95|     v0_21(void)           = ReturnVoid                   : 
 #   95|     v0_22(void)           = UnmodeledUse                 : mu*
-=======
-#   97|     r0_12(void *)         = Convert                      : r0_11
-#   97|     v0_13(void)           = Call                         : func:r0_10, 0:r0_12
-#   97|     m0_14(unknown)        = ^CallSideEffect              : ~m0_5
-#   97|     m0_15(unknown)        = Chi                          : total:m0_5, partial:m0_14
-#   97|     v0_16(void)           = ^BufferReadSideEffect[0]     : &:r0_12, ~m0_15
-#   97|     m0_17(unknown)        = ^BufferMayWriteSideEffect[0] : &:r0_12
-#   97|     m0_18(unknown)        = Chi                          : total:m0_15, partial:m0_17
-#   98|     v0_19(void)           = NoOp                         : 
-#   95|     v0_20(void)           = ReturnVoid                   : 
-#   95|     v0_21(void)           = UnmodeledUse                 : mu*
-#   95|     v0_22(void)           = AliasedUse                   : ~m0_15
->>>>>>> 2bcd418c
-#   95|     v0_23(void)           = ExitFunction                 : 
+#   95|     v0_23(void)           = AliasedUse                   : ~m0_16
+#   95|     v0_24(void)           = ExitFunction                 : 
 
 #  100| void MustTotallyOverlap(Point)
 #  100|   Block 0
@@ -401,32 +388,19 @@
 #  107|     m0_15(int)            = Store                        : &:r0_11, r0_14
 #  108|     r0_16(glval<unknown>) = FunctionAddress[Escape]      : 
 #  108|     r0_17(glval<Point>)   = VariableAddress[a]           : 
-<<<<<<< HEAD
 #  108|     r0_18(Point *)        = CopyValue                    : r0_17
 #  108|     r0_19(void *)         = Convert                      : r0_18
 #  108|     v0_20(void)           = Call                         : func:r0_16, 0:r0_19
 #  108|     m0_21(unknown)        = ^CallSideEffect              : ~m0_5
 #  108|     m0_22(unknown)        = Chi                          : total:m0_5, partial:m0_21
-#  108|     v0_23(void)           = ^IndirectReadSideEffect[0]   : &:r0_19, ~m0_22
+#  108|     v0_23(void)           = ^BufferReadSideEffect[0]     : &:r0_19, ~m0_22
 #  108|     m0_24(unknown)        = ^BufferMayWriteSideEffect[0] : &:r0_19
 #  108|     m0_25(unknown)        = Chi                          : total:m0_22, partial:m0_24
 #  109|     v0_26(void)           = NoOp                         : 
 #  105|     v0_27(void)           = ReturnVoid                   : 
 #  105|     v0_28(void)           = UnmodeledUse                 : mu*
-=======
-#  108|     r0_18(void *)         = Convert                      : r0_17
-#  108|     v0_19(void)           = Call                         : func:r0_16, 0:r0_18
-#  108|     m0_20(unknown)        = ^CallSideEffect              : ~m0_5
-#  108|     m0_21(unknown)        = Chi                          : total:m0_5, partial:m0_20
-#  108|     v0_22(void)           = ^BufferReadSideEffect[0]     : &:r0_18, ~m0_21
-#  108|     m0_23(unknown)        = ^BufferMayWriteSideEffect[0] : &:r0_18
-#  108|     m0_24(unknown)        = Chi                          : total:m0_21, partial:m0_23
-#  109|     v0_25(void)           = NoOp                         : 
-#  105|     v0_26(void)           = ReturnVoid                   : 
-#  105|     v0_27(void)           = UnmodeledUse                 : mu*
-#  105|     v0_28(void)           = AliasedUse                   : ~m0_21
->>>>>>> 2bcd418c
-#  105|     v0_29(void)           = ExitFunction                 : 
+#  105|     v0_29(void)           = AliasedUse                   : ~m0_22
+#  105|     v0_30(void)           = ExitFunction                 : 
 
 #  111| void MayPartiallyOverlap(int, int)
 #  111|   Block 0
@@ -487,32 +461,19 @@
 #  118|     m0_23(Point)          = Store                        : &:r0_20, r0_22
 #  119|     r0_24(glval<unknown>) = FunctionAddress[Escape]      : 
 #  119|     r0_25(glval<Point>)   = VariableAddress[a]           : 
-<<<<<<< HEAD
 #  119|     r0_26(Point *)        = CopyValue                    : r0_25
 #  119|     r0_27(void *)         = Convert                      : r0_26
 #  119|     v0_28(void)           = Call                         : func:r0_24, 0:r0_27
 #  119|     m0_29(unknown)        = ^CallSideEffect              : ~m0_19
 #  119|     m0_30(unknown)        = Chi                          : total:m0_19, partial:m0_29
-#  119|     v0_31(void)           = ^IndirectReadSideEffect[0]   : &:r0_27, ~m0_30
+#  119|     v0_31(void)           = ^BufferReadSideEffect[0]     : &:r0_27, ~m0_30
 #  119|     m0_32(unknown)        = ^BufferMayWriteSideEffect[0] : &:r0_27
 #  119|     m0_33(unknown)        = Chi                          : total:m0_30, partial:m0_32
 #  120|     v0_34(void)           = NoOp                         : 
 #  116|     v0_35(void)           = ReturnVoid                   : 
 #  116|     v0_36(void)           = UnmodeledUse                 : mu*
-=======
-#  119|     r0_26(void *)         = Convert                      : r0_25
-#  119|     v0_27(void)           = Call                         : func:r0_24, 0:r0_26
-#  119|     m0_28(unknown)        = ^CallSideEffect              : ~m0_19
-#  119|     m0_29(unknown)        = Chi                          : total:m0_19, partial:m0_28
-#  119|     v0_30(void)           = ^BufferReadSideEffect[0]     : &:r0_26, ~m0_29
-#  119|     m0_31(unknown)        = ^BufferMayWriteSideEffect[0] : &:r0_26
-#  119|     m0_32(unknown)        = Chi                          : total:m0_29, partial:m0_31
-#  120|     v0_33(void)           = NoOp                         : 
-#  116|     v0_34(void)           = ReturnVoid                   : 
-#  116|     v0_35(void)           = UnmodeledUse                 : mu*
-#  116|     v0_36(void)           = AliasedUse                   : ~m0_29
->>>>>>> 2bcd418c
-#  116|     v0_37(void)           = ExitFunction                 : 
+#  116|     v0_37(void)           = AliasedUse                   : ~m0_30
+#  116|     v0_38(void)           = ExitFunction                 : 
 
 #  122| void MergeMustExactlyOverlap(bool, int, int)
 #  122|   Block 0
@@ -816,21 +777,23 @@
 #  184|     m0_10(unsigned int &)        = InitializeParameter[d] : &:r0_9
 #  189|     r0_11(glval<unsigned int &>) = VariableAddress[a]     : 
 #  189|     r0_12(unsigned int &)        = Load                   : &:r0_11, m0_4
-#  189|     r0_13(glval<unsigned int &>) = VariableAddress[b]     : 
-#  189|     r0_14(unsigned int &)        = Load                   : &:r0_13, m0_6
-#  190|     r0_15(glval<unsigned int &>) = VariableAddress[c]     : 
-#  190|     r0_16(unsigned int &)        = Load                   : &:r0_15, m0_8
-#  190|     r0_17(unsigned int)          = Load                   : &:r0_16, ~m0_1
-#  190|     r0_18(glval<unsigned int &>) = VariableAddress[d]     : 
-#  190|     r0_19(unsigned int &)        = Load                   : &:r0_18, m0_10
-#  190|     r0_20(unsigned int)          = Load                   : &:r0_19, ~m0_1
-#  186|     m0_21(unknown)               = InlineAsm              : ~mu0_2, 0:r0_12, 1:r0_14, 2:r0_17, 3:r0_20
-#  186|     m0_22(unknown)               = Chi                    : total:m0_1, partial:m0_21
-#  192|     v0_23(void)                  = NoOp                   : 
-#  184|     v0_24(void)                  = ReturnVoid             : 
-#  184|     v0_25(void)                  = UnmodeledUse           : mu*
-#  184|     v0_26(void)                  = AliasedUse             : ~m0_22
-#  184|     v0_27(void)                  = ExitFunction           : 
+#  189|     r0_13(glval<unsigned int>)   = CopyValue              : r0_12
+#  189|     r0_14(glval<unsigned int &>) = VariableAddress[b]     : 
+#  189|     r0_15(unsigned int &)        = Load                   : &:r0_14, m0_6
+#  189|     r0_16(glval<unsigned int>)   = CopyValue              : r0_15
+#  190|     r0_17(glval<unsigned int &>) = VariableAddress[c]     : 
+#  190|     r0_18(unsigned int &)        = Load                   : &:r0_17, m0_8
+#  190|     r0_19(unsigned int)          = Load                   : &:r0_18, ~m0_1
+#  190|     r0_20(glval<unsigned int &>) = VariableAddress[d]     : 
+#  190|     r0_21(unsigned int &)        = Load                   : &:r0_20, m0_10
+#  190|     r0_22(unsigned int)          = Load                   : &:r0_21, ~m0_1
+#  186|     m0_23(unknown)               = InlineAsm              : ~mu0_2, 0:r0_13, 1:r0_16, 2:r0_19, 3:r0_22
+#  186|     m0_24(unknown)               = Chi                    : total:m0_1, partial:m0_23
+#  192|     v0_25(void)                  = NoOp                   : 
+#  184|     v0_26(void)                  = ReturnVoid             : 
+#  184|     v0_27(void)                  = UnmodeledUse           : mu*
+#  184|     v0_28(void)                  = AliasedUse             : ~m0_24
+#  184|     v0_29(void)                  = ExitFunction           : 
 
 #  198| int PureFunctions(char*, char*, int)
 #  198|   Block 0
@@ -895,7 +858,6 @@
 #  208|     m0_8(unknown)        = Chi                                : total:m0_5, partial:m0_7
 #  209|     r0_9(glval<unknown>) = FunctionAddress[memcpy]            : 
 #  209|     r0_10(glval<int>)    = VariableAddress[y]                 : 
-<<<<<<< HEAD
 #  209|     r0_11(int *)         = CopyValue                          : r0_10
 #  209|     r0_12(void *)        = Convert                            : r0_11
 #  209|     r0_13(glval<int>)    = VariableAddress[x]                 : 
@@ -913,23 +875,5 @@
 #  207|     r0_25(glval<int>)    = VariableAddress[#return]           : 
 #  207|     v0_26(void)          = ReturnValue                        : &:r0_25, m0_24
 #  207|     v0_27(void)          = UnmodeledUse                       : mu*
-#  207|     v0_28(void)          = ExitFunction                       : 
-=======
-#  209|     r0_11(void *)        = Convert                            : r0_10
-#  209|     r0_12(glval<int>)    = VariableAddress[x]                 : 
-#  209|     r0_13(void *)        = Convert                            : r0_12
-#  209|     r0_14(int)           = Constant[4]                        : 
-#  209|     r0_15(void *)        = Call                               : func:r0_9, 0:r0_11, 1:r0_13, 2:r0_14
-#  209|     v0_16(void)          = ^SizedBufferReadSideEffect[1]      : &:r0_13, r0_14, ~mu0_2
-#  209|     m0_17(unknown)       = ^SizedBufferMustWriteSideEffect[0] : &:r0_11, r0_14
-#  209|     m0_18(unknown)       = Chi                                : total:m0_8, partial:m0_17
-#  210|     r0_19(glval<int>)    = VariableAddress[#return]           : 
-#  210|     r0_20(glval<int>)    = VariableAddress[y]                 : 
-#  210|     r0_21(int)           = Load                               : &:r0_20, ~m0_18
-#  210|     m0_22(int)           = Store                              : &:r0_19, r0_21
-#  207|     r0_23(glval<int>)    = VariableAddress[#return]           : 
-#  207|     v0_24(void)          = ReturnValue                        : &:r0_23, m0_22
-#  207|     v0_25(void)          = UnmodeledUse                       : mu*
-#  207|     v0_26(void)          = AliasedUse                         : ~m0_1
-#  207|     v0_27(void)          = ExitFunction                       : 
->>>>>>> 2bcd418c
+#  207|     v0_28(void)          = AliasedUse                         : ~m0_1
+#  207|     v0_29(void)          = ExitFunction                       : 