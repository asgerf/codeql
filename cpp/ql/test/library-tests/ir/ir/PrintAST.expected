#-----| [CopyAssignmentOperator] __va_list_tag& __va_list_tag::operator=(__va_list_tag const&)
#-----|   params: 
#-----|     0: [Parameter] p#0
#-----|         Type = [LValueReferenceType] const __va_list_tag &
#-----| [MoveAssignmentOperator] __va_list_tag& __va_list_tag::operator=(__va_list_tag&&)
#-----|   params: 
#-----|     0: [Parameter] p#0
#-----|         Type = [RValueReferenceType] __va_list_tag &&
#-----| [Operator,TopLevelFunction] void operator delete(void*)
#-----|   params: 
#-----|     0: [Parameter] p#0
#-----|         Type = [VoidPointerType] void *
#-----| [Operator,TopLevelFunction] void operator delete(void*, unsigned long)
#-----|   params: 
#-----|     0: [Parameter] p#0
#-----|         Type = [VoidPointerType] void *
#-----|     1: [Parameter] p#1
#-----|         Type = [LongType] unsigned long
#-----| [Operator,TopLevelFunction] void operator delete(void*, unsigned long, std::align_val_t)
#-----|   params: 
#-----|     0: [Parameter] p#0
#-----|         Type = [VoidPointerType] void *
#-----|     1: [Parameter] p#1
#-----|         Type = [LongType] unsigned long
#-----|     2: [Parameter] p#2
#-----|         Type = [ScopedEnum] align_val_t
#-----| [Operator,TopLevelFunction] void operator delete[](void*, unsigned long)
#-----|   params: 
#-----|     0: [Parameter] p#0
#-----|         Type = [VoidPointerType] void *
#-----|     1: [Parameter] p#1
#-----|         Type = [LongType] unsigned long
#-----| [Operator,TopLevelFunction] void operator delete[](void*, unsigned long, std::align_val_t)
#-----|   params: 
#-----|     0: [Parameter] p#0
#-----|         Type = [VoidPointerType] void *
#-----|     1: [Parameter] p#1
#-----|         Type = [LongType] unsigned long
#-----|     2: [Parameter] p#2
#-----|         Type = [ScopedEnum] align_val_t
#-----| [Operator,TopLevelFunction] void* operator new(unsigned long)
#-----|   params: 
#-----|     0: [Parameter] p#0
#-----|         Type = [LongType] unsigned long
#-----| [Operator,TopLevelFunction] void* operator new(unsigned long, std::align_val_t)
#-----|   params: 
#-----|     0: [Parameter] p#0
#-----|         Type = [LongType] unsigned long
#-----|     1: [Parameter] p#1
#-----|         Type = [ScopedEnum] align_val_t
#-----| [Operator,TopLevelFunction] void* operator new[](unsigned long)
#-----|   params: 
#-----|     0: [Parameter] p#0
#-----|         Type = [LongType] unsigned long
#-----| [Operator,TopLevelFunction] void* operator new[](unsigned long, std::align_val_t)
#-----|   params: 
#-----|     0: [Parameter] p#0
#-----|         Type = [LongType] unsigned long
#-----|     1: [Parameter] p#1
#-----|         Type = [ScopedEnum] align_val_t
bad_asts.cpp:
#    5| [CopyAssignmentOperator] Bad::S& Bad::S::operator=(Bad::S const&)
#    5|   params: 
#-----|     0: [Parameter] p#0
#-----|         Type = [LValueReferenceType] const S &
#    5| [MoveAssignmentOperator] Bad::S& Bad::S::operator=(Bad::S&&)
#    5|   params: 
#-----|     0: [Parameter] p#0
#-----|         Type = [RValueReferenceType] S &&
#    9| [FunctionTemplateInstantiation,MemberFunction] int Bad::S::MemberFunction<int 6>(int)
#    9|   params: 
#    9|     0: [Parameter] y
#    9|         Type = [IntType] int
#    9|   body: [Block] { ... }
#   10|     0: [ReturnStmt] return ...
#   10|       0: [AddExpr] ... + ...
#   10|           Type = [IntType] int
#   10|           ValueCategory = prvalue
#   10|         0: [AddExpr] ... + ...
#   10|             Type = [IntType] int
#   10|             ValueCategory = prvalue
#   10|           0: [Literal] 6
#   10|               Type = [IntType] int
#   10|               Value = [Literal] 6
#   10|               ValueCategory = prvalue
#   10|           1: [PointerFieldAccess] x
#   10|               Type = [IntType] int
#   10|               ValueCategory = prvalue(load)
#-----|             -1: [ThisExpr] this
#-----|                 Type = [PointerType] S *
#-----|                 ValueCategory = prvalue(load)
#   10|         1: [VariableAccess] y
#   10|             Type = [IntType] int
#   10|             ValueCategory = prvalue(load)
#    9| [MemberFunction,TemplateFunction] int Bad::S::MemberFunction<int t>(int)
#    9|   params: 
#    9|     0: [Parameter] y
#    9|         Type = [IntType] int
#    9|   body: [Block] { ... }
#   10|     0: [ReturnStmt] return ...
#   10|       0: [AddExpr] ... + ...
#   10|           Type = [IntType] int
#   10|           ValueCategory = prvalue
#   10|         0: [AddExpr] ... + ...
#   10|             Type = [IntType] int
#   10|             ValueCategory = prvalue
#   10|           0: [Literal] t
#   10|               Type = [IntType] int
#   10|               Value = [Literal] t
#   10|               ValueCategory = prvalue
#   10|           1: [PointerFieldAccess] x
#   10|               Type = [IntType] int
#   10|               ValueCategory = prvalue(load)
#-----|             -1: [ThisExpr] this
#-----|                 Type = [PointerType] S *
#-----|                 ValueCategory = prvalue(load)
#   10|         1: [VariableAccess] y
#   10|             Type = [IntType] int
#   10|             ValueCategory = prvalue(load)
#   14| [TopLevelFunction] void Bad::CallBadMemberFunction()
#   14|   params: 
#   14|   body: [Block] { ... }
#   15|     0: [DeclStmt] declaration
#   15|       0: [VariableDeclarationEntry] definition of s
#   15|           Type = [Struct] S
#   15|         init: [Initializer] initializer for s
#   15|           expr: [ClassAggregateLiteral] {...}
#   15|               Type = [Struct] S
#   15|               ValueCategory = prvalue
#   16|     1: [ExprStmt] ExprStmt
#   16|       0: [FunctionCall] call to MemberFunction
#   16|           Type = [IntType] int
#   16|           ValueCategory = prvalue
#   16|         -1: [VariableAccess] s
#   16|             Type = [Struct] S
#   16|             ValueCategory = lvalue
#   16|         0: [Literal] 1
#   16|             Type = [IntType] int
#   16|             Value = [Literal] 1
#   16|             ValueCategory = prvalue
#   17|     2: [ReturnStmt] return ...
#   19| [CopyAssignmentOperator] Bad::Point& Bad::Point::operator=(Bad::Point const&)
#   19|   params: 
#-----|     0: [Parameter] p#0
#-----|         Type = [LValueReferenceType] const Point &
#   19| [MoveAssignmentOperator] Bad::Point& Bad::Point::operator=(Bad::Point&&)
#   19|   params: 
#-----|     0: [Parameter] p#0
#-----|         Type = [RValueReferenceType] Point &&
#   19| [CopyConstructor] void Bad::Point::Point(Bad::Point const&)
#   19|   params: 
#-----|     0: [Parameter] p#0
#-----|         Type = [LValueReferenceType] const Point &
#   19|   initializations: 
#   19|     0: [ConstructorFieldInit] constructor init of field x
#   19|         Type = [IntType] int
#   19|         ValueCategory = prvalue
#   19|       0: [Literal] Unknown literal
#   19|           Type = [IntType] int
#   19|           ValueCategory = prvalue
#   19|     1: [ConstructorFieldInit] constructor init of field y
#   19|         Type = [IntType] int
#   19|         ValueCategory = prvalue
#   19|       0: [Literal] Unknown literal
#   19|           Type = [IntType] int
#   19|           ValueCategory = prvalue
#   19|   body: [Block] { ... }
#   19|     0: [ReturnStmt] return ...
#   19| [MoveConstructor] void Bad::Point::Point(Bad::Point&&)
#   19|   params: 
#-----|     0: [Parameter] p#0
#-----|         Type = [RValueReferenceType] Point &&
#   22| [Constructor] void Bad::Point::Point()
#   22|   params: 
#   22|   initializations: 
#   22|   body: [Block] { ... }
#   23|     0: [ReturnStmt] return ...
#   26| [TopLevelFunction] void Bad::CallCopyConstructor(Bad::Point const&)
#   26|   params: 
#   26|     0: [Parameter] a
#   26|         Type = [LValueReferenceType] const Point &
#   26|   body: [Block] { ... }
#   27|     0: [DeclStmt] declaration
#   27|       0: [VariableDeclarationEntry] definition of b
#   27|           Type = [Struct] Point
#   27|         init: [Initializer] initializer for b
#   27|           expr: [CStyleCast] (Point)...
#   27|               Conversion = [GlvalueConversion] glvalue conversion
#   27|               Type = [Struct] Point
#   27|               ValueCategory = prvalue(load)
#   27|             expr: [ReferenceDereferenceExpr] (reference dereference)
#   27|                 Type = [SpecifiedType] const Point
#   27|                 ValueCategory = lvalue
#   27|               expr: [VariableAccess] a
#   27|                   Type = [LValueReferenceType] const Point &
#   27|                   ValueCategory = prvalue(load)
#   28|     1: [ReturnStmt] return ...
#   30| [TopLevelFunction] void Bad::errorExpr()
#   30|   params: 
#   30|   body: [Block] { ... }
#   31|     0: [DeclStmt] declaration
#   31|       0: [VariableDeclarationEntry] definition of intref
#   31|           Type = [LValueReferenceType] int &
#   31|         init: [Initializer] initializer for intref
#   31|           expr: [ErrorExpr] <error expr>
#   31|               Type = [ErroneousType] error
#   31|               ValueCategory = prvalue
#   32|     1: [DeclStmt] declaration
#   32|       0: [VariableDeclarationEntry] definition of x
#   32|           Type = [IntType] int
#   32|         init: [Initializer] initializer for x
#   32|           expr: [ErrorExpr] <error expr>
#   32|               Type = [ErroneousType] error
#   32|               ValueCategory = prvalue
#   33|     2: [ExprStmt] ExprStmt
#   33|       0: [AssignExpr] ... = ...
#   33|           Type = [IntType] int
#   33|           ValueCategory = lvalue
#   33|         0: [VariableAccess] x
#   33|             Type = [IntType] int
#   33|             ValueCategory = lvalue
#-----|         1: [ErrorExpr] <error expr>
#-----|             Type = [ErroneousType] error
#-----|             ValueCategory = prvalue(load)
#   34|     3: [ReturnStmt] return ...
clang.cpp:
#    5| [TopLevelFunction] int* globalIntAddress()
#    5|   params: 
#    5|   body: [Block] { ... }
#    6|     0: [ReturnStmt] return ...
#    6|       0: [BuiltInOperationBuiltInAddressOf] __builtin_addressof ...
#    6|           Type = [IntPointerType] int *
#    6|           ValueCategory = prvalue
#    6|         0: [VariableAccess] globalInt
#    6|             Type = [IntType] int
#    6|             ValueCategory = lvalue
ir.cpp:
#    1| [TopLevelFunction] void Constants()
#    1|   params: 
#    1|   body: [Block] { ... }
#    2|     0: [DeclStmt] declaration
#    2|       0: [VariableDeclarationEntry] definition of c_i
#    2|           Type = [PlainCharType] char
#    2|         init: [Initializer] initializer for c_i
#    2|           expr: [CStyleCast] (char)...
#    2|               Conversion = [IntegralConversion] integral conversion
#    2|               Type = [PlainCharType] char
#    2|               Value = [CStyleCast] 1
#    2|               ValueCategory = prvalue
#    2|             expr: [Literal] 1
#    2|                 Type = [IntType] int
#    2|                 Value = [Literal] 1
#    2|                 ValueCategory = prvalue
#    3|     1: [DeclStmt] declaration
#    3|       0: [VariableDeclarationEntry] definition of c_c
#    3|           Type = [PlainCharType] char
#    3|         init: [Initializer] initializer for c_c
#    3|           expr: [CharLiteral] 65
#    3|               Type = [PlainCharType] char
#    3|               Value = [CharLiteral] 65
#    3|               ValueCategory = prvalue
#    5|     2: [DeclStmt] declaration
#    5|       0: [VariableDeclarationEntry] definition of sc_i
#    5|           Type = [SignedCharType] signed char
#    5|         init: [Initializer] initializer for sc_i
#    5|           expr: [CStyleCast] (signed char)...
#    5|               Conversion = [IntegralConversion] integral conversion
#    5|               Type = [SignedCharType] signed char
#    5|               Value = [CStyleCast] -1
#    5|               ValueCategory = prvalue
#    5|             expr: [UnaryMinusExpr] - ...
#    5|                 Type = [IntType] int
#    5|                 Value = [UnaryMinusExpr] -1
#    5|                 ValueCategory = prvalue
#    5|               0: [Literal] 1
#    5|                   Type = [IntType] int
#    5|                   Value = [Literal] 1
#    5|                   ValueCategory = prvalue
#    6|     3: [DeclStmt] declaration
#    6|       0: [VariableDeclarationEntry] definition of sc_c
#    6|           Type = [SignedCharType] signed char
#    6|         init: [Initializer] initializer for sc_c
#    6|           expr: [CStyleCast] (signed char)...
#    6|               Conversion = [IntegralConversion] integral conversion
#    6|               Type = [SignedCharType] signed char
#    6|               Value = [CStyleCast] 65
#    6|               ValueCategory = prvalue
#    6|             expr: [CharLiteral] 65
#    6|                 Type = [PlainCharType] char
#    6|                 Value = [CharLiteral] 65
#    6|                 ValueCategory = prvalue
#    8|     4: [DeclStmt] declaration
#    8|       0: [VariableDeclarationEntry] definition of uc_i
#    8|           Type = [UnsignedCharType] unsigned char
#    8|         init: [Initializer] initializer for uc_i
#    8|           expr: [CStyleCast] (unsigned char)...
#    8|               Conversion = [IntegralConversion] integral conversion
#    8|               Type = [UnsignedCharType] unsigned char
#    8|               Value = [CStyleCast] 5
#    8|               ValueCategory = prvalue
#    8|             expr: [Literal] 5
#    8|                 Type = [IntType] int
#    8|                 Value = [Literal] 5
#    8|                 ValueCategory = prvalue
#    9|     5: [DeclStmt] declaration
#    9|       0: [VariableDeclarationEntry] definition of uc_c
#    9|           Type = [UnsignedCharType] unsigned char
#    9|         init: [Initializer] initializer for uc_c
#    9|           expr: [CStyleCast] (unsigned char)...
#    9|               Conversion = [IntegralConversion] integral conversion
#    9|               Type = [UnsignedCharType] unsigned char
#    9|               Value = [CStyleCast] 65
#    9|               ValueCategory = prvalue
#    9|             expr: [CharLiteral] 65
#    9|                 Type = [PlainCharType] char
#    9|                 Value = [CharLiteral] 65
#    9|                 ValueCategory = prvalue
#   11|     6: [DeclStmt] declaration
#   11|       0: [VariableDeclarationEntry] definition of s
#   11|           Type = [ShortType] short
#   11|         init: [Initializer] initializer for s
#   11|           expr: [CStyleCast] (short)...
#   11|               Conversion = [IntegralConversion] integral conversion
#   11|               Type = [ShortType] short
#   11|               Value = [CStyleCast] 5
#   11|               ValueCategory = prvalue
#   11|             expr: [Literal] 5
#   11|                 Type = [IntType] int
#   11|                 Value = [Literal] 5
#   11|                 ValueCategory = prvalue
#   12|     7: [DeclStmt] declaration
#   12|       0: [VariableDeclarationEntry] definition of us
#   12|           Type = [ShortType] unsigned short
#   12|         init: [Initializer] initializer for us
#   12|           expr: [CStyleCast] (unsigned short)...
#   12|               Conversion = [IntegralConversion] integral conversion
#   12|               Type = [ShortType] unsigned short
#   12|               Value = [CStyleCast] 5
#   12|               ValueCategory = prvalue
#   12|             expr: [Literal] 5
#   12|                 Type = [IntType] int
#   12|                 Value = [Literal] 5
#   12|                 ValueCategory = prvalue
#   14|     8: [DeclStmt] declaration
#   14|       0: [VariableDeclarationEntry] definition of i
#   14|           Type = [IntType] int
#   14|         init: [Initializer] initializer for i
#   14|           expr: [Literal] 5
#   14|               Type = [IntType] int
#   14|               Value = [Literal] 5
#   14|               ValueCategory = prvalue
#   15|     9: [DeclStmt] declaration
#   15|       0: [VariableDeclarationEntry] definition of ui
#   15|           Type = [IntType] unsigned int
#   15|         init: [Initializer] initializer for ui
#   15|           expr: [CStyleCast] (unsigned int)...
#   15|               Conversion = [IntegralConversion] integral conversion
#   15|               Type = [IntType] unsigned int
#   15|               Value = [CStyleCast] 5
#   15|               ValueCategory = prvalue
#   15|             expr: [Literal] 5
#   15|                 Type = [IntType] int
#   15|                 Value = [Literal] 5
#   15|                 ValueCategory = prvalue
#   17|     10: [DeclStmt] declaration
#   17|       0: [VariableDeclarationEntry] definition of l
#   17|           Type = [LongType] long
#   17|         init: [Initializer] initializer for l
#   17|           expr: [CStyleCast] (long)...
#   17|               Conversion = [IntegralConversion] integral conversion
#   17|               Type = [LongType] long
#   17|               Value = [CStyleCast] 5
#   17|               ValueCategory = prvalue
#   17|             expr: [Literal] 5
#   17|                 Type = [IntType] int
#   17|                 Value = [Literal] 5
#   17|                 ValueCategory = prvalue
#   18|     11: [DeclStmt] declaration
#   18|       0: [VariableDeclarationEntry] definition of ul
#   18|           Type = [LongType] unsigned long
#   18|         init: [Initializer] initializer for ul
#   18|           expr: [CStyleCast] (unsigned long)...
#   18|               Conversion = [IntegralConversion] integral conversion
#   18|               Type = [LongType] unsigned long
#   18|               Value = [CStyleCast] 5
#   18|               ValueCategory = prvalue
#   18|             expr: [Literal] 5
#   18|                 Type = [IntType] int
#   18|                 Value = [Literal] 5
#   18|                 ValueCategory = prvalue
#   20|     12: [DeclStmt] declaration
#   20|       0: [VariableDeclarationEntry] definition of ll_i
#   20|           Type = [LongLongType] long long
#   20|         init: [Initializer] initializer for ll_i
#   20|           expr: [CStyleCast] (long long)...
#   20|               Conversion = [IntegralConversion] integral conversion
#   20|               Type = [LongLongType] long long
#   20|               Value = [CStyleCast] 5
#   20|               ValueCategory = prvalue
#   20|             expr: [Literal] 5
#   20|                 Type = [IntType] int
#   20|                 Value = [Literal] 5
#   20|                 ValueCategory = prvalue
#   21|     13: [DeclStmt] declaration
#   21|       0: [VariableDeclarationEntry] definition of ll_ll
#   21|           Type = [LongLongType] long long
#   21|         init: [Initializer] initializer for ll_ll
#   21|           expr: [Literal] 5
#   21|               Type = [LongLongType] long long
#   21|               Value = [Literal] 5
#   21|               ValueCategory = prvalue
#   22|     14: [DeclStmt] declaration
#   22|       0: [VariableDeclarationEntry] definition of ull_i
#   22|           Type = [LongLongType] unsigned long long
#   22|         init: [Initializer] initializer for ull_i
#   22|           expr: [CStyleCast] (unsigned long long)...
#   22|               Conversion = [IntegralConversion] integral conversion
#   22|               Type = [LongLongType] unsigned long long
#   22|               Value = [CStyleCast] 5
#   22|               ValueCategory = prvalue
#   22|             expr: [Literal] 5
#   22|                 Type = [IntType] int
#   22|                 Value = [Literal] 5
#   22|                 ValueCategory = prvalue
#   23|     15: [DeclStmt] declaration
#   23|       0: [VariableDeclarationEntry] definition of ull_ull
#   23|           Type = [LongLongType] unsigned long long
#   23|         init: [Initializer] initializer for ull_ull
#   23|           expr: [Literal] 5
#   23|               Type = [LongLongType] unsigned long long
#   23|               Value = [Literal] 5
#   23|               ValueCategory = prvalue
#   25|     16: [DeclStmt] declaration
#   25|       0: [VariableDeclarationEntry] definition of b_t
#   25|           Type = [BoolType] bool
#   25|         init: [Initializer] initializer for b_t
#   25|           expr: [Literal] 1
#   25|               Type = [BoolType] bool
#   25|               Value = [Literal] 1
#   25|               ValueCategory = prvalue
#   26|     17: [DeclStmt] declaration
#   26|       0: [VariableDeclarationEntry] definition of b_f
#   26|           Type = [BoolType] bool
#   26|         init: [Initializer] initializer for b_f
#   26|           expr: [Literal] 0
#   26|               Type = [BoolType] bool
#   26|               Value = [Literal] 0
#   26|               ValueCategory = prvalue
#   28|     18: [DeclStmt] declaration
#   28|       0: [VariableDeclarationEntry] definition of wc_i
#   28|           Type = [Wchar_t,WideCharType] wchar_t
#   28|         init: [Initializer] initializer for wc_i
#   28|           expr: [CStyleCast] (wchar_t)...
#   28|               Conversion = [IntegralConversion] integral conversion
#   28|               Type = [Wchar_t,WideCharType] wchar_t
#   28|               Value = [CStyleCast] 5
#   28|               ValueCategory = prvalue
#   28|             expr: [Literal] 5
#   28|                 Type = [IntType] int
#   28|                 Value = [Literal] 5
#   28|                 ValueCategory = prvalue
#   29|     19: [DeclStmt] declaration
#   29|       0: [VariableDeclarationEntry] definition of wc_c
#   29|           Type = [Wchar_t,WideCharType] wchar_t
#   29|         init: [Initializer] initializer for wc_c
#   29|           expr: [CharLiteral] 65
#   29|               Type = [Wchar_t,WideCharType] wchar_t
#   29|               Value = [CharLiteral] 65
#   29|               ValueCategory = prvalue
#   31|     20: [DeclStmt] declaration
#   31|       0: [VariableDeclarationEntry] definition of c16
#   31|           Type = [Char16Type] char16_t
#   31|         init: [Initializer] initializer for c16
#   31|           expr: [Literal] 65
#   31|               Type = [Char16Type] char16_t
#   31|               Value = [Literal] 65
#   31|               ValueCategory = prvalue
#   32|     21: [DeclStmt] declaration
#   32|       0: [VariableDeclarationEntry] definition of c32
#   32|           Type = [Char32Type] char32_t
#   32|         init: [Initializer] initializer for c32
#   32|           expr: [Literal] 65
#   32|               Type = [Char32Type] char32_t
#   32|               Value = [Literal] 65
#   32|               ValueCategory = prvalue
#   34|     22: [DeclStmt] declaration
#   34|       0: [VariableDeclarationEntry] definition of f_i
#   34|           Type = [FloatType] float
#   34|         init: [Initializer] initializer for f_i
#   34|           expr: [CStyleCast] (float)...
#   34|               Conversion = [IntegralToFloatingPointConversion] integral to floating point conversion
#   34|               Type = [FloatType] float
#   34|               Value = [CStyleCast] 1.0
#   34|               ValueCategory = prvalue
#   34|             expr: [Literal] 1
#   34|                 Type = [IntType] int
#   34|                 Value = [Literal] 1
#   34|                 ValueCategory = prvalue
#   35|     23: [DeclStmt] declaration
#   35|       0: [VariableDeclarationEntry] definition of f_f
#   35|           Type = [FloatType] float
#   35|         init: [Initializer] initializer for f_f
#   35|           expr: [Literal] 1.0
#   35|               Type = [FloatType] float
#   35|               Value = [Literal] 1.0
#   35|               ValueCategory = prvalue
#   36|     24: [DeclStmt] declaration
#   36|       0: [VariableDeclarationEntry] definition of f_d
#   36|           Type = [FloatType] float
#   36|         init: [Initializer] initializer for f_d
#   36|           expr: [CStyleCast] (float)...
#   36|               Conversion = [FloatingPointConversion] floating point conversion
#   36|               Type = [FloatType] float
#   36|               Value = [CStyleCast] 1.0
#   36|               ValueCategory = prvalue
#   36|             expr: [Literal] 1.0
#   36|                 Type = [DoubleType] double
#   36|                 Value = [Literal] 1.0
#   36|                 ValueCategory = prvalue
#   38|     25: [DeclStmt] declaration
#   38|       0: [VariableDeclarationEntry] definition of d_i
#   38|           Type = [DoubleType] double
#   38|         init: [Initializer] initializer for d_i
#   38|           expr: [CStyleCast] (double)...
#   38|               Conversion = [IntegralToFloatingPointConversion] integral to floating point conversion
#   38|               Type = [DoubleType] double
#   38|               Value = [CStyleCast] 1.0
#   38|               ValueCategory = prvalue
#   38|             expr: [Literal] 1
#   38|                 Type = [IntType] int
#   38|                 Value = [Literal] 1
#   38|                 ValueCategory = prvalue
#   39|     26: [DeclStmt] declaration
#   39|       0: [VariableDeclarationEntry] definition of d_f
#   39|           Type = [DoubleType] double
#   39|         init: [Initializer] initializer for d_f
#   39|           expr: [CStyleCast] (double)...
#   39|               Conversion = [FloatingPointConversion] floating point conversion
#   39|               Type = [DoubleType] double
#   39|               Value = [CStyleCast] 1.0
#   39|               ValueCategory = prvalue
#   39|             expr: [Literal] 1.0
#   39|                 Type = [FloatType] float
#   39|                 Value = [Literal] 1.0
#   39|                 ValueCategory = prvalue
#   40|     27: [DeclStmt] declaration
#   40|       0: [VariableDeclarationEntry] definition of d_d
#   40|           Type = [DoubleType] double
#   40|         init: [Initializer] initializer for d_d
#   40|           expr: [Literal] 1.0
#   40|               Type = [DoubleType] double
#   40|               Value = [Literal] 1.0
#   40|               ValueCategory = prvalue
#   41|     28: [ReturnStmt] return ...
#   43| [TopLevelFunction] void Foo()
#   43|   params: 
#   43|   body: [Block] { ... }
#   44|     0: [DeclStmt] declaration
#   44|       0: [VariableDeclarationEntry] definition of x
#   44|           Type = [IntType] int
#   44|         init: [Initializer] initializer for x
#   44|           expr: [AddExpr] ... + ...
#   44|               Type = [IntType] int
#   44|               Value = [AddExpr] 17
#   44|               ValueCategory = prvalue
#   44|             0: [Literal] 5
#   44|                 Type = [IntType] int
#   44|                 Value = [Literal] 5
#   44|                 ValueCategory = prvalue
#   44|             1: [Literal] 12
#   44|                 Type = [IntType] int
#   44|                 Value = [Literal] 12
#   44|                 ValueCategory = prvalue
#   45|     1: [DeclStmt] declaration
#   45|       0: [VariableDeclarationEntry] definition of y
#   45|           Type = [ShortType] short
#   45|         init: [Initializer] initializer for y
#   45|           expr: [CStyleCast] (short)...
#   45|               Conversion = [IntegralConversion] integral conversion
#   45|               Type = [ShortType] short
#   45|               Value = [CStyleCast] 7
#   45|               ValueCategory = prvalue
#   45|             expr: [Literal] 7
#   45|                 Type = [IntType] int
#   45|                 Value = [Literal] 7
#   45|                 ValueCategory = prvalue
#   46|     2: [ExprStmt] ExprStmt
#   46|       0: [AssignExpr] ... = ...
#   46|           Type = [ShortType] short
#   46|           ValueCategory = lvalue
#   46|         0: [VariableAccess] y
#   46|             Type = [ShortType] short
#   46|             ValueCategory = lvalue
#   46|         1: [CStyleCast] (short)...
#   46|             Conversion = [IntegralConversion] integral conversion
#   46|             Type = [ShortType] short
#   46|             ValueCategory = prvalue
#   46|           expr: [AddExpr] ... + ...
#   46|               Type = [IntType] int
#   46|               ValueCategory = prvalue
#   46|             0: [VariableAccess] x
#   46|                 Type = [IntType] int
#   46|                 ValueCategory = prvalue(load)
#   46|             1: [CStyleCast] (int)...
#   46|                 Conversion = [IntegralConversion] integral conversion
#   46|                 Type = [IntType] int
#   46|                 ValueCategory = prvalue
#   46|               expr: [VariableAccess] y
#   46|                   Type = [ShortType] short
#   46|                   ValueCategory = prvalue(load)
#   47|     3: [ExprStmt] ExprStmt
#   47|       0: [AssignExpr] ... = ...
#   47|           Type = [IntType] int
#   47|           ValueCategory = lvalue
#   47|         0: [VariableAccess] x
#   47|             Type = [IntType] int
#   47|             ValueCategory = lvalue
#   47|         1: [MulExpr] ... * ...
#   47|             Type = [IntType] int
#   47|             ValueCategory = prvalue
#   47|           0: [VariableAccess] x
#   47|               Type = [IntType] int
#   47|               ValueCategory = prvalue(load)
#   47|           1: [CStyleCast] (int)...
#   47|               Conversion = [IntegralConversion] integral conversion
#   47|               Type = [IntType] int
#   47|               ValueCategory = prvalue
#   47|             expr: [VariableAccess] y
#   47|                 Type = [ShortType] short
#   47|                 ValueCategory = prvalue(load)
#   48|     4: [ReturnStmt] return ...
#   50| [TopLevelFunction] void IntegerOps(int, int)
#   50|   params: 
#   50|     0: [Parameter] x
#   50|         Type = [IntType] int
#   50|     1: [Parameter] y
#   50|         Type = [IntType] int
#   50|   body: [Block] { ... }
#   51|     0: [DeclStmt] declaration
#   51|       0: [VariableDeclarationEntry] definition of z
#   51|           Type = [IntType] int
#   53|     1: [ExprStmt] ExprStmt
#   53|       0: [AssignExpr] ... = ...
#   53|           Type = [IntType] int
#   53|           ValueCategory = lvalue
#   53|         0: [VariableAccess] z
#   53|             Type = [IntType] int
#   53|             ValueCategory = lvalue
#   53|         1: [AddExpr] ... + ...
#   53|             Type = [IntType] int
#   53|             ValueCategory = prvalue
#   53|           0: [VariableAccess] x
#   53|               Type = [IntType] int
#   53|               ValueCategory = prvalue(load)
#   53|           1: [VariableAccess] y
#   53|               Type = [IntType] int
#   53|               ValueCategory = prvalue(load)
#   54|     2: [ExprStmt] ExprStmt
#   54|       0: [AssignExpr] ... = ...
#   54|           Type = [IntType] int
#   54|           ValueCategory = lvalue
#   54|         0: [VariableAccess] z
#   54|             Type = [IntType] int
#   54|             ValueCategory = lvalue
#   54|         1: [SubExpr] ... - ...
#   54|             Type = [IntType] int
#   54|             ValueCategory = prvalue
#   54|           0: [VariableAccess] x
#   54|               Type = [IntType] int
#   54|               ValueCategory = prvalue(load)
#   54|           1: [VariableAccess] y
#   54|               Type = [IntType] int
#   54|               ValueCategory = prvalue(load)
#   55|     3: [ExprStmt] ExprStmt
#   55|       0: [AssignExpr] ... = ...
#   55|           Type = [IntType] int
#   55|           ValueCategory = lvalue
#   55|         0: [VariableAccess] z
#   55|             Type = [IntType] int
#   55|             ValueCategory = lvalue
#   55|         1: [MulExpr] ... * ...
#   55|             Type = [IntType] int
#   55|             ValueCategory = prvalue
#   55|           0: [VariableAccess] x
#   55|               Type = [IntType] int
#   55|               ValueCategory = prvalue(load)
#   55|           1: [VariableAccess] y
#   55|               Type = [IntType] int
#   55|               ValueCategory = prvalue(load)
#   56|     4: [ExprStmt] ExprStmt
#   56|       0: [AssignExpr] ... = ...
#   56|           Type = [IntType] int
#   56|           ValueCategory = lvalue
#   56|         0: [VariableAccess] z
#   56|             Type = [IntType] int
#   56|             ValueCategory = lvalue
#   56|         1: [DivExpr] ... / ...
#   56|             Type = [IntType] int
#   56|             ValueCategory = prvalue
#   56|           0: [VariableAccess] x
#   56|               Type = [IntType] int
#   56|               ValueCategory = prvalue(load)
#   56|           1: [VariableAccess] y
#   56|               Type = [IntType] int
#   56|               ValueCategory = prvalue(load)
#   57|     5: [ExprStmt] ExprStmt
#   57|       0: [AssignExpr] ... = ...
#   57|           Type = [IntType] int
#   57|           ValueCategory = lvalue
#   57|         0: [VariableAccess] z
#   57|             Type = [IntType] int
#   57|             ValueCategory = lvalue
#   57|         1: [RemExpr] ... % ...
#   57|             Type = [IntType] int
#   57|             ValueCategory = prvalue
#   57|           0: [VariableAccess] x
#   57|               Type = [IntType] int
#   57|               ValueCategory = prvalue(load)
#   57|           1: [VariableAccess] y
#   57|               Type = [IntType] int
#   57|               ValueCategory = prvalue(load)
#   59|     6: [ExprStmt] ExprStmt
#   59|       0: [AssignExpr] ... = ...
#   59|           Type = [IntType] int
#   59|           ValueCategory = lvalue
#   59|         0: [VariableAccess] z
#   59|             Type = [IntType] int
#   59|             ValueCategory = lvalue
#   59|         1: [BitwiseAndExpr] ... & ...
#   59|             Type = [IntType] int
#   59|             ValueCategory = prvalue
#   59|           0: [VariableAccess] x
#   59|               Type = [IntType] int
#   59|               ValueCategory = prvalue(load)
#   59|           1: [VariableAccess] y
#   59|               Type = [IntType] int
#   59|               ValueCategory = prvalue(load)
#   60|     7: [ExprStmt] ExprStmt
#   60|       0: [AssignExpr] ... = ...
#   60|           Type = [IntType] int
#   60|           ValueCategory = lvalue
#   60|         0: [VariableAccess] z
#   60|             Type = [IntType] int
#   60|             ValueCategory = lvalue
#   60|         1: [BitwiseOrExpr] ... | ...
#   60|             Type = [IntType] int
#   60|             ValueCategory = prvalue
#   60|           0: [VariableAccess] x
#   60|               Type = [IntType] int
#   60|               ValueCategory = prvalue(load)
#   60|           1: [VariableAccess] y
#   60|               Type = [IntType] int
#   60|               ValueCategory = prvalue(load)
#   61|     8: [ExprStmt] ExprStmt
#   61|       0: [AssignExpr] ... = ...
#   61|           Type = [IntType] int
#   61|           ValueCategory = lvalue
#   61|         0: [VariableAccess] z
#   61|             Type = [IntType] int
#   61|             ValueCategory = lvalue
#   61|         1: [BitwiseXorExpr] ... ^ ...
#   61|             Type = [IntType] int
#   61|             ValueCategory = prvalue
#   61|           0: [VariableAccess] x
#   61|               Type = [IntType] int
#   61|               ValueCategory = prvalue(load)
#   61|           1: [VariableAccess] y
#   61|               Type = [IntType] int
#   61|               ValueCategory = prvalue(load)
#   63|     9: [ExprStmt] ExprStmt
#   63|       0: [AssignExpr] ... = ...
#   63|           Type = [IntType] int
#   63|           ValueCategory = lvalue
#   63|         0: [VariableAccess] z
#   63|             Type = [IntType] int
#   63|             ValueCategory = lvalue
#   63|         1: [LShiftExpr] ... << ...
#   63|             Type = [IntType] int
#   63|             ValueCategory = prvalue
#   63|           0: [VariableAccess] x
#   63|               Type = [IntType] int
#   63|               ValueCategory = prvalue(load)
#   63|           1: [VariableAccess] y
#   63|               Type = [IntType] int
#   63|               ValueCategory = prvalue(load)
#   64|     10: [ExprStmt] ExprStmt
#   64|       0: [AssignExpr] ... = ...
#   64|           Type = [IntType] int
#   64|           ValueCategory = lvalue
#   64|         0: [VariableAccess] z
#   64|             Type = [IntType] int
#   64|             ValueCategory = lvalue
#   64|         1: [RShiftExpr] ... >> ...
#   64|             Type = [IntType] int
#   64|             ValueCategory = prvalue
#   64|           0: [VariableAccess] x
#   64|               Type = [IntType] int
#   64|               ValueCategory = prvalue(load)
#   64|           1: [VariableAccess] y
#   64|               Type = [IntType] int
#   64|               ValueCategory = prvalue(load)
#   66|     11: [ExprStmt] ExprStmt
#   66|       0: [AssignExpr] ... = ...
#   66|           Type = [IntType] int
#   66|           ValueCategory = lvalue
#   66|         0: [VariableAccess] z
#   66|             Type = [IntType] int
#   66|             ValueCategory = lvalue
#   66|         1: [VariableAccess] x
#   66|             Type = [IntType] int
#   66|             ValueCategory = prvalue(load)
#   68|     12: [ExprStmt] ExprStmt
#   68|       0: [AssignAddExpr] ... += ...
#   68|           Type = [IntType] int
#   68|           ValueCategory = lvalue
#   68|         0: [VariableAccess] z
#   68|             Type = [IntType] int
#   68|             ValueCategory = lvalue
#   68|         1: [VariableAccess] x
#   68|             Type = [IntType] int
#   68|             ValueCategory = prvalue(load)
#   69|     13: [ExprStmt] ExprStmt
#   69|       0: [AssignSubExpr] ... -= ...
#   69|           Type = [IntType] int
#   69|           ValueCategory = lvalue
#   69|         0: [VariableAccess] z
#   69|             Type = [IntType] int
#   69|             ValueCategory = lvalue
#   69|         1: [VariableAccess] x
#   69|             Type = [IntType] int
#   69|             ValueCategory = prvalue(load)
#   70|     14: [ExprStmt] ExprStmt
#   70|       0: [AssignMulExpr] ... *= ...
#   70|           Type = [IntType] int
#   70|           ValueCategory = lvalue
#   70|         0: [VariableAccess] z
#   70|             Type = [IntType] int
#   70|             ValueCategory = lvalue
#   70|         1: [VariableAccess] x
#   70|             Type = [IntType] int
#   70|             ValueCategory = prvalue(load)
#   71|     15: [ExprStmt] ExprStmt
#   71|       0: [AssignDivExpr] ... /= ...
#   71|           Type = [IntType] int
#   71|           ValueCategory = lvalue
#   71|         0: [VariableAccess] z
#   71|             Type = [IntType] int
#   71|             ValueCategory = lvalue
#   71|         1: [VariableAccess] x
#   71|             Type = [IntType] int
#   71|             ValueCategory = prvalue(load)
#   72|     16: [ExprStmt] ExprStmt
#   72|       0: [AssignRemExpr] ... %= ...
#   72|           Type = [IntType] int
#   72|           ValueCategory = lvalue
#   72|         0: [VariableAccess] z
#   72|             Type = [IntType] int
#   72|             ValueCategory = lvalue
#   72|         1: [VariableAccess] x
#   72|             Type = [IntType] int
#   72|             ValueCategory = prvalue(load)
#   74|     17: [ExprStmt] ExprStmt
#   74|       0: [AssignAndExpr] ... &= ...
#   74|           Type = [IntType] int
#   74|           ValueCategory = lvalue
#   74|         0: [VariableAccess] z
#   74|             Type = [IntType] int
#   74|             ValueCategory = lvalue
#   74|         1: [VariableAccess] x
#   74|             Type = [IntType] int
#   74|             ValueCategory = prvalue(load)
#   75|     18: [ExprStmt] ExprStmt
#   75|       0: [AssignOrExpr] ... |= ...
#   75|           Type = [IntType] int
#   75|           ValueCategory = lvalue
#   75|         0: [VariableAccess] z
#   75|             Type = [IntType] int
#   75|             ValueCategory = lvalue
#   75|         1: [VariableAccess] x
#   75|             Type = [IntType] int
#   75|             ValueCategory = prvalue(load)
#   76|     19: [ExprStmt] ExprStmt
#   76|       0: [AssignXorExpr] ... ^= ...
#   76|           Type = [IntType] int
#   76|           ValueCategory = lvalue
#   76|         0: [VariableAccess] z
#   76|             Type = [IntType] int
#   76|             ValueCategory = lvalue
#   76|         1: [VariableAccess] x
#   76|             Type = [IntType] int
#   76|             ValueCategory = prvalue(load)
#   78|     20: [ExprStmt] ExprStmt
#   78|       0: [AssignLShiftExpr] ... <<= ...
#   78|           Type = [IntType] int
#   78|           ValueCategory = lvalue
#   78|         0: [VariableAccess] z
#   78|             Type = [IntType] int
#   78|             ValueCategory = lvalue
#   78|         1: [VariableAccess] x
#   78|             Type = [IntType] int
#   78|             ValueCategory = prvalue(load)
#   79|     21: [ExprStmt] ExprStmt
#   79|       0: [AssignRShiftExpr] ... >>= ...
#   79|           Type = [IntType] int
#   79|           ValueCategory = lvalue
#   79|         0: [VariableAccess] z
#   79|             Type = [IntType] int
#   79|             ValueCategory = lvalue
#   79|         1: [VariableAccess] x
#   79|             Type = [IntType] int
#   79|             ValueCategory = prvalue(load)
#   81|     22: [ExprStmt] ExprStmt
#   81|       0: [AssignExpr] ... = ...
#   81|           Type = [IntType] int
#   81|           ValueCategory = lvalue
#   81|         0: [VariableAccess] z
#   81|             Type = [IntType] int
#   81|             ValueCategory = lvalue
#   81|         1: [UnaryPlusExpr] + ...
#   81|             Type = [IntType] int
#   81|             ValueCategory = prvalue
#   81|           0: [VariableAccess] x
#   81|               Type = [IntType] int
#   81|               ValueCategory = prvalue(load)
#   82|     23: [ExprStmt] ExprStmt
#   82|       0: [AssignExpr] ... = ...
#   82|           Type = [IntType] int
#   82|           ValueCategory = lvalue
#   82|         0: [VariableAccess] z
#   82|             Type = [IntType] int
#   82|             ValueCategory = lvalue
#   82|         1: [UnaryMinusExpr] - ...
#   82|             Type = [IntType] int
#   82|             ValueCategory = prvalue
#   82|           0: [VariableAccess] x
#   82|               Type = [IntType] int
#   82|               ValueCategory = prvalue(load)
#   83|     24: [ExprStmt] ExprStmt
#   83|       0: [AssignExpr] ... = ...
#   83|           Type = [IntType] int
#   83|           ValueCategory = lvalue
#   83|         0: [VariableAccess] z
#   83|             Type = [IntType] int
#   83|             ValueCategory = lvalue
#   83|         1: [ComplementExpr] ~ ...
#   83|             Type = [IntType] int
#   83|             ValueCategory = prvalue
#   83|           0: [VariableAccess] x
#   83|               Type = [IntType] int
#   83|               ValueCategory = prvalue(load)
#   84|     25: [ExprStmt] ExprStmt
#   84|       0: [AssignExpr] ... = ...
#   84|           Type = [IntType] int
#   84|           ValueCategory = lvalue
#   84|         0: [VariableAccess] z
#   84|             Type = [IntType] int
#   84|             ValueCategory = lvalue
#   84|         1: [CStyleCast] (int)...
#   84|             Conversion = [IntegralConversion] integral conversion
#   84|             Type = [IntType] int
#   84|             ValueCategory = prvalue
#   84|           expr: [NotExpr] ! ...
#   84|               Type = [BoolType] bool
#   84|               ValueCategory = prvalue
#   84|             0: [CStyleCast] (bool)...
#   84|                 Conversion = [BoolConversion] conversion to bool
#   84|                 Type = [BoolType] bool
#   84|                 ValueCategory = prvalue
#   84|               expr: [VariableAccess] x
#   84|                   Type = [IntType] int
#   84|                   ValueCategory = prvalue(load)
#   85|     26: [ReturnStmt] return ...
#   87| [TopLevelFunction] void IntegerCompare(int, int)
#   87|   params: 
#   87|     0: [Parameter] x
#   87|         Type = [IntType] int
#   87|     1: [Parameter] y
#   87|         Type = [IntType] int
#   87|   body: [Block] { ... }
#   88|     0: [DeclStmt] declaration
#   88|       0: [VariableDeclarationEntry] definition of b
#   88|           Type = [BoolType] bool
#   90|     1: [ExprStmt] ExprStmt
#   90|       0: [AssignExpr] ... = ...
#   90|           Type = [BoolType] bool
#   90|           ValueCategory = lvalue
#   90|         0: [VariableAccess] b
#   90|             Type = [BoolType] bool
#   90|             ValueCategory = lvalue
#   90|         1: [EQExpr] ... == ...
#   90|             Type = [BoolType] bool
#   90|             ValueCategory = prvalue
#   90|           0: [VariableAccess] x
#   90|               Type = [IntType] int
#   90|               ValueCategory = prvalue(load)
#   90|           1: [VariableAccess] y
#   90|               Type = [IntType] int
#   90|               ValueCategory = prvalue(load)
#   91|     2: [ExprStmt] ExprStmt
#   91|       0: [AssignExpr] ... = ...
#   91|           Type = [BoolType] bool
#   91|           ValueCategory = lvalue
#   91|         0: [VariableAccess] b
#   91|             Type = [BoolType] bool
#   91|             ValueCategory = lvalue
#   91|         1: [NEExpr] ... != ...
#   91|             Type = [BoolType] bool
#   91|             ValueCategory = prvalue
#   91|           0: [VariableAccess] x
#   91|               Type = [IntType] int
#   91|               ValueCategory = prvalue(load)
#   91|           1: [VariableAccess] y
#   91|               Type = [IntType] int
#   91|               ValueCategory = prvalue(load)
#   92|     3: [ExprStmt] ExprStmt
#   92|       0: [AssignExpr] ... = ...
#   92|           Type = [BoolType] bool
#   92|           ValueCategory = lvalue
#   92|         0: [VariableAccess] b
#   92|             Type = [BoolType] bool
#   92|             ValueCategory = lvalue
#   92|         1: [LTExpr] ... < ...
#   92|             Type = [BoolType] bool
#   92|             ValueCategory = prvalue
#   92|           0: [VariableAccess] x
#   92|               Type = [IntType] int
#   92|               ValueCategory = prvalue(load)
#   92|           1: [VariableAccess] y
#   92|               Type = [IntType] int
#   92|               ValueCategory = prvalue(load)
#   93|     4: [ExprStmt] ExprStmt
#   93|       0: [AssignExpr] ... = ...
#   93|           Type = [BoolType] bool
#   93|           ValueCategory = lvalue
#   93|         0: [VariableAccess] b
#   93|             Type = [BoolType] bool
#   93|             ValueCategory = lvalue
#   93|         1: [GTExpr] ... > ...
#   93|             Type = [BoolType] bool
#   93|             ValueCategory = prvalue
#   93|           0: [VariableAccess] x
#   93|               Type = [IntType] int
#   93|               ValueCategory = prvalue(load)
#   93|           1: [VariableAccess] y
#   93|               Type = [IntType] int
#   93|               ValueCategory = prvalue(load)
#   94|     5: [ExprStmt] ExprStmt
#   94|       0: [AssignExpr] ... = ...
#   94|           Type = [BoolType] bool
#   94|           ValueCategory = lvalue
#   94|         0: [VariableAccess] b
#   94|             Type = [BoolType] bool
#   94|             ValueCategory = lvalue
#   94|         1: [LEExpr] ... <= ...
#   94|             Type = [BoolType] bool
#   94|             ValueCategory = prvalue
#   94|           0: [VariableAccess] x
#   94|               Type = [IntType] int
#   94|               ValueCategory = prvalue(load)
#   94|           1: [VariableAccess] y
#   94|               Type = [IntType] int
#   94|               ValueCategory = prvalue(load)
#   95|     6: [ExprStmt] ExprStmt
#   95|       0: [AssignExpr] ... = ...
#   95|           Type = [BoolType] bool
#   95|           ValueCategory = lvalue
#   95|         0: [VariableAccess] b
#   95|             Type = [BoolType] bool
#   95|             ValueCategory = lvalue
#   95|         1: [GEExpr] ... >= ...
#   95|             Type = [BoolType] bool
#   95|             ValueCategory = prvalue
#   95|           0: [VariableAccess] x
#   95|               Type = [IntType] int
#   95|               ValueCategory = prvalue(load)
#   95|           1: [VariableAccess] y
#   95|               Type = [IntType] int
#   95|               ValueCategory = prvalue(load)
#   96|     7: [ReturnStmt] return ...
#   98| [TopLevelFunction] void IntegerCrement(int)
#   98|   params: 
#   98|     0: [Parameter] x
#   98|         Type = [IntType] int
#   98|   body: [Block] { ... }
#   99|     0: [DeclStmt] declaration
#   99|       0: [VariableDeclarationEntry] definition of y
#   99|           Type = [IntType] int
#  101|     1: [ExprStmt] ExprStmt
#  101|       0: [AssignExpr] ... = ...
#  101|           Type = [IntType] int
#  101|           ValueCategory = lvalue
#  101|         0: [VariableAccess] y
#  101|             Type = [IntType] int
#  101|             ValueCategory = lvalue
#  101|         1: [PrefixIncrExpr] ++ ...
#  101|             Type = [IntType] int
#  101|             ValueCategory = prvalue
#  101|           0: [VariableAccess] x
#  101|               Type = [IntType] int
#  101|               ValueCategory = lvalue
#  102|     2: [ExprStmt] ExprStmt
#  102|       0: [AssignExpr] ... = ...
#  102|           Type = [IntType] int
#  102|           ValueCategory = lvalue
#  102|         0: [VariableAccess] y
#  102|             Type = [IntType] int
#  102|             ValueCategory = lvalue
#  102|         1: [PrefixDecrExpr] -- ...
#  102|             Type = [IntType] int
#  102|             ValueCategory = prvalue
#  102|           0: [VariableAccess] x
#  102|               Type = [IntType] int
#  102|               ValueCategory = lvalue
#  103|     3: [ExprStmt] ExprStmt
#  103|       0: [AssignExpr] ... = ...
#  103|           Type = [IntType] int
#  103|           ValueCategory = lvalue
#  103|         0: [VariableAccess] y
#  103|             Type = [IntType] int
#  103|             ValueCategory = lvalue
#  103|         1: [PostfixIncrExpr] ... ++
#  103|             Type = [IntType] int
#  103|             ValueCategory = prvalue
#  103|           0: [VariableAccess] x
#  103|               Type = [IntType] int
#  103|               ValueCategory = lvalue
#  104|     4: [ExprStmt] ExprStmt
#  104|       0: [AssignExpr] ... = ...
#  104|           Type = [IntType] int
#  104|           ValueCategory = lvalue
#  104|         0: [VariableAccess] y
#  104|             Type = [IntType] int
#  104|             ValueCategory = lvalue
#  104|         1: [PostfixDecrExpr] ... --
#  104|             Type = [IntType] int
#  104|             ValueCategory = prvalue
#  104|           0: [VariableAccess] x
#  104|               Type = [IntType] int
#  104|               ValueCategory = lvalue
#  105|     5: [ReturnStmt] return ...
#  107| [TopLevelFunction] void IntegerCrement_LValue(int)
#  107|   params: 
#  107|     0: [Parameter] x
#  107|         Type = [IntType] int
#  107|   body: [Block] { ... }
#  108|     0: [DeclStmt] declaration
#  108|       0: [VariableDeclarationEntry] definition of p
#  108|           Type = [IntPointerType] int *
#  110|     1: [ExprStmt] ExprStmt
#  110|       0: [AssignExpr] ... = ...
#  110|           Type = [IntPointerType] int *
#  110|           ValueCategory = lvalue
#  110|         0: [VariableAccess] p
#  110|             Type = [IntPointerType] int *
#  110|             ValueCategory = lvalue
#  110|         1: [AddressOfExpr] & ...
#  110|             Type = [IntPointerType] int *
#  110|             ValueCategory = prvalue
#  110|           0: [ParenthesisExpr] (...)
#  110|               Type = [IntType] int
#  110|               ValueCategory = lvalue
#  110|             expr: [PrefixIncrExpr] ++ ...
#  110|                 Type = [IntType] int
#  110|                 ValueCategory = lvalue
#  110|               0: [VariableAccess] x
#  110|                   Type = [IntType] int
#  110|                   ValueCategory = lvalue
#  111|     2: [ExprStmt] ExprStmt
#  111|       0: [AssignExpr] ... = ...
#  111|           Type = [IntPointerType] int *
#  111|           ValueCategory = lvalue
#  111|         0: [VariableAccess] p
#  111|             Type = [IntPointerType] int *
#  111|             ValueCategory = lvalue
#  111|         1: [AddressOfExpr] & ...
#  111|             Type = [IntPointerType] int *
#  111|             ValueCategory = prvalue
#  111|           0: [ParenthesisExpr] (...)
#  111|               Type = [IntType] int
#  111|               ValueCategory = lvalue
#  111|             expr: [PrefixDecrExpr] -- ...
#  111|                 Type = [IntType] int
#  111|                 ValueCategory = lvalue
#  111|               0: [VariableAccess] x
#  111|                   Type = [IntType] int
#  111|                   ValueCategory = lvalue
#  112|     3: [ReturnStmt] return ...
#  114| [TopLevelFunction] void FloatOps(double, double)
#  114|   params: 
#  114|     0: [Parameter] x
#  114|         Type = [DoubleType] double
#  114|     1: [Parameter] y
#  114|         Type = [DoubleType] double
#  114|   body: [Block] { ... }
#  115|     0: [DeclStmt] declaration
#  115|       0: [VariableDeclarationEntry] definition of z
#  115|           Type = [DoubleType] double
#  117|     1: [ExprStmt] ExprStmt
#  117|       0: [AssignExpr] ... = ...
#  117|           Type = [DoubleType] double
#  117|           ValueCategory = lvalue
#  117|         0: [VariableAccess] z
#  117|             Type = [DoubleType] double
#  117|             ValueCategory = lvalue
#  117|         1: [AddExpr] ... + ...
#  117|             Type = [DoubleType] double
#  117|             ValueCategory = prvalue
#  117|           0: [VariableAccess] x
#  117|               Type = [DoubleType] double
#  117|               ValueCategory = prvalue(load)
#  117|           1: [VariableAccess] y
#  117|               Type = [DoubleType] double
#  117|               ValueCategory = prvalue(load)
#  118|     2: [ExprStmt] ExprStmt
#  118|       0: [AssignExpr] ... = ...
#  118|           Type = [DoubleType] double
#  118|           ValueCategory = lvalue
#  118|         0: [VariableAccess] z
#  118|             Type = [DoubleType] double
#  118|             ValueCategory = lvalue
#  118|         1: [SubExpr] ... - ...
#  118|             Type = [DoubleType] double
#  118|             ValueCategory = prvalue
#  118|           0: [VariableAccess] x
#  118|               Type = [DoubleType] double
#  118|               ValueCategory = prvalue(load)
#  118|           1: [VariableAccess] y
#  118|               Type = [DoubleType] double
#  118|               ValueCategory = prvalue(load)
#  119|     3: [ExprStmt] ExprStmt
#  119|       0: [AssignExpr] ... = ...
#  119|           Type = [DoubleType] double
#  119|           ValueCategory = lvalue
#  119|         0: [VariableAccess] z
#  119|             Type = [DoubleType] double
#  119|             ValueCategory = lvalue
#  119|         1: [MulExpr] ... * ...
#  119|             Type = [DoubleType] double
#  119|             ValueCategory = prvalue
#  119|           0: [VariableAccess] x
#  119|               Type = [DoubleType] double
#  119|               ValueCategory = prvalue(load)
#  119|           1: [VariableAccess] y
#  119|               Type = [DoubleType] double
#  119|               ValueCategory = prvalue(load)
#  120|     4: [ExprStmt] ExprStmt
#  120|       0: [AssignExpr] ... = ...
#  120|           Type = [DoubleType] double
#  120|           ValueCategory = lvalue
#  120|         0: [VariableAccess] z
#  120|             Type = [DoubleType] double
#  120|             ValueCategory = lvalue
#  120|         1: [DivExpr] ... / ...
#  120|             Type = [DoubleType] double
#  120|             ValueCategory = prvalue
#  120|           0: [VariableAccess] x
#  120|               Type = [DoubleType] double
#  120|               ValueCategory = prvalue(load)
#  120|           1: [VariableAccess] y
#  120|               Type = [DoubleType] double
#  120|               ValueCategory = prvalue(load)
#  122|     5: [ExprStmt] ExprStmt
#  122|       0: [AssignExpr] ... = ...
#  122|           Type = [DoubleType] double
#  122|           ValueCategory = lvalue
#  122|         0: [VariableAccess] z
#  122|             Type = [DoubleType] double
#  122|             ValueCategory = lvalue
#  122|         1: [VariableAccess] x
#  122|             Type = [DoubleType] double
#  122|             ValueCategory = prvalue(load)
#  124|     6: [ExprStmt] ExprStmt
#  124|       0: [AssignAddExpr] ... += ...
#  124|           Type = [DoubleType] double
#  124|           ValueCategory = lvalue
#  124|         0: [VariableAccess] z
#  124|             Type = [DoubleType] double
#  124|             ValueCategory = lvalue
#  124|         1: [VariableAccess] x
#  124|             Type = [DoubleType] double
#  124|             ValueCategory = prvalue(load)
#  125|     7: [ExprStmt] ExprStmt
#  125|       0: [AssignSubExpr] ... -= ...
#  125|           Type = [DoubleType] double
#  125|           ValueCategory = lvalue
#  125|         0: [VariableAccess] z
#  125|             Type = [DoubleType] double
#  125|             ValueCategory = lvalue
#  125|         1: [VariableAccess] x
#  125|             Type = [DoubleType] double
#  125|             ValueCategory = prvalue(load)
#  126|     8: [ExprStmt] ExprStmt
#  126|       0: [AssignMulExpr] ... *= ...
#  126|           Type = [DoubleType] double
#  126|           ValueCategory = lvalue
#  126|         0: [VariableAccess] z
#  126|             Type = [DoubleType] double
#  126|             ValueCategory = lvalue
#  126|         1: [VariableAccess] x
#  126|             Type = [DoubleType] double
#  126|             ValueCategory = prvalue(load)
#  127|     9: [ExprStmt] ExprStmt
#  127|       0: [AssignDivExpr] ... /= ...
#  127|           Type = [DoubleType] double
#  127|           ValueCategory = lvalue
#  127|         0: [VariableAccess] z
#  127|             Type = [DoubleType] double
#  127|             ValueCategory = lvalue
#  127|         1: [VariableAccess] x
#  127|             Type = [DoubleType] double
#  127|             ValueCategory = prvalue(load)
#  129|     10: [ExprStmt] ExprStmt
#  129|       0: [AssignExpr] ... = ...
#  129|           Type = [DoubleType] double
#  129|           ValueCategory = lvalue
#  129|         0: [VariableAccess] z
#  129|             Type = [DoubleType] double
#  129|             ValueCategory = lvalue
#  129|         1: [UnaryPlusExpr] + ...
#  129|             Type = [DoubleType] double
#  129|             ValueCategory = prvalue
#  129|           0: [VariableAccess] x
#  129|               Type = [DoubleType] double
#  129|               ValueCategory = prvalue(load)
#  130|     11: [ExprStmt] ExprStmt
#  130|       0: [AssignExpr] ... = ...
#  130|           Type = [DoubleType] double
#  130|           ValueCategory = lvalue
#  130|         0: [VariableAccess] z
#  130|             Type = [DoubleType] double
#  130|             ValueCategory = lvalue
#  130|         1: [UnaryMinusExpr] - ...
#  130|             Type = [DoubleType] double
#  130|             ValueCategory = prvalue
#  130|           0: [VariableAccess] x
#  130|               Type = [DoubleType] double
#  130|               ValueCategory = prvalue(load)
#  131|     12: [ReturnStmt] return ...
#  133| [TopLevelFunction] void FloatCompare(double, double)
#  133|   params: 
#  133|     0: [Parameter] x
#  133|         Type = [DoubleType] double
#  133|     1: [Parameter] y
#  133|         Type = [DoubleType] double
#  133|   body: [Block] { ... }
#  134|     0: [DeclStmt] declaration
#  134|       0: [VariableDeclarationEntry] definition of b
#  134|           Type = [BoolType] bool
#  136|     1: [ExprStmt] ExprStmt
#  136|       0: [AssignExpr] ... = ...
#  136|           Type = [BoolType] bool
#  136|           ValueCategory = lvalue
#  136|         0: [VariableAccess] b
#  136|             Type = [BoolType] bool
#  136|             ValueCategory = lvalue
#  136|         1: [EQExpr] ... == ...
#  136|             Type = [BoolType] bool
#  136|             ValueCategory = prvalue
#  136|           0: [VariableAccess] x
#  136|               Type = [DoubleType] double
#  136|               ValueCategory = prvalue(load)
#  136|           1: [VariableAccess] y
#  136|               Type = [DoubleType] double
#  136|               ValueCategory = prvalue(load)
#  137|     2: [ExprStmt] ExprStmt
#  137|       0: [AssignExpr] ... = ...
#  137|           Type = [BoolType] bool
#  137|           ValueCategory = lvalue
#  137|         0: [VariableAccess] b
#  137|             Type = [BoolType] bool
#  137|             ValueCategory = lvalue
#  137|         1: [NEExpr] ... != ...
#  137|             Type = [BoolType] bool
#  137|             ValueCategory = prvalue
#  137|           0: [VariableAccess] x
#  137|               Type = [DoubleType] double
#  137|               ValueCategory = prvalue(load)
#  137|           1: [VariableAccess] y
#  137|               Type = [DoubleType] double
#  137|               ValueCategory = prvalue(load)
#  138|     3: [ExprStmt] ExprStmt
#  138|       0: [AssignExpr] ... = ...
#  138|           Type = [BoolType] bool
#  138|           ValueCategory = lvalue
#  138|         0: [VariableAccess] b
#  138|             Type = [BoolType] bool
#  138|             ValueCategory = lvalue
#  138|         1: [LTExpr] ... < ...
#  138|             Type = [BoolType] bool
#  138|             ValueCategory = prvalue
#  138|           0: [VariableAccess] x
#  138|               Type = [DoubleType] double
#  138|               ValueCategory = prvalue(load)
#  138|           1: [VariableAccess] y
#  138|               Type = [DoubleType] double
#  138|               ValueCategory = prvalue(load)
#  139|     4: [ExprStmt] ExprStmt
#  139|       0: [AssignExpr] ... = ...
#  139|           Type = [BoolType] bool
#  139|           ValueCategory = lvalue
#  139|         0: [VariableAccess] b
#  139|             Type = [BoolType] bool
#  139|             ValueCategory = lvalue
#  139|         1: [GTExpr] ... > ...
#  139|             Type = [BoolType] bool
#  139|             ValueCategory = prvalue
#  139|           0: [VariableAccess] x
#  139|               Type = [DoubleType] double
#  139|               ValueCategory = prvalue(load)
#  139|           1: [VariableAccess] y
#  139|               Type = [DoubleType] double
#  139|               ValueCategory = prvalue(load)
#  140|     5: [ExprStmt] ExprStmt
#  140|       0: [AssignExpr] ... = ...
#  140|           Type = [BoolType] bool
#  140|           ValueCategory = lvalue
#  140|         0: [VariableAccess] b
#  140|             Type = [BoolType] bool
#  140|             ValueCategory = lvalue
#  140|         1: [LEExpr] ... <= ...
#  140|             Type = [BoolType] bool
#  140|             ValueCategory = prvalue
#  140|           0: [VariableAccess] x
#  140|               Type = [DoubleType] double
#  140|               ValueCategory = prvalue(load)
#  140|           1: [VariableAccess] y
#  140|               Type = [DoubleType] double
#  140|               ValueCategory = prvalue(load)
#  141|     6: [ExprStmt] ExprStmt
#  141|       0: [AssignExpr] ... = ...
#  141|           Type = [BoolType] bool
#  141|           ValueCategory = lvalue
#  141|         0: [VariableAccess] b
#  141|             Type = [BoolType] bool
#  141|             ValueCategory = lvalue
#  141|         1: [GEExpr] ... >= ...
#  141|             Type = [BoolType] bool
#  141|             ValueCategory = prvalue
#  141|           0: [VariableAccess] x
#  141|               Type = [DoubleType] double
#  141|               ValueCategory = prvalue(load)
#  141|           1: [VariableAccess] y
#  141|               Type = [DoubleType] double
#  141|               ValueCategory = prvalue(load)
#  142|     7: [ReturnStmt] return ...
#  144| [TopLevelFunction] void FloatCrement(float)
#  144|   params: 
#  144|     0: [Parameter] x
#  144|         Type = [FloatType] float
#  144|   body: [Block] { ... }
#  145|     0: [DeclStmt] declaration
#  145|       0: [VariableDeclarationEntry] definition of y
#  145|           Type = [FloatType] float
#  147|     1: [ExprStmt] ExprStmt
#  147|       0: [AssignExpr] ... = ...
#  147|           Type = [FloatType] float
#  147|           ValueCategory = lvalue
#  147|         0: [VariableAccess] y
#  147|             Type = [FloatType] float
#  147|             ValueCategory = lvalue
#  147|         1: [PrefixIncrExpr] ++ ...
#  147|             Type = [FloatType] float
#  147|             ValueCategory = prvalue
#  147|           0: [VariableAccess] x
#  147|               Type = [FloatType] float
#  147|               ValueCategory = lvalue
#  148|     2: [ExprStmt] ExprStmt
#  148|       0: [AssignExpr] ... = ...
#  148|           Type = [FloatType] float
#  148|           ValueCategory = lvalue
#  148|         0: [VariableAccess] y
#  148|             Type = [FloatType] float
#  148|             ValueCategory = lvalue
#  148|         1: [PrefixDecrExpr] -- ...
#  148|             Type = [FloatType] float
#  148|             ValueCategory = prvalue
#  148|           0: [VariableAccess] x
#  148|               Type = [FloatType] float
#  148|               ValueCategory = lvalue
#  149|     3: [ExprStmt] ExprStmt
#  149|       0: [AssignExpr] ... = ...
#  149|           Type = [FloatType] float
#  149|           ValueCategory = lvalue
#  149|         0: [VariableAccess] y
#  149|             Type = [FloatType] float
#  149|             ValueCategory = lvalue
#  149|         1: [PostfixIncrExpr] ... ++
#  149|             Type = [FloatType] float
#  149|             ValueCategory = prvalue
#  149|           0: [VariableAccess] x
#  149|               Type = [FloatType] float
#  149|               ValueCategory = lvalue
#  150|     4: [ExprStmt] ExprStmt
#  150|       0: [AssignExpr] ... = ...
#  150|           Type = [FloatType] float
#  150|           ValueCategory = lvalue
#  150|         0: [VariableAccess] y
#  150|             Type = [FloatType] float
#  150|             ValueCategory = lvalue
#  150|         1: [PostfixDecrExpr] ... --
#  150|             Type = [FloatType] float
#  150|             ValueCategory = prvalue
#  150|           0: [VariableAccess] x
#  150|               Type = [FloatType] float
#  150|               ValueCategory = lvalue
#  151|     5: [ReturnStmt] return ...
#  153| [TopLevelFunction] void PointerOps(int*, int)
#  153|   params: 
#  153|     0: [Parameter] p
#  153|         Type = [IntPointerType] int *
#  153|     1: [Parameter] i
#  153|         Type = [IntType] int
#  153|   body: [Block] { ... }
#  154|     0: [DeclStmt] declaration
#  154|       0: [VariableDeclarationEntry] definition of q
#  154|           Type = [IntPointerType] int *
#  155|     1: [DeclStmt] declaration
#  155|       0: [VariableDeclarationEntry] definition of b
#  155|           Type = [BoolType] bool
#  157|     2: [ExprStmt] ExprStmt
#  157|       0: [AssignExpr] ... = ...
#  157|           Type = [IntPointerType] int *
#  157|           ValueCategory = lvalue
#  157|         0: [VariableAccess] q
#  157|             Type = [IntPointerType] int *
#  157|             ValueCategory = lvalue
#  157|         1: [PointerAddExpr] ... + ...
#  157|             Type = [IntPointerType] int *
#  157|             ValueCategory = prvalue
#  157|           0: [VariableAccess] p
#  157|               Type = [IntPointerType] int *
#  157|               ValueCategory = prvalue(load)
#  157|           1: [VariableAccess] i
#  157|               Type = [IntType] int
#  157|               ValueCategory = prvalue(load)
#  158|     3: [ExprStmt] ExprStmt
#  158|       0: [AssignExpr] ... = ...
#  158|           Type = [IntPointerType] int *
#  158|           ValueCategory = lvalue
#  158|         0: [VariableAccess] q
#  158|             Type = [IntPointerType] int *
#  158|             ValueCategory = lvalue
#  158|         1: [PointerAddExpr] ... + ...
#  158|             Type = [IntPointerType] int *
#  158|             ValueCategory = prvalue
#  158|           0: [VariableAccess] i
#  158|               Type = [IntType] int
#  158|               ValueCategory = prvalue(load)
#  158|           1: [VariableAccess] p
#  158|               Type = [IntPointerType] int *
#  158|               ValueCategory = prvalue(load)
#  159|     4: [ExprStmt] ExprStmt
#  159|       0: [AssignExpr] ... = ...
#  159|           Type = [IntPointerType] int *
#  159|           ValueCategory = lvalue
#  159|         0: [VariableAccess] q
#  159|             Type = [IntPointerType] int *
#  159|             ValueCategory = lvalue
#  159|         1: [PointerSubExpr] ... - ...
#  159|             Type = [IntPointerType] int *
#  159|             ValueCategory = prvalue
#  159|           0: [VariableAccess] p
#  159|               Type = [IntPointerType] int *
#  159|               ValueCategory = prvalue(load)
#  159|           1: [VariableAccess] i
#  159|               Type = [IntType] int
#  159|               ValueCategory = prvalue(load)
#  160|     5: [ExprStmt] ExprStmt
#  160|       0: [AssignExpr] ... = ...
#  160|           Type = [IntType] int
#  160|           ValueCategory = lvalue
#  160|         0: [VariableAccess] i
#  160|             Type = [IntType] int
#  160|             ValueCategory = lvalue
#  160|         1: [CStyleCast] (int)...
#  160|             Conversion = [IntegralConversion] integral conversion
#  160|             Type = [IntType] int
#  160|             ValueCategory = prvalue
#  160|           expr: [PointerDiffExpr] ... - ...
#  160|               Type = [LongType] long
#  160|               ValueCategory = prvalue
#  160|             0: [VariableAccess] p
#  160|                 Type = [IntPointerType] int *
#  160|                 ValueCategory = prvalue(load)
#  160|             1: [VariableAccess] q
#  160|                 Type = [IntPointerType] int *
#  160|                 ValueCategory = prvalue(load)
#  162|     6: [ExprStmt] ExprStmt
#  162|       0: [AssignExpr] ... = ...
#  162|           Type = [IntPointerType] int *
#  162|           ValueCategory = lvalue
#  162|         0: [VariableAccess] q
#  162|             Type = [IntPointerType] int *
#  162|             ValueCategory = lvalue
#  162|         1: [VariableAccess] p
#  162|             Type = [IntPointerType] int *
#  162|             ValueCategory = prvalue(load)
#  164|     7: [ExprStmt] ExprStmt
#  164|       0: [AssignPointerAddExpr] ... += ...
#  164|           Type = [IntPointerType] int *
#  164|           ValueCategory = lvalue
#  164|         0: [VariableAccess] q
#  164|             Type = [IntPointerType] int *
#  164|             ValueCategory = lvalue
#  164|         1: [VariableAccess] i
#  164|             Type = [IntType] int
#  164|             ValueCategory = prvalue(load)
#  165|     8: [ExprStmt] ExprStmt
#  165|       0: [AssignPointerSubExpr] ... -= ...
#  165|           Type = [IntPointerType] int *
#  165|           ValueCategory = lvalue
#  165|         0: [VariableAccess] q
#  165|             Type = [IntPointerType] int *
#  165|             ValueCategory = lvalue
#  165|         1: [VariableAccess] i
#  165|             Type = [IntType] int
#  165|             ValueCategory = prvalue(load)
#  167|     9: [ExprStmt] ExprStmt
#  167|       0: [AssignExpr] ... = ...
#  167|           Type = [BoolType] bool
#  167|           ValueCategory = lvalue
#  167|         0: [VariableAccess] b
#  167|             Type = [BoolType] bool
#  167|             ValueCategory = lvalue
#  167|         1: [CStyleCast] (bool)...
#  167|             Conversion = [BoolConversion] conversion to bool
#  167|             Type = [BoolType] bool
#  167|             ValueCategory = prvalue
#  167|           expr: [VariableAccess] p
#  167|               Type = [IntPointerType] int *
#  167|               ValueCategory = prvalue(load)
#  168|     10: [ExprStmt] ExprStmt
#  168|       0: [AssignExpr] ... = ...
#  168|           Type = [BoolType] bool
#  168|           ValueCategory = lvalue
#  168|         0: [VariableAccess] b
#  168|             Type = [BoolType] bool
#  168|             ValueCategory = lvalue
#  168|         1: [NotExpr] ! ...
#  168|             Type = [BoolType] bool
#  168|             ValueCategory = prvalue
#  168|           0: [CStyleCast] (bool)...
#  168|               Conversion = [BoolConversion] conversion to bool
#  168|               Type = [BoolType] bool
#  168|               ValueCategory = prvalue
#  168|             expr: [VariableAccess] p
#  168|                 Type = [IntPointerType] int *
#  168|                 ValueCategory = prvalue(load)
#  169|     11: [ReturnStmt] return ...
#  171| [TopLevelFunction] void ArrayAccess(int*, int)
#  171|   params: 
#  171|     0: [Parameter] p
#  171|         Type = [IntPointerType] int *
#  171|     1: [Parameter] i
#  171|         Type = [IntType] int
#  171|   body: [Block] { ... }
#  172|     0: [DeclStmt] declaration
#  172|       0: [VariableDeclarationEntry] definition of x
#  172|           Type = [IntType] int
#  174|     1: [ExprStmt] ExprStmt
#  174|       0: [AssignExpr] ... = ...
#  174|           Type = [IntType] int
#  174|           ValueCategory = lvalue
#  174|         0: [VariableAccess] x
#  174|             Type = [IntType] int
#  174|             ValueCategory = lvalue
#  174|         1: [ArrayExpr] access to array
#  174|             Type = [IntType] int
#  174|             ValueCategory = prvalue(load)
#  174|           0: [VariableAccess] p
#  174|               Type = [IntPointerType] int *
#  174|               ValueCategory = prvalue(load)
#  174|           1: [VariableAccess] i
#  174|               Type = [IntType] int
#  174|               ValueCategory = prvalue(load)
#  175|     2: [ExprStmt] ExprStmt
#  175|       0: [AssignExpr] ... = ...
#  175|           Type = [IntType] int
#  175|           ValueCategory = lvalue
#  175|         0: [VariableAccess] x
#  175|             Type = [IntType] int
#  175|             ValueCategory = lvalue
#  175|         1: [ArrayExpr] access to array
#  175|             Type = [IntType] int
#  175|             ValueCategory = prvalue(load)
#  175|           0: [VariableAccess] p
#  175|               Type = [IntPointerType] int *
#  175|               ValueCategory = prvalue(load)
#  175|           1: [VariableAccess] i
#  175|               Type = [IntType] int
#  175|               ValueCategory = prvalue(load)
#  177|     3: [ExprStmt] ExprStmt
#  177|       0: [AssignExpr] ... = ...
#  177|           Type = [IntType] int
#  177|           ValueCategory = lvalue
#  177|         0: [ArrayExpr] access to array
#  177|             Type = [IntType] int
#  177|             ValueCategory = lvalue
#  177|           0: [VariableAccess] p
#  177|               Type = [IntPointerType] int *
#  177|               ValueCategory = prvalue(load)
#  177|           1: [VariableAccess] i
#  177|               Type = [IntType] int
#  177|               ValueCategory = prvalue(load)
#  177|         1: [VariableAccess] x
#  177|             Type = [IntType] int
#  177|             ValueCategory = prvalue(load)
#  178|     4: [ExprStmt] ExprStmt
#  178|       0: [AssignExpr] ... = ...
#  178|           Type = [IntType] int
#  178|           ValueCategory = lvalue
#  178|         0: [ArrayExpr] access to array
#  178|             Type = [IntType] int
#  178|             ValueCategory = lvalue
#  178|           0: [VariableAccess] p
#  178|               Type = [IntPointerType] int *
#  178|               ValueCategory = prvalue(load)
#  178|           1: [VariableAccess] i
#  178|               Type = [IntType] int
#  178|               ValueCategory = prvalue(load)
#  178|         1: [VariableAccess] x
#  178|             Type = [IntType] int
#  178|             ValueCategory = prvalue(load)
#  180|     5: [DeclStmt] declaration
#  180|       0: [VariableDeclarationEntry] definition of a
#  180|           Type = [ArrayType] int[10]
#  181|     6: [ExprStmt] ExprStmt
#  181|       0: [AssignExpr] ... = ...
#  181|           Type = [IntType] int
#  181|           ValueCategory = lvalue
#  181|         0: [VariableAccess] x
#  181|             Type = [IntType] int
#  181|             ValueCategory = lvalue
#  181|         1: [ArrayExpr] access to array
#  181|             Type = [IntType] int
#  181|             ValueCategory = prvalue(load)
#  181|           0: [ArrayToPointerConversion] array to pointer conversion
#  181|               Type = [IntPointerType] int *
#  181|               ValueCategory = prvalue
#  181|             expr: [VariableAccess] a
#  181|                 Type = [ArrayType] int[10]
#  181|                 ValueCategory = lvalue
#  181|           1: [VariableAccess] i
#  181|               Type = [IntType] int
#  181|               ValueCategory = prvalue(load)
#  182|     7: [ExprStmt] ExprStmt
#  182|       0: [AssignExpr] ... = ...
#  182|           Type = [IntType] int
#  182|           ValueCategory = lvalue
#  182|         0: [VariableAccess] x
#  182|             Type = [IntType] int
#  182|             ValueCategory = lvalue
#  182|         1: [ArrayExpr] access to array
#  182|             Type = [IntType] int
#  182|             ValueCategory = prvalue(load)
#  182|           0: [ArrayToPointerConversion] array to pointer conversion
#  182|               Type = [IntPointerType] int *
#  182|               ValueCategory = prvalue
#  182|             expr: [VariableAccess] a
#  182|                 Type = [ArrayType] int[10]
#  182|                 ValueCategory = lvalue
#  182|           1: [VariableAccess] i
#  182|               Type = [IntType] int
#  182|               ValueCategory = prvalue(load)
#  183|     8: [ExprStmt] ExprStmt
#  183|       0: [AssignExpr] ... = ...
#  183|           Type = [IntType] int
#  183|           ValueCategory = lvalue
#  183|         0: [ArrayExpr] access to array
#  183|             Type = [IntType] int
#  183|             ValueCategory = lvalue
#  183|           0: [ArrayToPointerConversion] array to pointer conversion
#  183|               Type = [IntPointerType] int *
#  183|               ValueCategory = prvalue
#  183|             expr: [VariableAccess] a
#  183|                 Type = [ArrayType] int[10]
#  183|                 ValueCategory = lvalue
#  183|           1: [VariableAccess] i
#  183|               Type = [IntType] int
#  183|               ValueCategory = prvalue(load)
#  183|         1: [VariableAccess] x
#  183|             Type = [IntType] int
#  183|             ValueCategory = prvalue(load)
#  184|     9: [ExprStmt] ExprStmt
#  184|       0: [AssignExpr] ... = ...
#  184|           Type = [IntType] int
#  184|           ValueCategory = lvalue
#  184|         0: [ArrayExpr] access to array
#  184|             Type = [IntType] int
#  184|             ValueCategory = lvalue
#  184|           0: [ArrayToPointerConversion] array to pointer conversion
#  184|               Type = [IntPointerType] int *
#  184|               ValueCategory = prvalue
#  184|             expr: [VariableAccess] a
#  184|                 Type = [ArrayType] int[10]
#  184|                 ValueCategory = lvalue
#  184|           1: [VariableAccess] i
#  184|               Type = [IntType] int
#  184|               ValueCategory = prvalue(load)
#  184|         1: [VariableAccess] x
#  184|             Type = [IntType] int
#  184|             ValueCategory = prvalue(load)
#  185|     10: [ReturnStmt] return ...
#  187| [TopLevelFunction] void StringLiteral(int)
#  187|   params: 
#  187|     0: [Parameter] i
#  187|         Type = [IntType] int
#  187|   body: [Block] { ... }
#  188|     0: [DeclStmt] declaration
#  188|       0: [VariableDeclarationEntry] definition of c
#  188|           Type = [PlainCharType] char
#  188|         init: [Initializer] initializer for c
#  188|           expr: [ArrayExpr] access to array
#  188|               Type = [PlainCharType] char
#  188|               ValueCategory = prvalue(load)
#  188|             0: [ArrayToPointerConversion] array to pointer conversion
#  188|                 Type = [PointerType] const char *
#  188|                 ValueCategory = prvalue
#  188|               expr: Foo
#  188|                   Type = [ArrayType] const char[4]
#  188|                   Value = [StringLiteral] "Foo"
#  188|                   ValueCategory = lvalue
#  188|             1: [VariableAccess] i
#  188|                 Type = [IntType] int
#  188|                 ValueCategory = prvalue(load)
#  189|     1: [DeclStmt] declaration
#  189|       0: [VariableDeclarationEntry] definition of pwc
#  189|           Type = [PointerType] wchar_t *
#  189|         init: [Initializer] initializer for pwc
#  189|           expr: [CStyleCast] (wchar_t *)...
#  189|               Conversion = [PointerConversion] pointer conversion
#  189|               Type = [PointerType] wchar_t *
#  189|               ValueCategory = prvalue
#  189|             expr: [ArrayToPointerConversion] array to pointer conversion
#  189|                 Type = [PointerType] const wchar_t *
#  189|                 ValueCategory = prvalue
#  189|               expr: Bar
#  189|                   Type = [ArrayType] const wchar_t[4]
#  189|                   Value = [StringLiteral] "Bar"
#  189|                   ValueCategory = lvalue
#  190|     2: [DeclStmt] declaration
#  190|       0: [VariableDeclarationEntry] definition of wc
#  190|           Type = [Wchar_t,WideCharType] wchar_t
#  190|         init: [Initializer] initializer for wc
#  190|           expr: [ArrayExpr] access to array
#  190|               Type = [Wchar_t,WideCharType] wchar_t
#  190|               ValueCategory = prvalue(load)
#  190|             0: [VariableAccess] pwc
#  190|                 Type = [PointerType] wchar_t *
#  190|                 ValueCategory = prvalue(load)
#  190|             1: [VariableAccess] i
#  190|                 Type = [IntType] int
#  190|                 ValueCategory = prvalue(load)
#  191|     3: [ReturnStmt] return ...
#  193| [TopLevelFunction] void PointerCompare(int*, int*)
#  193|   params: 
#  193|     0: [Parameter] p
#  193|         Type = [IntPointerType] int *
#  193|     1: [Parameter] q
#  193|         Type = [IntPointerType] int *
#  193|   body: [Block] { ... }
#  194|     0: [DeclStmt] declaration
#  194|       0: [VariableDeclarationEntry] definition of b
#  194|           Type = [BoolType] bool
#  196|     1: [ExprStmt] ExprStmt
#  196|       0: [AssignExpr] ... = ...
#  196|           Type = [BoolType] bool
#  196|           ValueCategory = lvalue
#  196|         0: [VariableAccess] b
#  196|             Type = [BoolType] bool
#  196|             ValueCategory = lvalue
#  196|         1: [EQExpr] ... == ...
#  196|             Type = [BoolType] bool
#  196|             ValueCategory = prvalue
#  196|           0: [VariableAccess] p
#  196|               Type = [IntPointerType] int *
#  196|               ValueCategory = prvalue(load)
#  196|           1: [VariableAccess] q
#  196|               Type = [IntPointerType] int *
#  196|               ValueCategory = prvalue(load)
#  197|     2: [ExprStmt] ExprStmt
#  197|       0: [AssignExpr] ... = ...
#  197|           Type = [BoolType] bool
#  197|           ValueCategory = lvalue
#  197|         0: [VariableAccess] b
#  197|             Type = [BoolType] bool
#  197|             ValueCategory = lvalue
#  197|         1: [NEExpr] ... != ...
#  197|             Type = [BoolType] bool
#  197|             ValueCategory = prvalue
#  197|           0: [VariableAccess] p
#  197|               Type = [IntPointerType] int *
#  197|               ValueCategory = prvalue(load)
#  197|           1: [VariableAccess] q
#  197|               Type = [IntPointerType] int *
#  197|               ValueCategory = prvalue(load)
#  198|     3: [ExprStmt] ExprStmt
#  198|       0: [AssignExpr] ... = ...
#  198|           Type = [BoolType] bool
#  198|           ValueCategory = lvalue
#  198|         0: [VariableAccess] b
#  198|             Type = [BoolType] bool
#  198|             ValueCategory = lvalue
#  198|         1: [LTExpr] ... < ...
#  198|             Type = [BoolType] bool
#  198|             ValueCategory = prvalue
#  198|           0: [VariableAccess] p
#  198|               Type = [IntPointerType] int *
#  198|               ValueCategory = prvalue(load)
#  198|           1: [VariableAccess] q
#  198|               Type = [IntPointerType] int *
#  198|               ValueCategory = prvalue(load)
#  199|     4: [ExprStmt] ExprStmt
#  199|       0: [AssignExpr] ... = ...
#  199|           Type = [BoolType] bool
#  199|           ValueCategory = lvalue
#  199|         0: [VariableAccess] b
#  199|             Type = [BoolType] bool
#  199|             ValueCategory = lvalue
#  199|         1: [GTExpr] ... > ...
#  199|             Type = [BoolType] bool
#  199|             ValueCategory = prvalue
#  199|           0: [VariableAccess] p
#  199|               Type = [IntPointerType] int *
#  199|               ValueCategory = prvalue(load)
#  199|           1: [VariableAccess] q
#  199|               Type = [IntPointerType] int *
#  199|               ValueCategory = prvalue(load)
#  200|     5: [ExprStmt] ExprStmt
#  200|       0: [AssignExpr] ... = ...
#  200|           Type = [BoolType] bool
#  200|           ValueCategory = lvalue
#  200|         0: [VariableAccess] b
#  200|             Type = [BoolType] bool
#  200|             ValueCategory = lvalue
#  200|         1: [LEExpr] ... <= ...
#  200|             Type = [BoolType] bool
#  200|             ValueCategory = prvalue
#  200|           0: [VariableAccess] p
#  200|               Type = [IntPointerType] int *
#  200|               ValueCategory = prvalue(load)
#  200|           1: [VariableAccess] q
#  200|               Type = [IntPointerType] int *
#  200|               ValueCategory = prvalue(load)
#  201|     6: [ExprStmt] ExprStmt
#  201|       0: [AssignExpr] ... = ...
#  201|           Type = [BoolType] bool
#  201|           ValueCategory = lvalue
#  201|         0: [VariableAccess] b
#  201|             Type = [BoolType] bool
#  201|             ValueCategory = lvalue
#  201|         1: [GEExpr] ... >= ...
#  201|             Type = [BoolType] bool
#  201|             ValueCategory = prvalue
#  201|           0: [VariableAccess] p
#  201|               Type = [IntPointerType] int *
#  201|               ValueCategory = prvalue(load)
#  201|           1: [VariableAccess] q
#  201|               Type = [IntPointerType] int *
#  201|               ValueCategory = prvalue(load)
#  202|     7: [ReturnStmt] return ...
#  204| [TopLevelFunction] void PointerCrement(int*)
#  204|   params: 
#  204|     0: [Parameter] p
#  204|         Type = [IntPointerType] int *
#  204|   body: [Block] { ... }
#  205|     0: [DeclStmt] declaration
#  205|       0: [VariableDeclarationEntry] definition of q
#  205|           Type = [IntPointerType] int *
#  207|     1: [ExprStmt] ExprStmt
#  207|       0: [AssignExpr] ... = ...
#  207|           Type = [IntPointerType] int *
#  207|           ValueCategory = lvalue
#  207|         0: [VariableAccess] q
#  207|             Type = [IntPointerType] int *
#  207|             ValueCategory = lvalue
#  207|         1: [PrefixIncrExpr] ++ ...
#  207|             Type = [IntPointerType] int *
#  207|             ValueCategory = prvalue
#  207|           0: [VariableAccess] p
#  207|               Type = [IntPointerType] int *
#  207|               ValueCategory = lvalue
#  208|     2: [ExprStmt] ExprStmt
#  208|       0: [AssignExpr] ... = ...
#  208|           Type = [IntPointerType] int *
#  208|           ValueCategory = lvalue
#  208|         0: [VariableAccess] q
#  208|             Type = [IntPointerType] int *
#  208|             ValueCategory = lvalue
#  208|         1: [PrefixDecrExpr] -- ...
#  208|             Type = [IntPointerType] int *
#  208|             ValueCategory = prvalue
#  208|           0: [VariableAccess] p
#  208|               Type = [IntPointerType] int *
#  208|               ValueCategory = lvalue
#  209|     3: [ExprStmt] ExprStmt
#  209|       0: [AssignExpr] ... = ...
#  209|           Type = [IntPointerType] int *
#  209|           ValueCategory = lvalue
#  209|         0: [VariableAccess] q
#  209|             Type = [IntPointerType] int *
#  209|             ValueCategory = lvalue
#  209|         1: [PostfixIncrExpr] ... ++
#  209|             Type = [IntPointerType] int *
#  209|             ValueCategory = prvalue
#  209|           0: [VariableAccess] p
#  209|               Type = [IntPointerType] int *
#  209|               ValueCategory = lvalue
#  210|     4: [ExprStmt] ExprStmt
#  210|       0: [AssignExpr] ... = ...
#  210|           Type = [IntPointerType] int *
#  210|           ValueCategory = lvalue
#  210|         0: [VariableAccess] q
#  210|             Type = [IntPointerType] int *
#  210|             ValueCategory = lvalue
#  210|         1: [PostfixDecrExpr] ... --
#  210|             Type = [IntPointerType] int *
#  210|             ValueCategory = prvalue
#  210|           0: [VariableAccess] p
#  210|               Type = [IntPointerType] int *
#  210|               ValueCategory = lvalue
#  211|     5: [ReturnStmt] return ...
#  213| [TopLevelFunction] void CompoundAssignment()
#  213|   params: 
#  213|   body: [Block] { ... }
#  215|     0: [DeclStmt] declaration
#  215|       0: [VariableDeclarationEntry] definition of x
#  215|           Type = [IntType] int
#  215|         init: [Initializer] initializer for x
#  215|           expr: [Literal] 5
#  215|               Type = [IntType] int
#  215|               Value = [Literal] 5
#  215|               ValueCategory = prvalue
#  216|     1: [ExprStmt] ExprStmt
#  216|       0: [AssignAddExpr] ... += ...
#  216|           Type = [IntType] int
#  216|           ValueCategory = lvalue
#  216|         0: [VariableAccess] x
#  216|             Type = [IntType] int
#  216|             ValueCategory = lvalue
#  216|         1: [Literal] 7
#  216|             Type = [IntType] int
#  216|             Value = [Literal] 7
#  216|             ValueCategory = prvalue
#  219|     2: [DeclStmt] declaration
#  219|       0: [VariableDeclarationEntry] definition of y
#  219|           Type = [ShortType] short
#  219|         init: [Initializer] initializer for y
#  219|           expr: [CStyleCast] (short)...
#  219|               Conversion = [IntegralConversion] integral conversion
#  219|               Type = [ShortType] short
#  219|               Value = [CStyleCast] 5
#  219|               ValueCategory = prvalue
#  219|             expr: [Literal] 5
#  219|                 Type = [IntType] int
#  219|                 Value = [Literal] 5
#  219|                 ValueCategory = prvalue
#  220|     3: [ExprStmt] ExprStmt
#  220|       0: [AssignAddExpr] ... += ...
#  220|           Type = [ShortType] short
#  220|           ValueCategory = lvalue
#  220|         0: [VariableAccess] y
#  220|             Type = [ShortType] short
#  220|             ValueCategory = lvalue
#  220|         1: [VariableAccess] x
#  220|             Type = [IntType] int
#  220|             ValueCategory = prvalue(load)
#  223|     4: [ExprStmt] ExprStmt
#  223|       0: [AssignLShiftExpr] ... <<= ...
#  223|           Type = [ShortType] short
#  223|           ValueCategory = lvalue
#  223|         0: [VariableAccess] y
#  223|             Type = [ShortType] short
#  223|             ValueCategory = lvalue
#  223|         1: [Literal] 1
#  223|             Type = [IntType] int
#  223|             Value = [Literal] 1
#  223|             ValueCategory = prvalue
#  226|     5: [DeclStmt] declaration
#  226|       0: [VariableDeclarationEntry] definition of z
#  226|           Type = [LongType] long
#  226|         init: [Initializer] initializer for z
#  226|           expr: [CStyleCast] (long)...
#  226|               Conversion = [IntegralConversion] integral conversion
#  226|               Type = [LongType] long
#  226|               Value = [CStyleCast] 7
#  226|               ValueCategory = prvalue
#  226|             expr: [Literal] 7
#  226|                 Type = [IntType] int
#  226|                 Value = [Literal] 7
#  226|                 ValueCategory = prvalue
#  227|     6: [ExprStmt] ExprStmt
#  227|       0: [AssignAddExpr] ... += ...
#  227|           Type = [LongType] long
#  227|           ValueCategory = lvalue
#  227|         0: [VariableAccess] z
#  227|             Type = [LongType] long
#  227|             ValueCategory = lvalue
#  227|         1: [Literal] 2.0
#  227|             Type = [FloatType] float
#  227|             Value = [Literal] 2.0
#  227|             ValueCategory = prvalue
#  228|     7: [ReturnStmt] return ...
#  230| [TopLevelFunction] void UninitializedVariables()
#  230|   params: 
#  230|   body: [Block] { ... }
#  231|     0: [DeclStmt] declaration
#  231|       0: [VariableDeclarationEntry] definition of x
#  231|           Type = [IntType] int
#  232|     1: [DeclStmt] declaration
#  232|       0: [VariableDeclarationEntry] definition of y
#  232|           Type = [IntType] int
#  232|         init: [Initializer] initializer for y
#  232|           expr: [VariableAccess] x
#  232|               Type = [IntType] int
#  232|               ValueCategory = prvalue(load)
#  233|     2: [ReturnStmt] return ...
#  235| [TopLevelFunction] int Parameters(int, int)
#  235|   params: 
#  235|     0: [Parameter] x
#  235|         Type = [IntType] int
#  235|     1: [Parameter] y
#  235|         Type = [IntType] int
#  235|   body: [Block] { ... }
#  236|     0: [ReturnStmt] return ...
#  236|       0: [RemExpr] ... % ...
#  236|           Type = [IntType] int
#  236|           ValueCategory = prvalue
#  236|         0: [VariableAccess] x
#  236|             Type = [IntType] int
#  236|             ValueCategory = prvalue(load)
#  236|         1: [VariableAccess] y
#  236|             Type = [IntType] int
#  236|             ValueCategory = prvalue(load)
#  239| [TopLevelFunction] void IfStatements(bool, int, int)
#  239|   params: 
#  239|     0: [Parameter] b
#  239|         Type = [BoolType] bool
#  239|     1: [Parameter] x
#  239|         Type = [IntType] int
#  239|     2: [Parameter] y
#  239|         Type = [IntType] int
#  239|   body: [Block] { ... }
#  240|     0: [IfStmt] if (...) ... 
#  240|       0: [VariableAccess] b
#  240|           Type = [BoolType] bool
#  240|           ValueCategory = prvalue(load)
#  240|       1: [Block] { ... }
#  243|     1: [IfStmt] if (...) ... 
#  243|       0: [VariableAccess] b
#  243|           Type = [BoolType] bool
#  243|           ValueCategory = prvalue(load)
#  243|       1: [Block] { ... }
#  244|         0: [ExprStmt] ExprStmt
#  244|           0: [AssignExpr] ... = ...
#  244|               Type = [IntType] int
#  244|               ValueCategory = lvalue
#  244|             0: [VariableAccess] x
#  244|                 Type = [IntType] int
#  244|                 ValueCategory = lvalue
#  244|             1: [VariableAccess] y
#  244|                 Type = [IntType] int
#  244|                 ValueCategory = prvalue(load)
#  247|     2: [IfStmt] if (...) ... 
#  247|       0: [LTExpr] ... < ...
#  247|           Type = [BoolType] bool
#  247|           ValueCategory = prvalue
#  247|         0: [VariableAccess] x
#  247|             Type = [IntType] int
#  247|             ValueCategory = prvalue(load)
#  247|         1: [Literal] 7
#  247|             Type = [IntType] int
#  247|             Value = [Literal] 7
#  247|             ValueCategory = prvalue
#  248|       1: [ExprStmt] ExprStmt
#  248|         0: [AssignExpr] ... = ...
#  248|             Type = [IntType] int
#  248|             ValueCategory = lvalue
#  248|           0: [VariableAccess] x
#  248|               Type = [IntType] int
#  248|               ValueCategory = lvalue
#  248|           1: [Literal] 2
#  248|               Type = [IntType] int
#  248|               Value = [Literal] 2
#  248|               ValueCategory = prvalue
#  250|       2: [ExprStmt] ExprStmt
#  250|         0: [AssignExpr] ... = ...
#  250|             Type = [IntType] int
#  250|             ValueCategory = lvalue
#  250|           0: [VariableAccess] x
#  250|               Type = [IntType] int
#  250|               ValueCategory = lvalue
#  250|           1: [Literal] 7
#  250|               Type = [IntType] int
#  250|               Value = [Literal] 7
#  250|               ValueCategory = prvalue
#  251|     3: [ReturnStmt] return ...
#  253| [TopLevelFunction] void WhileStatements(int)
#  253|   params: 
#  253|     0: [Parameter] n
#  253|         Type = [IntType] int
#  253|   body: [Block] { ... }
#  254|     0: [WhileStmt] while (...) ...
#  254|       0: [GTExpr] ... > ...
#  254|           Type = [BoolType] bool
#  254|           ValueCategory = prvalue
#  254|         0: [VariableAccess] n
#  254|             Type = [IntType] int
#  254|             ValueCategory = prvalue(load)
#  254|         1: [Literal] 0
#  254|             Type = [IntType] int
#  254|             Value = [Literal] 0
#  254|             ValueCategory = prvalue
#  254|       1: [Block] { ... }
#  255|         0: [ExprStmt] ExprStmt
#  255|           0: [AssignSubExpr] ... -= ...
#  255|               Type = [IntType] int
#  255|               ValueCategory = lvalue
#  255|             0: [VariableAccess] n
#  255|                 Type = [IntType] int
#  255|                 ValueCategory = lvalue
#  255|             1: [Literal] 1
#  255|                 Type = [IntType] int
#  255|                 Value = [Literal] 1
#  255|                 ValueCategory = prvalue
#  257|     1: [ReturnStmt] return ...
#  259| [TopLevelFunction] void DoStatements(int)
#  259|   params: 
#  259|     0: [Parameter] n
#  259|         Type = [IntType] int
#  259|   body: [Block] { ... }
#  260|     0: [DoStmt] do (...) ...
#  262|       0: [GTExpr] ... > ...
#  262|           Type = [BoolType] bool
#  262|           ValueCategory = prvalue
#  262|         0: [VariableAccess] n
#  262|             Type = [IntType] int
#  262|             ValueCategory = prvalue(load)
#  262|         1: [Literal] 0
#  262|             Type = [IntType] int
#  262|             Value = [Literal] 0
#  262|             ValueCategory = prvalue
#  260|       1: [Block] { ... }
#  261|         0: [ExprStmt] ExprStmt
#  261|           0: [AssignSubExpr] ... -= ...
#  261|               Type = [IntType] int
#  261|               ValueCategory = lvalue
#  261|             0: [VariableAccess] n
#  261|                 Type = [IntType] int
#  261|                 ValueCategory = lvalue
#  261|             1: [Literal] 1
#  261|                 Type = [IntType] int
#  261|                 Value = [Literal] 1
#  261|                 ValueCategory = prvalue
#  263|     1: [ReturnStmt] return ...
#  265| [TopLevelFunction] void For_Empty()
#  265|   params: 
#  265|   body: [Block] { ... }
#  266|     0: [DeclStmt] declaration
#  266|       0: [VariableDeclarationEntry] definition of j
#  266|           Type = [IntType] int
#  267|     1: [ForStmt] for(...;...;...) ...
#  267|       3: [Block] { ... }
#  268|         0: [EmptyStmt] ;
#  272| [TopLevelFunction] void For_Init()
#  272|   params: 
#  272|   body: [Block] { ... }
#  273|     0: [ForStmt] for(...;...;...) ...
#  273|       0: [DeclStmt] declaration
#  273|         0: [VariableDeclarationEntry] definition of i
#  273|             Type = [IntType] int
#  273|           init: [Initializer] initializer for i
#  273|             expr: [Literal] 0
#  273|                 Type = [IntType] int
#  273|                 Value = [Literal] 0
#  273|                 ValueCategory = prvalue
#  273|       3: [Block] { ... }
#  274|         0: [EmptyStmt] ;
#  278| [TopLevelFunction] void For_Condition()
#  278|   params: 
#  278|   body: [Block] { ... }
#  279|     0: [DeclStmt] declaration
#  279|       0: [VariableDeclarationEntry] definition of i
#  279|           Type = [IntType] int
#  279|         init: [Initializer] initializer for i
#  279|           expr: [Literal] 0
#  279|               Type = [IntType] int
#  279|               Value = [Literal] 0
#  279|               ValueCategory = prvalue
#  280|     1: [ForStmt] for(...;...;...) ...
#  280|       1: [LTExpr] ... < ...
#  280|           Type = [BoolType] bool
#  280|           ValueCategory = prvalue
#  280|         0: [VariableAccess] i
#  280|             Type = [IntType] int
#  280|             ValueCategory = prvalue(load)
#  280|         1: [Literal] 10
#  280|             Type = [IntType] int
#  280|             Value = [Literal] 10
#  280|             ValueCategory = prvalue
#  280|       3: [Block] { ... }
#  281|         0: [EmptyStmt] ;
#  283|     2: [ReturnStmt] return ...
#  285| [TopLevelFunction] void For_Update()
#  285|   params: 
#  285|   body: [Block] { ... }
#  286|     0: [DeclStmt] declaration
#  286|       0: [VariableDeclarationEntry] definition of i
#  286|           Type = [IntType] int
#  286|         init: [Initializer] initializer for i
#  286|           expr: [Literal] 0
#  286|               Type = [IntType] int
#  286|               Value = [Literal] 0
#  286|               ValueCategory = prvalue
#  287|     1: [ForStmt] for(...;...;...) ...
#  287|       2: [AssignAddExpr] ... += ...
#  287|           Type = [IntType] int
#  287|           ValueCategory = lvalue
#  287|         0: [VariableAccess] i
#  287|             Type = [IntType] int
#  287|             ValueCategory = lvalue
#  287|         1: [Literal] 1
#  287|             Type = [IntType] int
#  287|             Value = [Literal] 1
#  287|             ValueCategory = prvalue
#  287|       3: [Block] { ... }
#  288|         0: [EmptyStmt] ;
#  292| [TopLevelFunction] void For_InitCondition()
#  292|   params: 
#  292|   body: [Block] { ... }
#  293|     0: [ForStmt] for(...;...;...) ...
#  293|       0: [DeclStmt] declaration
#  293|         0: [VariableDeclarationEntry] definition of i
#  293|             Type = [IntType] int
#  293|           init: [Initializer] initializer for i
#  293|             expr: [Literal] 0
#  293|                 Type = [IntType] int
#  293|                 Value = [Literal] 0
#  293|                 ValueCategory = prvalue
#  293|       1: [LTExpr] ... < ...
#  293|           Type = [BoolType] bool
#  293|           ValueCategory = prvalue
#  293|         0: [VariableAccess] i
#  293|             Type = [IntType] int
#  293|             ValueCategory = prvalue(load)
#  293|         1: [Literal] 10
#  293|             Type = [IntType] int
#  293|             Value = [Literal] 10
#  293|             ValueCategory = prvalue
#  293|       3: [Block] { ... }
#  294|         0: [EmptyStmt] ;
#  296|     1: [ReturnStmt] return ...
#  298| [TopLevelFunction] void For_InitUpdate()
#  298|   params: 
#  298|   body: [Block] { ... }
#  299|     0: [ForStmt] for(...;...;...) ...
#  299|       0: [DeclStmt] declaration
#  299|         0: [VariableDeclarationEntry] definition of i
#  299|             Type = [IntType] int
#  299|           init: [Initializer] initializer for i
#  299|             expr: [Literal] 0
#  299|                 Type = [IntType] int
#  299|                 Value = [Literal] 0
#  299|                 ValueCategory = prvalue
#  299|       2: [AssignAddExpr] ... += ...
#  299|           Type = [IntType] int
#  299|           ValueCategory = lvalue
#  299|         0: [VariableAccess] i
#  299|             Type = [IntType] int
#  299|             ValueCategory = lvalue
#  299|         1: [Literal] 1
#  299|             Type = [IntType] int
#  299|             Value = [Literal] 1
#  299|             ValueCategory = prvalue
#  299|       3: [Block] { ... }
#  300|         0: [EmptyStmt] ;
#  304| [TopLevelFunction] void For_ConditionUpdate()
#  304|   params: 
#  304|   body: [Block] { ... }
#  305|     0: [DeclStmt] declaration
#  305|       0: [VariableDeclarationEntry] definition of i
#  305|           Type = [IntType] int
#  305|         init: [Initializer] initializer for i
#  305|           expr: [Literal] 0
#  305|               Type = [IntType] int
#  305|               Value = [Literal] 0
#  305|               ValueCategory = prvalue
#  306|     1: [ForStmt] for(...;...;...) ...
#  306|       1: [LTExpr] ... < ...
#  306|           Type = [BoolType] bool
#  306|           ValueCategory = prvalue
#  306|         0: [VariableAccess] i
#  306|             Type = [IntType] int
#  306|             ValueCategory = prvalue(load)
#  306|         1: [Literal] 10
#  306|             Type = [IntType] int
#  306|             Value = [Literal] 10
#  306|             ValueCategory = prvalue
#  306|       2: [AssignAddExpr] ... += ...
#  306|           Type = [IntType] int
#  306|           ValueCategory = lvalue
#  306|         0: [VariableAccess] i
#  306|             Type = [IntType] int
#  306|             ValueCategory = lvalue
#  306|         1: [Literal] 1
#  306|             Type = [IntType] int
#  306|             Value = [Literal] 1
#  306|             ValueCategory = prvalue
#  306|       3: [Block] { ... }
#  307|         0: [EmptyStmt] ;
#  309|     2: [ReturnStmt] return ...
#  311| [TopLevelFunction] void For_InitConditionUpdate()
#  311|   params: 
#  311|   body: [Block] { ... }
#  312|     0: [ForStmt] for(...;...;...) ...
#  312|       0: [DeclStmt] declaration
#  312|         0: [VariableDeclarationEntry] definition of i
#  312|             Type = [IntType] int
#  312|           init: [Initializer] initializer for i
#  312|             expr: [Literal] 0
#  312|                 Type = [IntType] int
#  312|                 Value = [Literal] 0
#  312|                 ValueCategory = prvalue
#  312|       1: [LTExpr] ... < ...
#  312|           Type = [BoolType] bool
#  312|           ValueCategory = prvalue
#  312|         0: [VariableAccess] i
#  312|             Type = [IntType] int
#  312|             ValueCategory = prvalue(load)
#  312|         1: [Literal] 10
#  312|             Type = [IntType] int
#  312|             Value = [Literal] 10
#  312|             ValueCategory = prvalue
#  312|       2: [AssignAddExpr] ... += ...
#  312|           Type = [IntType] int
#  312|           ValueCategory = lvalue
#  312|         0: [VariableAccess] i
#  312|             Type = [IntType] int
#  312|             ValueCategory = lvalue
#  312|         1: [Literal] 1
#  312|             Type = [IntType] int
#  312|             Value = [Literal] 1
#  312|             ValueCategory = prvalue
#  312|       3: [Block] { ... }
#  313|         0: [EmptyStmt] ;
#  315|     1: [ReturnStmt] return ...
#  317| [TopLevelFunction] void For_Break()
#  317|   params: 
#  317|   body: [Block] { ... }
#  318|     0: [ForStmt] for(...;...;...) ...
#  318|       0: [DeclStmt] declaration
#  318|         0: [VariableDeclarationEntry] definition of i
#  318|             Type = [IntType] int
#  318|           init: [Initializer] initializer for i
#  318|             expr: [Literal] 0
#  318|                 Type = [IntType] int
#  318|                 Value = [Literal] 0
#  318|                 ValueCategory = prvalue
#  318|       1: [LTExpr] ... < ...
#  318|           Type = [BoolType] bool
#  318|           ValueCategory = prvalue
#  318|         0: [VariableAccess] i
#  318|             Type = [IntType] int
#  318|             ValueCategory = prvalue(load)
#  318|         1: [Literal] 10
#  318|             Type = [IntType] int
#  318|             Value = [Literal] 10
#  318|             ValueCategory = prvalue
#  318|       2: [AssignAddExpr] ... += ...
#  318|           Type = [IntType] int
#  318|           ValueCategory = lvalue
#  318|         0: [VariableAccess] i
#  318|             Type = [IntType] int
#  318|             ValueCategory = lvalue
#  318|         1: [Literal] 1
#  318|             Type = [IntType] int
#  318|             Value = [Literal] 1
#  318|             ValueCategory = prvalue
#  318|       3: [Block] { ... }
#  319|         0: [IfStmt] if (...) ... 
#  319|           0: [EQExpr] ... == ...
#  319|               Type = [BoolType] bool
#  319|               ValueCategory = prvalue
#  319|             0: [VariableAccess] i
#  319|                 Type = [IntType] int
#  319|                 ValueCategory = prvalue(load)
#  319|             1: [Literal] 5
#  319|                 Type = [IntType] int
#  319|                 Value = [Literal] 5
#  319|                 ValueCategory = prvalue
#  319|           1: [Block] { ... }
#  320|             0: [BreakStmt] break;
#  322|     1: [LabelStmt] label ...:
#  323|     2: [ReturnStmt] return ...
#  325| [TopLevelFunction] void For_Continue_Update()
#  325|   params: 
#  325|   body: [Block] { ... }
#  326|     0: [ForStmt] for(...;...;...) ...
#  326|       0: [DeclStmt] declaration
#  326|         0: [VariableDeclarationEntry] definition of i
#  326|             Type = [IntType] int
#  326|           init: [Initializer] initializer for i
#  326|             expr: [Literal] 0
#  326|                 Type = [IntType] int
#  326|                 Value = [Literal] 0
#  326|                 ValueCategory = prvalue
#  326|       1: [LTExpr] ... < ...
#  326|           Type = [BoolType] bool
#  326|           ValueCategory = prvalue
#  326|         0: [VariableAccess] i
#  326|             Type = [IntType] int
#  326|             ValueCategory = prvalue(load)
#  326|         1: [Literal] 10
#  326|             Type = [IntType] int
#  326|             Value = [Literal] 10
#  326|             ValueCategory = prvalue
#  326|       2: [AssignAddExpr] ... += ...
#  326|           Type = [IntType] int
#  326|           ValueCategory = lvalue
#  326|         0: [VariableAccess] i
#  326|             Type = [IntType] int
#  326|             ValueCategory = lvalue
#  326|         1: [Literal] 1
#  326|             Type = [IntType] int
#  326|             Value = [Literal] 1
#  326|             ValueCategory = prvalue
#  326|       3: [Block] { ... }
#  327|         0: [IfStmt] if (...) ... 
#  327|           0: [EQExpr] ... == ...
#  327|               Type = [BoolType] bool
#  327|               ValueCategory = prvalue
#  327|             0: [VariableAccess] i
#  327|                 Type = [IntType] int
#  327|                 ValueCategory = prvalue(load)
#  327|             1: [Literal] 5
#  327|                 Type = [IntType] int
#  327|                 Value = [Literal] 5
#  327|                 ValueCategory = prvalue
#  327|           1: [Block] { ... }
#  328|             0: [ContinueStmt] continue;
#  326|         1: [LabelStmt] label ...:
#  331|     1: [ReturnStmt] return ...
#  333| [TopLevelFunction] void For_Continue_NoUpdate()
#  333|   params: 
#  333|   body: [Block] { ... }
#  334|     0: [ForStmt] for(...;...;...) ...
#  334|       0: [DeclStmt] declaration
#  334|         0: [VariableDeclarationEntry] definition of i
#  334|             Type = [IntType] int
#  334|           init: [Initializer] initializer for i
#  334|             expr: [Literal] 0
#  334|                 Type = [IntType] int
#  334|                 Value = [Literal] 0
#  334|                 ValueCategory = prvalue
#  334|       1: [LTExpr] ... < ...
#  334|           Type = [BoolType] bool
#  334|           ValueCategory = prvalue
#  334|         0: [VariableAccess] i
#  334|             Type = [IntType] int
#  334|             ValueCategory = prvalue(load)
#  334|         1: [Literal] 10
#  334|             Type = [IntType] int
#  334|             Value = [Literal] 10
#  334|             ValueCategory = prvalue
#  334|       3: [Block] { ... }
#  335|         0: [IfStmt] if (...) ... 
#  335|           0: [EQExpr] ... == ...
#  335|               Type = [BoolType] bool
#  335|               ValueCategory = prvalue
#  335|             0: [VariableAccess] i
#  335|                 Type = [IntType] int
#  335|                 ValueCategory = prvalue(load)
#  335|             1: [Literal] 5
#  335|                 Type = [IntType] int
#  335|                 Value = [Literal] 5
#  335|                 ValueCategory = prvalue
#  335|           1: [Block] { ... }
#  336|             0: [ContinueStmt] continue;
#  334|         1: [LabelStmt] label ...:
#  339|     1: [ReturnStmt] return ...
#  341| [TopLevelFunction] int Dereference(int*)
#  341|   params: 
#  341|     0: [Parameter] p
#  341|         Type = [IntPointerType] int *
#  341|   body: [Block] { ... }
#  342|     0: [ExprStmt] ExprStmt
#  342|       0: [AssignExpr] ... = ...
#  342|           Type = [IntType] int
#  342|           ValueCategory = lvalue
#  342|         0: [PointerDereferenceExpr] * ...
#  342|             Type = [IntType] int
#  342|             ValueCategory = lvalue
#  342|           0: [VariableAccess] p
#  342|               Type = [IntPointerType] int *
#  342|               ValueCategory = prvalue(load)
#  342|         1: [Literal] 1
#  342|             Type = [IntType] int
#  342|             Value = [Literal] 1
#  342|             ValueCategory = prvalue
#  343|     1: [ReturnStmt] return ...
#  343|       0: [PointerDereferenceExpr] * ...
#  343|           Type = [IntType] int
#  343|           ValueCategory = prvalue(load)
#  343|         0: [VariableAccess] p
#  343|             Type = [IntPointerType] int *
#  343|             ValueCategory = prvalue(load)
#  348| [TopLevelFunction] int* AddressOf()
#  348|   params: 
#  348|   body: [Block] { ... }
#  349|     0: [ReturnStmt] return ...
#  349|       0: [AddressOfExpr] & ...
#  349|           Type = [IntPointerType] int *
#  349|           ValueCategory = prvalue
#  349|         0: [VariableAccess] g
#  349|             Type = [IntType] int
#  349|             ValueCategory = lvalue
#  352| [TopLevelFunction] void Break(int)
#  352|   params: 
#  352|     0: [Parameter] n
#  352|         Type = [IntType] int
#  352|   body: [Block] { ... }
#  353|     0: [WhileStmt] while (...) ...
#  353|       0: [GTExpr] ... > ...
#  353|           Type = [BoolType] bool
#  353|           ValueCategory = prvalue
#  353|         0: [VariableAccess] n
#  353|             Type = [IntType] int
#  353|             ValueCategory = prvalue(load)
#  353|         1: [Literal] 0
#  353|             Type = [IntType] int
#  353|             Value = [Literal] 0
#  353|             ValueCategory = prvalue
#  353|       1: [Block] { ... }
#  354|         0: [IfStmt] if (...) ... 
#  354|           0: [EQExpr] ... == ...
#  354|               Type = [BoolType] bool
#  354|               ValueCategory = prvalue
#  354|             0: [VariableAccess] n
#  354|                 Type = [IntType] int
#  354|                 ValueCategory = prvalue(load)
#  354|             1: [Literal] 1
#  354|                 Type = [IntType] int
#  354|                 Value = [Literal] 1
#  354|                 ValueCategory = prvalue
#  355|           1: [BreakStmt] break;
#  356|         1: [ExprStmt] ExprStmt
#  356|           0: [AssignSubExpr] ... -= ...
#  356|               Type = [IntType] int
#  356|               ValueCategory = lvalue
#  356|             0: [VariableAccess] n
#  356|                 Type = [IntType] int
#  356|                 ValueCategory = lvalue
#  356|             1: [Literal] 1
#  356|                 Type = [IntType] int
#  356|                 Value = [Literal] 1
#  356|                 ValueCategory = prvalue
#  357|     1: [LabelStmt] label ...:
#  358|     2: [ReturnStmt] return ...
#  360| [TopLevelFunction] void Continue(int)
#  360|   params: 
#  360|     0: [Parameter] n
#  360|         Type = [IntType] int
#  360|   body: [Block] { ... }
#  361|     0: [DoStmt] do (...) ...
#  366|       0: [GTExpr] ... > ...
#  366|           Type = [BoolType] bool
#  366|           ValueCategory = prvalue
#  366|         0: [VariableAccess] n
#  366|             Type = [IntType] int
#  366|             ValueCategory = prvalue(load)
#  366|         1: [Literal] 0
#  366|             Type = [IntType] int
#  366|             Value = [Literal] 0
#  366|             ValueCategory = prvalue
#  361|       1: [Block] { ... }
#  362|         0: [IfStmt] if (...) ... 
#  362|           0: [EQExpr] ... == ...
#  362|               Type = [BoolType] bool
#  362|               ValueCategory = prvalue
#  362|             0: [VariableAccess] n
#  362|                 Type = [IntType] int
#  362|                 ValueCategory = prvalue(load)
#  362|             1: [Literal] 1
#  362|                 Type = [IntType] int
#  362|                 Value = [Literal] 1
#  362|                 ValueCategory = prvalue
#  362|           1: [Block] { ... }
#  363|             0: [ContinueStmt] continue;
#  365|         1: [ExprStmt] ExprStmt
#  365|           0: [AssignSubExpr] ... -= ...
#  365|               Type = [IntType] int
#  365|               ValueCategory = lvalue
#  365|             0: [VariableAccess] n
#  365|                 Type = [IntType] int
#  365|                 ValueCategory = lvalue
#  365|             1: [Literal] 1
#  365|                 Type = [IntType] int
#  365|                 Value = [Literal] 1
#  365|                 ValueCategory = prvalue
#  361|         2: [LabelStmt] label ...:
#  367|     1: [ReturnStmt] return ...
#  369| [TopLevelFunction] void VoidFunc()
#  369|   params: 
#  370| [TopLevelFunction] int Add(int, int)
#  370|   params: 
#  370|     0: [Parameter] x
#  370|         Type = [IntType] int
#  370|     1: [Parameter] y
#  370|         Type = [IntType] int
#  372| [TopLevelFunction] void Call()
#  372|   params: 
#  372|   body: [Block] { ... }
#  373|     0: [ExprStmt] ExprStmt
#  373|       0: [FunctionCall] call to VoidFunc
#  373|           Type = [VoidType] void
#  373|           ValueCategory = prvalue
#  374|     1: [ReturnStmt] return ...
#  376| [TopLevelFunction] int CallAdd(int, int)
#  376|   params: 
#  376|     0: [Parameter] x
#  376|         Type = [IntType] int
#  376|     1: [Parameter] y
#  376|         Type = [IntType] int
#  376|   body: [Block] { ... }
#  377|     0: [ReturnStmt] return ...
#  377|       0: [FunctionCall] call to Add
#  377|           Type = [IntType] int
#  377|           ValueCategory = prvalue
#  377|         0: [VariableAccess] x
#  377|             Type = [IntType] int
#  377|             ValueCategory = prvalue(load)
#  377|         1: [VariableAccess] y
#  377|             Type = [IntType] int
#  377|             ValueCategory = prvalue(load)
#  380| [TopLevelFunction] int Comma(int, int)
#  380|   params: 
#  380|     0: [Parameter] x
#  380|         Type = [IntType] int
#  380|     1: [Parameter] y
#  380|         Type = [IntType] int
#  380|   body: [Block] { ... }
#  381|     0: [ReturnStmt] return ...
#  381|       0: [CommaExpr] ... , ...
#  381|           Type = [IntType] int
#  381|           ValueCategory = prvalue
#  381|         0: [FunctionCall] call to VoidFunc
#  381|             Type = [VoidType] void
#  381|             ValueCategory = prvalue
#  381|         1: [FunctionCall] call to CallAdd
#  381|             Type = [IntType] int
#  381|             ValueCategory = prvalue
#  381|           0: [VariableAccess] x
#  381|               Type = [IntType] int
#  381|               ValueCategory = prvalue(load)
#  381|           1: [VariableAccess] y
#  381|               Type = [IntType] int
#  381|               ValueCategory = prvalue(load)
#  384| [TopLevelFunction] void Switch(int)
#  384|   params: 
#  384|     0: [Parameter] x
#  384|         Type = [IntType] int
#  384|   body: [Block] { ... }
#  385|     0: [DeclStmt] declaration
#  385|       0: [VariableDeclarationEntry] definition of y
#  385|           Type = [IntType] int
#  386|     1: [SwitchStmt] switch (...) ... 
#  386|       0: [VariableAccess] x
#  386|           Type = [IntType] int
#  386|           ValueCategory = prvalue(load)
#  386|       1: [Block] { ... }
#  387|         0: [ExprStmt] ExprStmt
#  387|           0: [AssignExpr] ... = ...
#  387|               Type = [IntType] int
#  387|               ValueCategory = lvalue
#  387|             0: [VariableAccess] y
#  387|                 Type = [IntType] int
#  387|                 ValueCategory = lvalue
#  387|             1: [Literal] 1234
#  387|                 Type = [IntType] int
#  387|                 Value = [Literal] 1234
#  387|                 ValueCategory = prvalue
#  389|         1: [SwitchCase] case ...:
#  389|           0: [UnaryMinusExpr] - ...
#  389|               Type = [IntType] int
#  389|               Value = [UnaryMinusExpr] -1
#  389|               ValueCategory = prvalue
#  389|             0: [Literal] 1
#  389|                 Type = [IntType] int
#  389|                 Value = [Literal] 1
#  389|                 ValueCategory = prvalue
#  390|         2: [ExprStmt] ExprStmt
#  390|           0: [AssignExpr] ... = ...
#  390|               Type = [IntType] int
#  390|               ValueCategory = lvalue
#  390|             0: [VariableAccess] y
#  390|                 Type = [IntType] int
#  390|                 ValueCategory = lvalue
#  390|             1: [UnaryMinusExpr] - ...
#  390|                 Type = [IntType] int
#  390|                 Value = [UnaryMinusExpr] -1
#  390|                 ValueCategory = prvalue
#  390|               0: [Literal] 1
#  390|                   Type = [IntType] int
#  390|                   Value = [Literal] 1
#  390|                   ValueCategory = prvalue
#  391|         3: [BreakStmt] break;
#  393|         4: [SwitchCase] case ...:
#  393|           0: [Literal] 1
#  393|               Type = [IntType] int
#  393|               Value = [Literal] 1
#  393|               ValueCategory = prvalue
#  394|         5: [SwitchCase] case ...:
#  394|           0: [Literal] 2
#  394|               Type = [IntType] int
#  394|               Value = [Literal] 2
#  394|               ValueCategory = prvalue
#  395|         6: [ExprStmt] ExprStmt
#  395|           0: [AssignExpr] ... = ...
#  395|               Type = [IntType] int
#  395|               ValueCategory = lvalue
#  395|             0: [VariableAccess] y
#  395|                 Type = [IntType] int
#  395|                 ValueCategory = lvalue
#  395|             1: [Literal] 1
#  395|                 Type = [IntType] int
#  395|                 Value = [Literal] 1
#  395|                 ValueCategory = prvalue
#  396|         7: [BreakStmt] break;
#  398|         8: [SwitchCase] case ...:
#  398|           0: [Literal] 3
#  398|               Type = [IntType] int
#  398|               Value = [Literal] 3
#  398|               ValueCategory = prvalue
#  399|         9: [ExprStmt] ExprStmt
#  399|           0: [AssignExpr] ... = ...
#  399|               Type = [IntType] int
#  399|               ValueCategory = lvalue
#  399|             0: [VariableAccess] y
#  399|                 Type = [IntType] int
#  399|                 ValueCategory = lvalue
#  399|             1: [Literal] 3
#  399|                 Type = [IntType] int
#  399|                 Value = [Literal] 3
#  399|                 ValueCategory = prvalue
#  400|         10: [SwitchCase] case ...:
#  400|           0: [Literal] 4
#  400|               Type = [IntType] int
#  400|               Value = [Literal] 4
#  400|               ValueCategory = prvalue
#  401|         11: [ExprStmt] ExprStmt
#  401|           0: [AssignExpr] ... = ...
#  401|               Type = [IntType] int
#  401|               ValueCategory = lvalue
#  401|             0: [VariableAccess] y
#  401|                 Type = [IntType] int
#  401|                 ValueCategory = lvalue
#  401|             1: [Literal] 4
#  401|                 Type = [IntType] int
#  401|                 Value = [Literal] 4
#  401|                 ValueCategory = prvalue
#  402|         12: [BreakStmt] break;
#  404|         13: [SwitchCase] default: 
#  405|         14: [ExprStmt] ExprStmt
#  405|           0: [AssignExpr] ... = ...
#  405|               Type = [IntType] int
#  405|               ValueCategory = lvalue
#  405|             0: [VariableAccess] y
#  405|                 Type = [IntType] int
#  405|                 ValueCategory = lvalue
#  405|             1: [Literal] 0
#  405|                 Type = [IntType] int
#  405|                 Value = [Literal] 0
#  405|                 ValueCategory = prvalue
#  406|         15: [BreakStmt] break;
#  408|         16: [ExprStmt] ExprStmt
#  408|           0: [AssignExpr] ... = ...
#  408|               Type = [IntType] int
#  408|               ValueCategory = lvalue
#  408|             0: [VariableAccess] y
#  408|                 Type = [IntType] int
#  408|                 ValueCategory = lvalue
#  408|             1: [Literal] 5678
#  408|                 Type = [IntType] int
#  408|                 Value = [Literal] 5678
#  408|                 ValueCategory = prvalue
#  409|     2: [LabelStmt] label ...:
#  410|     3: [ReturnStmt] return ...
#  412| [CopyAssignmentOperator] Point& Point::operator=(Point const&)
#  412|   params: 
#-----|     0: [Parameter] p#0
#-----|         Type = [LValueReferenceType] const Point &
#  412| [MoveAssignmentOperator] Point& Point::operator=(Point&&)
#  412|   params: 
#-----|     0: [Parameter] p#0
#-----|         Type = [RValueReferenceType] Point &&
#  417| [CopyAssignmentOperator] Rect& Rect::operator=(Rect const&)
#  417|   params: 
#-----|     0: [Parameter] p#0
#-----|         Type = [LValueReferenceType] const Rect &
#  417| [MoveAssignmentOperator] Rect& Rect::operator=(Rect&&)
#  417|   params: 
#-----|     0: [Parameter] p#0
#-----|         Type = [RValueReferenceType] Rect &&
#  422| [TopLevelFunction] Point ReturnStruct(Point)
#  422|   params: 
#  422|     0: [Parameter] pt
#  422|         Type = [Struct] Point
#  422|   body: [Block] { ... }
#  423|     0: [ReturnStmt] return ...
#  423|       0: [VariableAccess] pt
#  423|           Type = [Struct] Point
#  423|           ValueCategory = prvalue(load)
#  426| [TopLevelFunction] void FieldAccess()
#  426|   params: 
#  426|   body: [Block] { ... }
#  427|     0: [DeclStmt] declaration
#  427|       0: [VariableDeclarationEntry] definition of pt
#  427|           Type = [Struct] Point
#  428|     1: [ExprStmt] ExprStmt
#  428|       0: [AssignExpr] ... = ...
#  428|           Type = [IntType] int
#  428|           ValueCategory = lvalue
#  428|         0: [ValueFieldAccess] x
#  428|             Type = [IntType] int
#  428|             ValueCategory = lvalue
#  428|           -1: [VariableAccess] pt
#  428|               Type = [Struct] Point
#  428|               ValueCategory = lvalue
#  428|         1: [Literal] 5
#  428|             Type = [IntType] int
#  428|             Value = [Literal] 5
#  428|             ValueCategory = prvalue
#  429|     2: [ExprStmt] ExprStmt
#  429|       0: [AssignExpr] ... = ...
#  429|           Type = [IntType] int
#  429|           ValueCategory = lvalue
#  429|         0: [ValueFieldAccess] y
#  429|             Type = [IntType] int
#  429|             ValueCategory = lvalue
#  429|           -1: [VariableAccess] pt
#  429|               Type = [Struct] Point
#  429|               ValueCategory = lvalue
#  429|         1: [ValueFieldAccess] x
#  429|             Type = [IntType] int
#  429|             ValueCategory = prvalue(load)
#  429|           -1: [VariableAccess] pt
#  429|               Type = [Struct] Point
#  429|               ValueCategory = lvalue
#  430|     3: [DeclStmt] declaration
#  430|       0: [VariableDeclarationEntry] definition of p
#  430|           Type = [IntPointerType] int *
#  430|         init: [Initializer] initializer for p
#  430|           expr: [AddressOfExpr] & ...
#  430|               Type = [IntPointerType] int *
#  430|               ValueCategory = prvalue
#  430|             0: [ValueFieldAccess] y
#  430|                 Type = [IntType] int
#  430|                 ValueCategory = lvalue
#  430|               -1: [VariableAccess] pt
#  430|                   Type = [Struct] Point
#  430|                   ValueCategory = lvalue
#  431|     4: [ReturnStmt] return ...
#  433| [TopLevelFunction] void LogicalOr(bool, bool)
#  433|   params: 
#  433|     0: [Parameter] a
#  433|         Type = [BoolType] bool
#  433|     1: [Parameter] b
#  433|         Type = [BoolType] bool
#  433|   body: [Block] { ... }
#  434|     0: [DeclStmt] declaration
#  434|       0: [VariableDeclarationEntry] definition of x
#  434|           Type = [IntType] int
#  435|     1: [IfStmt] if (...) ... 
#  435|       0: [LogicalOrExpr] ... || ...
#  435|           Type = [BoolType] bool
#  435|           ValueCategory = prvalue
#  435|         0: [VariableAccess] a
#  435|             Type = [BoolType] bool
#  435|             ValueCategory = prvalue(load)
#  435|         1: [VariableAccess] b
#  435|             Type = [BoolType] bool
#  435|             ValueCategory = prvalue(load)
#  435|       1: [Block] { ... }
#  436|         0: [ExprStmt] ExprStmt
#  436|           0: [AssignExpr] ... = ...
#  436|               Type = [IntType] int
#  436|               ValueCategory = lvalue
#  436|             0: [VariableAccess] x
#  436|                 Type = [IntType] int
#  436|                 ValueCategory = lvalue
#  436|             1: [Literal] 7
#  436|                 Type = [IntType] int
#  436|                 Value = [Literal] 7
#  436|                 ValueCategory = prvalue
#  439|     2: [IfStmt] if (...) ... 
#  439|       0: [LogicalOrExpr] ... || ...
#  439|           Type = [BoolType] bool
#  439|           ValueCategory = prvalue
#  439|         0: [VariableAccess] a
#  439|             Type = [BoolType] bool
#  439|             ValueCategory = prvalue(load)
#  439|         1: [VariableAccess] b
#  439|             Type = [BoolType] bool
#  439|             ValueCategory = prvalue(load)
#  439|       1: [Block] { ... }
#  440|         0: [ExprStmt] ExprStmt
#  440|           0: [AssignExpr] ... = ...
#  440|               Type = [IntType] int
#  440|               ValueCategory = lvalue
#  440|             0: [VariableAccess] x
#  440|                 Type = [IntType] int
#  440|                 ValueCategory = lvalue
#  440|             1: [Literal] 1
#  440|                 Type = [IntType] int
#  440|                 Value = [Literal] 1
#  440|                 ValueCategory = prvalue
#  442|       2: [Block] { ... }
#  443|         0: [ExprStmt] ExprStmt
#  443|           0: [AssignExpr] ... = ...
#  443|               Type = [IntType] int
#  443|               ValueCategory = lvalue
#  443|             0: [VariableAccess] x
#  443|                 Type = [IntType] int
#  443|                 ValueCategory = lvalue
#  443|             1: [Literal] 5
#  443|                 Type = [IntType] int
#  443|                 Value = [Literal] 5
#  443|                 ValueCategory = prvalue
#  445|     3: [ReturnStmt] return ...
#  447| [TopLevelFunction] void LogicalAnd(bool, bool)
#  447|   params: 
#  447|     0: [Parameter] a
#  447|         Type = [BoolType] bool
#  447|     1: [Parameter] b
#  447|         Type = [BoolType] bool
#  447|   body: [Block] { ... }
#  448|     0: [DeclStmt] declaration
#  448|       0: [VariableDeclarationEntry] definition of x
#  448|           Type = [IntType] int
#  449|     1: [IfStmt] if (...) ... 
#  449|       0: [LogicalAndExpr] ... && ...
#  449|           Type = [BoolType] bool
#  449|           ValueCategory = prvalue
#  449|         0: [VariableAccess] a
#  449|             Type = [BoolType] bool
#  449|             ValueCategory = prvalue(load)
#  449|         1: [VariableAccess] b
#  449|             Type = [BoolType] bool
#  449|             ValueCategory = prvalue(load)
#  449|       1: [Block] { ... }
#  450|         0: [ExprStmt] ExprStmt
#  450|           0: [AssignExpr] ... = ...
#  450|               Type = [IntType] int
#  450|               ValueCategory = lvalue
#  450|             0: [VariableAccess] x
#  450|                 Type = [IntType] int
#  450|                 ValueCategory = lvalue
#  450|             1: [Literal] 7
#  450|                 Type = [IntType] int
#  450|                 Value = [Literal] 7
#  450|                 ValueCategory = prvalue
#  453|     2: [IfStmt] if (...) ... 
#  453|       0: [LogicalAndExpr] ... && ...
#  453|           Type = [BoolType] bool
#  453|           ValueCategory = prvalue
#  453|         0: [VariableAccess] a
#  453|             Type = [BoolType] bool
#  453|             ValueCategory = prvalue(load)
#  453|         1: [VariableAccess] b
#  453|             Type = [BoolType] bool
#  453|             ValueCategory = prvalue(load)
#  453|       1: [Block] { ... }
#  454|         0: [ExprStmt] ExprStmt
#  454|           0: [AssignExpr] ... = ...
#  454|               Type = [IntType] int
#  454|               ValueCategory = lvalue
#  454|             0: [VariableAccess] x
#  454|                 Type = [IntType] int
#  454|                 ValueCategory = lvalue
#  454|             1: [Literal] 1
#  454|                 Type = [IntType] int
#  454|                 Value = [Literal] 1
#  454|                 ValueCategory = prvalue
#  456|       2: [Block] { ... }
#  457|         0: [ExprStmt] ExprStmt
#  457|           0: [AssignExpr] ... = ...
#  457|               Type = [IntType] int
#  457|               ValueCategory = lvalue
#  457|             0: [VariableAccess] x
#  457|                 Type = [IntType] int
#  457|                 ValueCategory = lvalue
#  457|             1: [Literal] 5
#  457|                 Type = [IntType] int
#  457|                 Value = [Literal] 5
#  457|                 ValueCategory = prvalue
#  459|     3: [ReturnStmt] return ...
#  461| [TopLevelFunction] void LogicalNot(bool, bool)
#  461|   params: 
#  461|     0: [Parameter] a
#  461|         Type = [BoolType] bool
#  461|     1: [Parameter] b
#  461|         Type = [BoolType] bool
#  461|   body: [Block] { ... }
#  462|     0: [DeclStmt] declaration
#  462|       0: [VariableDeclarationEntry] definition of x
#  462|           Type = [IntType] int
#  463|     1: [IfStmt] if (...) ... 
#  463|       0: [NotExpr] ! ...
#  463|           Type = [BoolType] bool
#  463|           ValueCategory = prvalue
#  463|         0: [VariableAccess] a
#  463|             Type = [BoolType] bool
#  463|             ValueCategory = prvalue(load)
#  463|       1: [Block] { ... }
#  464|         0: [ExprStmt] ExprStmt
#  464|           0: [AssignExpr] ... = ...
#  464|               Type = [IntType] int
#  464|               ValueCategory = lvalue
#  464|             0: [VariableAccess] x
#  464|                 Type = [IntType] int
#  464|                 ValueCategory = lvalue
#  464|             1: [Literal] 1
#  464|                 Type = [IntType] int
#  464|                 Value = [Literal] 1
#  464|                 ValueCategory = prvalue
#  467|     2: [IfStmt] if (...) ... 
#  467|       0: [NotExpr] ! ...
#  467|           Type = [BoolType] bool
#  467|           ValueCategory = prvalue
#  467|         0: [ParenthesisExpr] (...)
#  467|             Type = [BoolType] bool
#  467|             ValueCategory = prvalue
#  467|           expr: [LogicalAndExpr] ... && ...
#  467|               Type = [BoolType] bool
#  467|               ValueCategory = prvalue
#  467|             0: [VariableAccess] a
#  467|                 Type = [BoolType] bool
#  467|                 ValueCategory = prvalue(load)
#  467|             1: [VariableAccess] b
#  467|                 Type = [BoolType] bool
#  467|                 ValueCategory = prvalue(load)
#  467|       1: [Block] { ... }
#  468|         0: [ExprStmt] ExprStmt
#  468|           0: [AssignExpr] ... = ...
#  468|               Type = [IntType] int
#  468|               ValueCategory = lvalue
#  468|             0: [VariableAccess] x
#  468|                 Type = [IntType] int
#  468|                 ValueCategory = lvalue
#  468|             1: [Literal] 2
#  468|                 Type = [IntType] int
#  468|                 Value = [Literal] 2
#  468|                 ValueCategory = prvalue
#  470|       2: [Block] { ... }
#  471|         0: [ExprStmt] ExprStmt
#  471|           0: [AssignExpr] ... = ...
#  471|               Type = [IntType] int
#  471|               ValueCategory = lvalue
#  471|             0: [VariableAccess] x
#  471|                 Type = [IntType] int
#  471|                 ValueCategory = lvalue
#  471|             1: [Literal] 3
#  471|                 Type = [IntType] int
#  471|                 Value = [Literal] 3
#  471|                 ValueCategory = prvalue
#  473|     3: [ReturnStmt] return ...
#  475| [TopLevelFunction] void ConditionValues(bool, bool)
#  475|   params: 
#  475|     0: [Parameter] a
#  475|         Type = [BoolType] bool
#  475|     1: [Parameter] b
#  475|         Type = [BoolType] bool
#  475|   body: [Block] { ... }
#  476|     0: [DeclStmt] declaration
#  476|       0: [VariableDeclarationEntry] definition of x
#  476|           Type = [BoolType] bool
#  477|     1: [ExprStmt] ExprStmt
#  477|       0: [AssignExpr] ... = ...
#  477|           Type = [BoolType] bool
#  477|           ValueCategory = lvalue
#  477|         0: [VariableAccess] x
#  477|             Type = [BoolType] bool
#  477|             ValueCategory = lvalue
#  477|         1: [LogicalAndExpr] ... && ...
#  477|             Type = [BoolType] bool
#  477|             ValueCategory = prvalue
#  477|           0: [VariableAccess] a
#  477|               Type = [BoolType] bool
#  477|               ValueCategory = prvalue(load)
#  477|           1: [VariableAccess] b
#  477|               Type = [BoolType] bool
#  477|               ValueCategory = prvalue(load)
#  478|     2: [ExprStmt] ExprStmt
#  478|       0: [AssignExpr] ... = ...
#  478|           Type = [BoolType] bool
#  478|           ValueCategory = lvalue
#  478|         0: [VariableAccess] x
#  478|             Type = [BoolType] bool
#  478|             ValueCategory = lvalue
#  478|         1: [LogicalOrExpr] ... || ...
#  478|             Type = [BoolType] bool
#  478|             ValueCategory = prvalue
#  478|           0: [VariableAccess] a
#  478|               Type = [BoolType] bool
#  478|               ValueCategory = prvalue(load)
#  478|           1: [VariableAccess] b
#  478|               Type = [BoolType] bool
#  478|               ValueCategory = prvalue(load)
#  479|     3: [ExprStmt] ExprStmt
#  479|       0: [AssignExpr] ... = ...
#  479|           Type = [BoolType] bool
#  479|           ValueCategory = lvalue
#  479|         0: [VariableAccess] x
#  479|             Type = [BoolType] bool
#  479|             ValueCategory = lvalue
#  479|         1: [NotExpr] ! ...
#  479|             Type = [BoolType] bool
#  479|             ValueCategory = prvalue
#  479|           0: [ParenthesisExpr] (...)
#  479|               Type = [BoolType] bool
#  479|               ValueCategory = prvalue
#  479|             expr: [LogicalOrExpr] ... || ...
#  479|                 Type = [BoolType] bool
#  479|                 ValueCategory = prvalue
#  479|               0: [VariableAccess] a
#  479|                   Type = [BoolType] bool
#  479|                   ValueCategory = prvalue(load)
#  479|               1: [VariableAccess] b
#  479|                   Type = [BoolType] bool
#  479|                   ValueCategory = prvalue(load)
#  480|     4: [ReturnStmt] return ...
#  482| [TopLevelFunction] void Conditional(bool, int, int)
#  482|   params: 
#  482|     0: [Parameter] a
#  482|         Type = [BoolType] bool
#  482|     1: [Parameter] x
#  482|         Type = [IntType] int
#  482|     2: [Parameter] y
#  482|         Type = [IntType] int
#  482|   body: [Block] { ... }
#  483|     0: [DeclStmt] declaration
#  483|       0: [VariableDeclarationEntry] definition of z
#  483|           Type = [IntType] int
#  483|         init: [Initializer] initializer for z
#  483|           expr: [ConditionalExpr] ... ? ... : ...
#  483|               Type = [IntType] int
#  483|               ValueCategory = prvalue
#  483|             0: [VariableAccess] a
#  483|                 Type = [BoolType] bool
#  483|                 ValueCategory = prvalue(load)
#  483|             1: [VariableAccess] x
#  483|                 Type = [IntType] int
#  483|                 ValueCategory = prvalue(load)
#  483|             2: [VariableAccess] y
#  483|                 Type = [IntType] int
#  483|                 ValueCategory = prvalue(load)
#  484|     1: [ReturnStmt] return ...
#  486| [TopLevelFunction] void Conditional_LValue(bool)
#  486|   params: 
#  486|     0: [Parameter] a
#  486|         Type = [BoolType] bool
#  486|   body: [Block] { ... }
#  487|     0: [DeclStmt] declaration
#  487|       0: [VariableDeclarationEntry] definition of x
#  487|           Type = [IntType] int
#  488|     1: [DeclStmt] declaration
#  488|       0: [VariableDeclarationEntry] definition of y
#  488|           Type = [IntType] int
#  489|     2: [ExprStmt] ExprStmt
#  489|       0: [AssignExpr] ... = ...
#  489|           Type = [IntType] int
#  489|           ValueCategory = lvalue
#  489|         0: [ParenthesisExpr] (...)
#  489|             Type = [IntType] int
#  489|             ValueCategory = lvalue
#  489|           expr: [ConditionalExpr] ... ? ... : ...
#  489|               Type = [IntType] int
#  489|               ValueCategory = lvalue
#  489|             0: [VariableAccess] a
#  489|                 Type = [BoolType] bool
#  489|                 ValueCategory = prvalue(load)
#  489|             1: [VariableAccess] x
#  489|                 Type = [IntType] int
#  489|                 ValueCategory = lvalue
#  489|             2: [VariableAccess] y
#  489|                 Type = [IntType] int
#  489|                 ValueCategory = lvalue
#  489|         1: [Literal] 5
#  489|             Type = [IntType] int
#  489|             Value = [Literal] 5
#  489|             ValueCategory = prvalue
#  490|     3: [ReturnStmt] return ...
#  492| [TopLevelFunction] void Conditional_Void(bool)
#  492|   params: 
#  492|     0: [Parameter] a
#  492|         Type = [BoolType] bool
#  492|   body: [Block] { ... }
#  493|     0: [ExprStmt] ExprStmt
#  493|       0: [ConditionalExpr] ... ? ... : ...
#  493|           Type = [VoidType] void
#  493|           ValueCategory = prvalue
#  493|         0: [VariableAccess] a
#  493|             Type = [BoolType] bool
#  493|             ValueCategory = prvalue(load)
#  493|         1: [FunctionCall] call to VoidFunc
#  493|             Type = [VoidType] void
#  493|             ValueCategory = prvalue
#  493|         2: [FunctionCall] call to VoidFunc
#  493|             Type = [VoidType] void
#  493|             ValueCategory = prvalue
#  494|     1: [ReturnStmt] return ...
#  496| [TopLevelFunction] void Nullptr()
#  496|   params: 
#  496|   body: [Block] { ... }
#  497|     0: [DeclStmt] declaration
#  497|       0: [VariableDeclarationEntry] definition of p
#  497|           Type = [IntPointerType] int *
#  497|         init: [Initializer] initializer for p
#  497|           expr: [CStyleCast] (int *)...
#  497|               Conversion = [PointerConversion] pointer conversion
#  497|               Type = [IntPointerType] int *
#  497|               Value = [CStyleCast] 0
#  497|               ValueCategory = prvalue
#  497|             expr: [Literal] 0
#  497|                 Type = [NullPointerType] decltype(nullptr)
#  497|                 Value = [Literal] 0
#  497|                 ValueCategory = prvalue
#  498|     1: [DeclStmt] declaration
#  498|       0: [VariableDeclarationEntry] definition of q
#  498|           Type = [IntPointerType] int *
#  498|         init: [Initializer] initializer for q
#  498|           expr: [CStyleCast] (int *)...
#  498|               Conversion = [IntegralToPointerConversion] integral to pointer conversion
#  498|               Type = [IntPointerType] int *
#  498|               Value = [CStyleCast] 0
#  498|               ValueCategory = prvalue
#  498|             expr: [Literal] 0
#  498|                 Type = [IntType] int
#  498|                 Value = [Literal] 0
#  498|                 ValueCategory = prvalue
#  499|     2: [ExprStmt] ExprStmt
#  499|       0: [AssignExpr] ... = ...
#  499|           Type = [IntPointerType] int *
#  499|           ValueCategory = lvalue
#  499|         0: [VariableAccess] p
#  499|             Type = [IntPointerType] int *
#  499|             ValueCategory = lvalue
#  499|         1: [CStyleCast] (int *)...
#  499|             Conversion = [PointerConversion] pointer conversion
#  499|             Type = [IntPointerType] int *
#  499|             Value = [CStyleCast] 0
#  499|             ValueCategory = prvalue
#  499|           expr: [Literal] 0
#  499|               Type = [NullPointerType] decltype(nullptr)
#  499|               Value = [Literal] 0
#  499|               ValueCategory = prvalue
#  500|     3: [ExprStmt] ExprStmt
#  500|       0: [AssignExpr] ... = ...
#  500|           Type = [IntPointerType] int *
#  500|           ValueCategory = lvalue
#  500|         0: [VariableAccess] q
#  500|             Type = [IntPointerType] int *
#  500|             ValueCategory = lvalue
#  500|         1: [CStyleCast] (int *)...
#  500|             Conversion = [IntegralToPointerConversion] integral to pointer conversion
#  500|             Type = [IntPointerType] int *
#  500|             Value = [CStyleCast] 0
#  500|             ValueCategory = prvalue
#  500|           expr: [Literal] 0
#  500|               Type = [IntType] int
#  500|               Value = [Literal] 0
#  500|               ValueCategory = prvalue
#  501|     4: [ReturnStmt] return ...
#  503| [TopLevelFunction] void InitList(int, float)
#  503|   params: 
#  503|     0: [Parameter] x
#  503|         Type = [IntType] int
#  503|     1: [Parameter] f
#  503|         Type = [FloatType] float
#  503|   body: [Block] { ... }
#  504|     0: [DeclStmt] declaration
#  504|       0: [VariableDeclarationEntry] definition of pt1
#  504|           Type = [Struct] Point
#  504|         init: [Initializer] initializer for pt1
#  504|           expr: [ClassAggregateLiteral] {...}
#  504|               Type = [Struct] Point
#  504|               ValueCategory = prvalue
#  504|             .x: [VariableAccess] x
#  504|                 Type = [IntType] int
#  504|                 ValueCategory = prvalue(load)
#  504|             .y: [CStyleCast] (int)...
#  504|                 Conversion = [FloatingPointToIntegralConversion] floating point to integral conversion
#  504|                 Type = [IntType] int
#  504|                 ValueCategory = prvalue
#  504|               expr: [VariableAccess] f
#  504|                   Type = [FloatType] float
#  504|                   ValueCategory = prvalue(load)
#  505|     1: [DeclStmt] declaration
#  505|       0: [VariableDeclarationEntry] definition of pt2
#  505|           Type = [Struct] Point
#  505|         init: [Initializer] initializer for pt2
#  505|           expr: [ClassAggregateLiteral] {...}
#  505|               Type = [Struct] Point
#  505|               ValueCategory = prvalue
#  505|             .x: [VariableAccess] x
#  505|                 Type = [IntType] int
#  505|                 ValueCategory = prvalue(load)
#  506|     2: [DeclStmt] declaration
#  506|       0: [VariableDeclarationEntry] definition of pt3
#  506|           Type = [Struct] Point
#  506|         init: [Initializer] initializer for pt3
#  506|           expr: [ClassAggregateLiteral] {...}
#  506|               Type = [Struct] Point
#  506|               ValueCategory = prvalue
#  508|     3: [DeclStmt] declaration
#  508|       0: [VariableDeclarationEntry] definition of x1
#  508|           Type = [IntType] int
#  508|         init: [Initializer] initializer for x1
#  508|           expr: [Literal] 1
#  508|               Type = [IntType] int
#  508|               Value = [Literal] 1
#  508|               ValueCategory = prvalue
#  509|     4: [DeclStmt] declaration
#  509|       0: [VariableDeclarationEntry] definition of x2
#  509|           Type = [IntType] int
#  509|         init: [Initializer] initializer for x2
#  509|           expr: [Literal] 0
#  509|               Type = [IntType] int
#  509|               Value = [Literal] 0
#  509|               ValueCategory = prvalue
#  510|     5: [ReturnStmt] return ...
#  512| [TopLevelFunction] void NestedInitList(int, float)
#  512|   params: 
#  512|     0: [Parameter] x
#  512|         Type = [IntType] int
#  512|     1: [Parameter] f
#  512|         Type = [FloatType] float
#  512|   body: [Block] { ... }
#  513|     0: [DeclStmt] declaration
#  513|       0: [VariableDeclarationEntry] definition of r1
#  513|           Type = [Struct] Rect
#  513|         init: [Initializer] initializer for r1
#  513|           expr: [ClassAggregateLiteral] {...}
#  513|               Type = [Struct] Rect
#  513|               ValueCategory = prvalue
#  514|     1: [DeclStmt] declaration
#  514|       0: [VariableDeclarationEntry] definition of r2
#  514|           Type = [Struct] Rect
#  514|         init: [Initializer] initializer for r2
#  514|           expr: [ClassAggregateLiteral] {...}
#  514|               Type = [Struct] Rect
#  514|               ValueCategory = prvalue
#  514|             .topLeft: [ClassAggregateLiteral] {...}
#  514|                 Type = [Struct] Point
#  514|                 ValueCategory = prvalue
#  514|               .x: [VariableAccess] x
#  514|                   Type = [IntType] int
#  514|                   ValueCategory = prvalue(load)
#  514|               .y: [CStyleCast] (int)...
#  514|                   Conversion = [FloatingPointToIntegralConversion] floating point to integral conversion
#  514|                   Type = [IntType] int
#  514|                   ValueCategory = prvalue
#  514|                 expr: [VariableAccess] f
#  514|                     Type = [FloatType] float
#  514|                     ValueCategory = prvalue(load)
#  515|     2: [DeclStmt] declaration
#  515|       0: [VariableDeclarationEntry] definition of r3
#  515|           Type = [Struct] Rect
#  515|         init: [Initializer] initializer for r3
#  515|           expr: [ClassAggregateLiteral] {...}
#  515|               Type = [Struct] Rect
#  515|               ValueCategory = prvalue
#  515|             .topLeft: [ClassAggregateLiteral] {...}
#  515|                 Type = [Struct] Point
#  515|                 ValueCategory = prvalue
#  515|               .x: [VariableAccess] x
#  515|                   Type = [IntType] int
#  515|                   ValueCategory = prvalue(load)
#  515|               .y: [CStyleCast] (int)...
#  515|                   Conversion = [FloatingPointToIntegralConversion] floating point to integral conversion
#  515|                   Type = [IntType] int
#  515|                   ValueCategory = prvalue
#  515|                 expr: [VariableAccess] f
#  515|                     Type = [FloatType] float
#  515|                     ValueCategory = prvalue(load)
#  515|             .bottomRight: [ClassAggregateLiteral] {...}
#  515|                 Type = [Struct] Point
#  515|                 ValueCategory = prvalue
#  515|               .x: [VariableAccess] x
#  515|                   Type = [IntType] int
#  515|                   ValueCategory = prvalue(load)
#  515|               .y: [CStyleCast] (int)...
#  515|                   Conversion = [FloatingPointToIntegralConversion] floating point to integral conversion
#  515|                   Type = [IntType] int
#  515|                   ValueCategory = prvalue
#  515|                 expr: [VariableAccess] f
#  515|                     Type = [FloatType] float
#  515|                     ValueCategory = prvalue(load)
#  516|     3: [DeclStmt] declaration
#  516|       0: [VariableDeclarationEntry] definition of r4
#  516|           Type = [Struct] Rect
#  516|         init: [Initializer] initializer for r4
#  516|           expr: [ClassAggregateLiteral] {...}
#  516|               Type = [Struct] Rect
#  516|               ValueCategory = prvalue
#  516|             .topLeft: [ClassAggregateLiteral] {...}
#  516|                 Type = [Struct] Point
#  516|                 ValueCategory = prvalue
#  516|               .x: [VariableAccess] x
#  516|                   Type = [IntType] int
#  516|                   ValueCategory = prvalue(load)
#  516|             .bottomRight: [ClassAggregateLiteral] {...}
#  516|                 Type = [Struct] Point
#  516|                 ValueCategory = prvalue
#  516|               .x: [VariableAccess] x
#  516|                   Type = [IntType] int
#  516|                   ValueCategory = prvalue(load)
#  517|     4: [ReturnStmt] return ...
#  519| [TopLevelFunction] void ArrayInit(int, float)
#  519|   params: 
#  519|     0: [Parameter] x
#  519|         Type = [IntType] int
#  519|     1: [Parameter] f
#  519|         Type = [FloatType] float
#  519|   body: [Block] { ... }
#  520|     0: [DeclStmt] declaration
#  520|       0: [VariableDeclarationEntry] definition of a1
#  520|           Type = [ArrayType] int[3]
#  520|         init: [Initializer] initializer for a1
#  520|           expr: [ArrayAggregateLiteral] {...}
#  520|               Type = [ArrayType] int[3]
#  520|               ValueCategory = prvalue
#  521|     1: [DeclStmt] declaration
#  521|       0: [VariableDeclarationEntry] definition of a2
#  521|           Type = [ArrayType] int[3]
#  521|         init: [Initializer] initializer for a2
#  521|           expr: [ArrayAggregateLiteral] {...}
#  521|               Type = [ArrayType] int[3]
#  521|               ValueCategory = prvalue
#  521|             [0]: [VariableAccess] x
#  521|                 Type = [IntType] int
#  521|                 ValueCategory = prvalue(load)
#  521|             [1]: [CStyleCast] (int)...
#  521|                 Conversion = [FloatingPointToIntegralConversion] floating point to integral conversion
#  521|                 Type = [IntType] int
#  521|                 ValueCategory = prvalue
#  521|               expr: [VariableAccess] f
#  521|                   Type = [FloatType] float
#  521|                   ValueCategory = prvalue(load)
#  521|             [2]: [Literal] 0
#  521|                 Type = [IntType] int
#  521|                 Value = [Literal] 0
#  521|                 ValueCategory = prvalue
#  522|     2: [DeclStmt] declaration
#  522|       0: [VariableDeclarationEntry] definition of a3
#  522|           Type = [ArrayType] int[3]
#  522|         init: [Initializer] initializer for a3
#  522|           expr: [ArrayAggregateLiteral] {...}
#  522|               Type = [ArrayType] int[3]
#  522|               ValueCategory = prvalue
#  522|             [0]: [VariableAccess] x
#  522|                 Type = [IntType] int
#  522|                 ValueCategory = prvalue(load)
#  523|     3: [ReturnStmt] return ...
#  525| [CopyAssignmentOperator] U& U::operator=(U const&)
#  525|   params: 
#-----|     0: [Parameter] p#0
#-----|         Type = [LValueReferenceType] const U &
#  525| [MoveAssignmentOperator] U& U::operator=(U&&)
#  525|   params: 
#-----|     0: [Parameter] p#0
#-----|         Type = [RValueReferenceType] U &&
#  530| [TopLevelFunction] void UnionInit(int, float)
#  530|   params: 
#  530|     0: [Parameter] x
#  530|         Type = [IntType] int
#  530|     1: [Parameter] f
#  530|         Type = [FloatType] float
#  530|   body: [Block] { ... }
#  531|     0: [DeclStmt] declaration
#  531|       0: [VariableDeclarationEntry] definition of u1
#  531|           Type = [Union] U
#  531|         init: [Initializer] initializer for u1
#  531|           expr: [ClassAggregateLiteral] {...}
#  531|               Type = [Union] U
#  531|               ValueCategory = prvalue
#  531|             .d: [CStyleCast] (double)...
#  531|                 Conversion = [FloatingPointConversion] floating point conversion
#  531|                 Type = [DoubleType] double
#  531|                 ValueCategory = prvalue
#  531|               expr: [VariableAccess] f
#  531|                   Type = [FloatType] float
#  531|                   ValueCategory = prvalue(load)
#  533|     1: [ReturnStmt] return ...
#  535| [TopLevelFunction] void EarlyReturn(int, int)
#  535|   params: 
#  535|     0: [Parameter] x
#  535|         Type = [IntType] int
#  535|     1: [Parameter] y
#  535|         Type = [IntType] int
#  535|   body: [Block] { ... }
#  536|     0: [IfStmt] if (...) ... 
#  536|       0: [LTExpr] ... < ...
#  536|           Type = [BoolType] bool
#  536|           ValueCategory = prvalue
#  536|         0: [VariableAccess] x
#  536|             Type = [IntType] int
#  536|             ValueCategory = prvalue(load)
#  536|         1: [VariableAccess] y
#  536|             Type = [IntType] int
#  536|             ValueCategory = prvalue(load)
#  536|       1: [Block] { ... }
#  537|         0: [ReturnStmt] return ...
#  540|     1: [ExprStmt] ExprStmt
#  540|       0: [AssignExpr] ... = ...
#  540|           Type = [IntType] int
#  540|           ValueCategory = lvalue
#  540|         0: [VariableAccess] y
#  540|             Type = [IntType] int
#  540|             ValueCategory = lvalue
#  540|         1: [VariableAccess] x
#  540|             Type = [IntType] int
#  540|             ValueCategory = prvalue(load)
#  541|     2: [ReturnStmt] return ...
#  543| [TopLevelFunction] int EarlyReturnValue(int, int)
#  543|   params: 
#  543|     0: [Parameter] x
#  543|         Type = [IntType] int
#  543|     1: [Parameter] y
#  543|         Type = [IntType] int
#  543|   body: [Block] { ... }
#  544|     0: [IfStmt] if (...) ... 
#  544|       0: [LTExpr] ... < ...
#  544|           Type = [BoolType] bool
#  544|           ValueCategory = prvalue
#  544|         0: [VariableAccess] x
#  544|             Type = [IntType] int
#  544|             ValueCategory = prvalue(load)
#  544|         1: [VariableAccess] y
#  544|             Type = [IntType] int
#  544|             ValueCategory = prvalue(load)
#  544|       1: [Block] { ... }
#  545|         0: [ReturnStmt] return ...
#  545|           0: [VariableAccess] x
#  545|               Type = [IntType] int
#  545|               ValueCategory = prvalue(load)
#  548|     1: [ReturnStmt] return ...
#  548|       0: [AddExpr] ... + ...
#  548|           Type = [IntType] int
#  548|           ValueCategory = prvalue
#  548|         0: [VariableAccess] x
#  548|             Type = [IntType] int
#  548|             ValueCategory = prvalue(load)
#  548|         1: [VariableAccess] y
#  548|             Type = [IntType] int
#  548|             ValueCategory = prvalue(load)
#  551| [TopLevelFunction] int CallViaFuncPtr(int(*)(int))
#  551|   params: 
#  551|     0: [Parameter] pfn
#  551|         Type = [FunctionPointerType] ..(*)(..)
#  551|   body: [Block] { ... }
#  552|     0: [ReturnStmt] return ...
#  552|       0: [VariableCall] call to expression
#  552|           Type = [IntType] int
#  552|           ValueCategory = prvalue
#  552|         0: [VariableAccess] pfn
#  552|             Type = [FunctionPointerType] ..(*)(..)
#  552|             ValueCategory = prvalue(load)
#  552|         1: [Literal] 5
#  552|             Type = [IntType] int
#  552|             Value = [Literal] 5
#  552|             ValueCategory = prvalue
#  560| [TopLevelFunction] int EnumSwitch(E)
#  560|   params: 
#  560|     0: [Parameter] e
#  560|         Type = [CTypedefType] E
#  560|   body: [Block] { ... }
#  561|     0: [SwitchStmt] switch (...) ... 
#  561|       0: [CStyleCast] (int)...
#  561|           Conversion = [IntegralConversion] integral conversion
#  561|           Type = [IntType] int
#  561|           ValueCategory = prvalue
#  561|         expr: [VariableAccess] e
#  561|             Type = [CTypedefType] E
#  561|             ValueCategory = prvalue(load)
#  561|       1: [Block] { ... }
#  562|         0: [SwitchCase] case ...:
#  562|           0: [CStyleCast] (int)...
#  562|               Conversion = [IntegralConversion] integral conversion
#  562|               Type = [IntType] int
#  562|               Value = [CStyleCast] 0
#  562|               ValueCategory = prvalue
#  562|             expr: [EnumConstantAccess] E_0
#  562|                 Type = [Enum] E
#  562|                 Value = [EnumConstantAccess] 0
#  562|                 ValueCategory = prvalue
#  563|         1: [ReturnStmt] return ...
#  563|           0: [Literal] 0
#  563|               Type = [IntType] int
#  563|               Value = [Literal] 0
#  563|               ValueCategory = prvalue
#  564|         2: [SwitchCase] case ...:
#  564|           0: [CStyleCast] (int)...
#  564|               Conversion = [IntegralConversion] integral conversion
#  564|               Type = [IntType] int
#  564|               Value = [CStyleCast] 1
#  564|               ValueCategory = prvalue
#  564|             expr: [EnumConstantAccess] E_1
#  564|                 Type = [Enum] E
#  564|                 Value = [EnumConstantAccess] 1
#  564|                 ValueCategory = prvalue
#  565|         3: [ReturnStmt] return ...
#  565|           0: [Literal] 1
#  565|               Type = [IntType] int
#  565|               Value = [Literal] 1
#  565|               ValueCategory = prvalue
#  566|         4: [SwitchCase] default: 
#  567|         5: [ReturnStmt] return ...
#  567|           0: [UnaryMinusExpr] - ...
#  567|               Type = [IntType] int
#  567|               Value = [UnaryMinusExpr] -1
#  567|               ValueCategory = prvalue
#  567|             0: [Literal] 1
#  567|                 Type = [IntType] int
#  567|                 Value = [Literal] 1
#  567|                 ValueCategory = prvalue
#  571| [TopLevelFunction] void InitArray()
#  571|   params: 
#  571|   body: [Block] { ... }
#  572|     0: [DeclStmt] declaration
#  572|       0: [VariableDeclarationEntry] definition of a_pad
#  572|           Type = [ArrayType] char[32]
#  572|         init: [Initializer] initializer for a_pad
#  572|           expr: 
#  572|               Type = [ArrayType] const char[32]
#  572|               Value = [StringLiteral] ""
#  572|               ValueCategory = lvalue
#  573|     1: [DeclStmt] declaration
#  573|       0: [VariableDeclarationEntry] definition of a_nopad
#  573|           Type = [ArrayType] char[4]
#  573|         init: [Initializer] initializer for a_nopad
#  573|           expr: foo
#  573|               Type = [ArrayType] const char[4]
#  573|               Value = [StringLiteral] "foo"
#  573|               ValueCategory = lvalue
#  574|     2: [DeclStmt] declaration
#  574|       0: [VariableDeclarationEntry] definition of a_infer
#  574|           Type = [ArrayType] char[]
#  574|         init: [Initializer] initializer for a_infer
#  574|           expr: blah
#  574|               Type = [ArrayType] const char[5]
#  574|               Value = [StringLiteral] "blah"
#  574|               ValueCategory = lvalue
#  575|     3: [DeclStmt] declaration
#  575|       0: [VariableDeclarationEntry] definition of b
#  575|           Type = [ArrayType] char[2]
#  576|     4: [DeclStmt] declaration
#  576|       0: [VariableDeclarationEntry] definition of c
#  576|           Type = [ArrayType] char[2]
#  576|         init: [Initializer] initializer for c
#  576|           expr: [ArrayAggregateLiteral] {...}
#  576|               Type = [ArrayType] char[2]
#  576|               ValueCategory = prvalue
#  577|     5: [DeclStmt] declaration
#  577|       0: [VariableDeclarationEntry] definition of d
#  577|           Type = [ArrayType] char[2]
#  577|         init: [Initializer] initializer for d
#  577|           expr: [ArrayAggregateLiteral] {...}
#  577|               Type = [ArrayType] char[2]
#  577|               ValueCategory = prvalue
#  577|             [0]: [CStyleCast] (char)...
#  577|                 Conversion = [IntegralConversion] integral conversion
#  577|                 Type = [PlainCharType] char
#  577|                 Value = [CStyleCast] 0
#  577|                 ValueCategory = prvalue
#  577|               expr: [Literal] 0
#  577|                   Type = [IntType] int
#  577|                   Value = [Literal] 0
#  577|                   ValueCategory = prvalue
#  578|     6: [DeclStmt] declaration
#  578|       0: [VariableDeclarationEntry] definition of e
#  578|           Type = [ArrayType] char[2]
#  578|         init: [Initializer] initializer for e
#  578|           expr: [ArrayAggregateLiteral] {...}
#  578|               Type = [ArrayType] char[2]
#  578|               ValueCategory = prvalue
#  578|             [0]: [CStyleCast] (char)...
#  578|                 Conversion = [IntegralConversion] integral conversion
#  578|                 Type = [PlainCharType] char
#  578|                 Value = [CStyleCast] 0
#  578|                 ValueCategory = prvalue
#  578|               expr: [Literal] 0
#  578|                   Type = [IntType] int
#  578|                   Value = [Literal] 0
#  578|                   ValueCategory = prvalue
#  578|             [1]: [CStyleCast] (char)...
#  578|                 Conversion = [IntegralConversion] integral conversion
#  578|                 Type = [PlainCharType] char
#  578|                 Value = [CStyleCast] 1
#  578|                 ValueCategory = prvalue
#  578|               expr: [Literal] 1
#  578|                   Type = [IntType] int
#  578|                   Value = [Literal] 1
#  578|                   ValueCategory = prvalue
#  579|     7: [DeclStmt] declaration
#  579|       0: [VariableDeclarationEntry] definition of f
#  579|           Type = [ArrayType] char[3]
#  579|         init: [Initializer] initializer for f
#  579|           expr: [ArrayAggregateLiteral] {...}
#  579|               Type = [ArrayType] char[3]
#  579|               ValueCategory = prvalue
#  579|             [0]: [CStyleCast] (char)...
#  579|                 Conversion = [IntegralConversion] integral conversion
#  579|                 Type = [PlainCharType] char
#  579|                 Value = [CStyleCast] 0
#  579|                 ValueCategory = prvalue
#  579|               expr: [Literal] 0
#  579|                   Type = [IntType] int
#  579|                   Value = [Literal] 0
#  579|                   ValueCategory = prvalue
#  580|     8: [ReturnStmt] return ...
#  582| [TopLevelFunction] void VarArgFunction(char const*)
#  582|   params: 
#  582|     0: [Parameter] s
#  582|         Type = [PointerType] const char *
#  584| [TopLevelFunction] void VarArgs()
#  584|   params: 
#  584|   body: [Block] { ... }
#  585|     0: [ExprStmt] ExprStmt
#  585|       0: [FunctionCall] call to VarArgFunction
#  585|           Type = [VoidType] void
#  585|           ValueCategory = prvalue
#  585|         0: [ArrayToPointerConversion] array to pointer conversion
#  585|             Type = [PointerType] const char *
#  585|             ValueCategory = prvalue
#  585|           expr: %d %s
#  585|               Type = [ArrayType] const char[6]
#  585|               Value = [StringLiteral] "%d %s"
#  585|               ValueCategory = lvalue
#  585|         1: [Literal] 1
#  585|             Type = [IntType] int
#  585|             Value = [Literal] 1
#  585|             ValueCategory = prvalue
#  585|         2: [ArrayToPointerConversion] array to pointer conversion
#  585|             Type = [PointerType] const char *
#  585|             ValueCategory = prvalue
#  585|           expr: string
#  585|               Type = [ArrayType] const char[7]
#  585|               Value = [StringLiteral] "string"
#  585|               ValueCategory = lvalue
#  586|     1: [ReturnStmt] return ...
#  588| [TopLevelFunction] int FuncPtrTarget(int)
#  588|   params: 
#  588|     0: [Parameter] p#0
#  588|         Type = [IntType] int
#  590| [TopLevelFunction] void SetFuncPtr()
#  590|   params: 
#  590|   body: [Block] { ... }
#  591|     0: [DeclStmt] declaration
#  591|       0: [VariableDeclarationEntry] definition of pfn
#  591|           Type = [FunctionPointerType] ..(*)(..)
#  591|         init: [Initializer] initializer for pfn
#  591|           expr: [FunctionAccess] FuncPtrTarget
#  591|               Type = [FunctionPointerType] ..(*)(..)
#  591|               ValueCategory = prvalue(load)
#  592|     1: [ExprStmt] ExprStmt
#  592|       0: [AssignExpr] ... = ...
#  592|           Type = [FunctionPointerType] ..(*)(..)
#  592|           ValueCategory = lvalue
#  592|         0: [VariableAccess] pfn
#  592|             Type = [FunctionPointerType] ..(*)(..)
#  592|             ValueCategory = lvalue
#  592|         1: [AddressOfExpr] & ...
#  592|             Type = [FunctionPointerType] ..(*)(..)
#  592|             ValueCategory = prvalue
#  592|           0: [FunctionAccess] FuncPtrTarget
#  592|               Type = [RoutineType] ..()(..)
#  592|               ValueCategory = lvalue
#  593|     2: [ExprStmt] ExprStmt
#  593|       0: [AssignExpr] ... = ...
#  593|           Type = [FunctionPointerType] ..(*)(..)
#  593|           ValueCategory = lvalue
#  593|         0: [VariableAccess] pfn
#  593|             Type = [FunctionPointerType] ..(*)(..)
#  593|             ValueCategory = lvalue
#  593|         1: [PointerDereferenceExpr] * ...
#  593|             Type = [FunctionPointerType] ..(*)(..)
#  593|             ValueCategory = prvalue(load)
#  593|           0: [FunctionAccess] FuncPtrTarget
#  593|               Type = [FunctionPointerType] ..(*)(..)
#  593|               ValueCategory = prvalue(load)
#  594|     3: [ExprStmt] ExprStmt
#  594|       0: [AssignExpr] ... = ...
#  594|           Type = [FunctionPointerType] ..(*)(..)
#  594|           ValueCategory = lvalue
#  594|         0: [VariableAccess] pfn
#  594|             Type = [FunctionPointerType] ..(*)(..)
#  594|             ValueCategory = lvalue
#  594|         1: [PointerDereferenceExpr] * ...
#  594|             Type = [FunctionPointerType] ..(*)(..)
#  594|             ValueCategory = prvalue(load)
#  594|           0: [PointerDereferenceExpr] * ...
#  594|               Type = [FunctionPointerType] ..(*)(..)
#  594|               ValueCategory = prvalue(load)
#  594|             0: [PointerDereferenceExpr] * ...
#  594|                 Type = [FunctionPointerType] ..(*)(..)
#  594|                 ValueCategory = prvalue(load)
#  594|               0: [AddressOfExpr] & ...
#  594|                   Type = [FunctionPointerType] ..(*)(..)
#  594|                   ValueCategory = prvalue
#  594|                 0: [FunctionAccess] FuncPtrTarget
#  594|                     Type = [RoutineType] ..()(..)
#  594|                     ValueCategory = lvalue
#  595|     4: [ReturnStmt] return ...
#  599| [CopyConstructor] void String::String(String const&)
#  599|   params: 
#  599|     0: [Parameter] p#0
#  599|         Type = [LValueReferenceType] const String &
#  600| [MoveConstructor] void String::String(String&&)
#  600|   params: 
#  600|     0: [Parameter] p#0
#  600|         Type = [RValueReferenceType] String &&
#  601| [ConversionConstructor] void String::String(char const*)
#  601|   params: 
#  601|     0: [Parameter] p#0
#  601|         Type = [PointerType] const char *
#  602| [Destructor] void String::~String()
#  602|   params: 
#  604| [CopyAssignmentOperator] String& String::operator=(String const&)
#  604|   params: 
#  604|     0: [Parameter] p#0
#  604|         Type = [LValueReferenceType] const String &
#  605| [MoveAssignmentOperator] String& String::operator=(String&&)
#  605|   params: 
#  605|     0: [Parameter] p#0
#  605|         Type = [RValueReferenceType] String &&
#  607| [ConstMemberFunction] char const* String::c_str() const
#  607|   params: 
#  613| [TopLevelFunction] String ReturnObject()
#  613|   params: 
#  615| [TopLevelFunction] void DeclareObject()
#  615|   params: 
#  615|   body: [Block] { ... }
#  616|     0: [DeclStmt] declaration
#  616|       0: [VariableDeclarationEntry] definition of s1
#  616|           Type = [Struct] String
#  616|         init: [Initializer] initializer for s1
#  616|           expr: [ConstructorCall] call to String
#  616|               Type = [VoidType] void
#  616|               ValueCategory = prvalue
#  617|     1: [DeclStmt] declaration
#  617|       0: [VariableDeclarationEntry] definition of s2
#  617|           Type = [Struct] String
#  617|         init: [Initializer] initializer for s2
#  617|           expr: [ConstructorCall] call to String
#  617|               Type = [VoidType] void
#  617|               ValueCategory = prvalue
#  617|             0: [ArrayToPointerConversion] array to pointer conversion
#  617|                 Type = [PointerType] const char *
#  617|                 ValueCategory = prvalue
#  617|               expr: hello
#  617|                   Type = [ArrayType] const char[6]
#  617|                   Value = [StringLiteral] "hello"
#  617|                   ValueCategory = lvalue
#  618|     2: [DeclStmt] declaration
#  618|       0: [VariableDeclarationEntry] definition of s3
#  618|           Type = [Struct] String
#  618|         init: [Initializer] initializer for s3
#  618|           expr: [FunctionCall] call to ReturnObject
#  618|               Type = [Struct] String
#  618|               ValueCategory = prvalue
#  619|     3: [DeclStmt] declaration
#  619|       0: [VariableDeclarationEntry] definition of s4
#  619|           Type = [Struct] String
#  619|         init: [Initializer] initializer for s4
#  619|           expr: [ConstructorCall] call to String
#  619|               Type = [VoidType] void
#  619|               ValueCategory = prvalue
#  619|             0: [ArrayToPointerConversion] array to pointer conversion
#  619|                 Type = [PointerType] const char *
#  619|                 ValueCategory = prvalue
#  619|               expr: test
#  619|                   Type = [ArrayType] const char[5]
#  619|                   Value = [StringLiteral] "test"
#  619|                   ValueCategory = lvalue
#  620|     4: [ReturnStmt] return ...
#  622| [TopLevelFunction] void CallMethods(String&, String*, String)
#  622|   params: 
#  622|     0: [Parameter] r
#  622|         Type = [LValueReferenceType] String &
#  622|     1: [Parameter] p
#  622|         Type = [PointerType] String *
#  622|     2: [Parameter] s
#  622|         Type = [Struct] String
#  622|   body: [Block] { ... }
#  623|     0: [ExprStmt] ExprStmt
#  623|       0: [FunctionCall] call to c_str
#  623|           Type = [PointerType] const char *
#  623|           ValueCategory = prvalue
#  623|         -1: [CStyleCast] (const String)...
#  623|             Conversion = [GlvalueConversion] glvalue conversion
#  623|             Type = [SpecifiedType] const String
#  623|             ValueCategory = lvalue
#  623|           expr: [ReferenceDereferenceExpr] (reference dereference)
#  623|               Type = [Struct] String
#  623|               ValueCategory = lvalue
#  623|             expr: [VariableAccess] r
#  623|                 Type = [LValueReferenceType] String &
#  623|                 ValueCategory = prvalue(load)
#  624|     1: [ExprStmt] ExprStmt
#  624|       0: [FunctionCall] call to c_str
#  624|           Type = [PointerType] const char *
#  624|           ValueCategory = prvalue
#  624|         -1: [CStyleCast] (const String *)...
#  624|             Conversion = [PointerConversion] pointer conversion
#  624|             Type = [PointerType] const String *
#  624|             ValueCategory = prvalue
#  624|           expr: [VariableAccess] p
#  624|               Type = [PointerType] String *
#  624|               ValueCategory = prvalue(load)
#  625|     2: [ExprStmt] ExprStmt
#  625|       0: [FunctionCall] call to c_str
#  625|           Type = [PointerType] const char *
#  625|           ValueCategory = prvalue
#  625|         -1: [CStyleCast] (const String)...
#  625|             Conversion = [GlvalueConversion] glvalue conversion
#  625|             Type = [SpecifiedType] const String
#  625|             ValueCategory = lvalue
#  625|           expr: [VariableAccess] s
#  625|               Type = [Struct] String
#  625|               ValueCategory = lvalue
#  626|     3: [ReturnStmt] return ...
#  628| [CopyAssignmentOperator] C& C::operator=(C const&)
#  628|   params: 
#-----|     0: [Parameter] p#0
#-----|         Type = [LValueReferenceType] const C &
#  628| [MoveAssignmentOperator] C& C::operator=(C&&)
#  628|   params: 
#-----|     0: [Parameter] p#0
#-----|         Type = [RValueReferenceType] C &&
#  628| [CopyConstructor] void C::C(C const&)
#  628|   params: 
#-----|     0: [Parameter] p#0
#-----|         Type = [LValueReferenceType] const C &
#  628| [MoveConstructor] void C::C(C&&)
#  628|   params: 
#-----|     0: [Parameter] p#0
#-----|         Type = [RValueReferenceType] C &&
#  628| [Destructor] void C::~C()
#  628|   params: 
#  630| [MemberFunction] int C::StaticMemberFunction(int)
#  630|   params: 
#  630|     0: [Parameter] x
#  630|         Type = [IntType] int
#  630|   body: [Block] { ... }
#  631|     0: [ReturnStmt] return ...
#  631|       0: [VariableAccess] x
#  631|           Type = [IntType] int
#  631|           ValueCategory = prvalue(load)
#  634| [MemberFunction] int C::InstanceMemberFunction(int)
#  634|   params: 
#  634|     0: [Parameter] x
#  634|         Type = [IntType] int
#  634|   body: [Block] { ... }
#  635|     0: [ReturnStmt] return ...
#  635|       0: [VariableAccess] x
#  635|           Type = [IntType] int
#  635|           ValueCategory = prvalue(load)
#  638| [VirtualFunction] int C::VirtualMemberFunction(int)
#  638|   params: 
#  638|     0: [Parameter] x
#  638|         Type = [IntType] int
#  638|   body: [Block] { ... }
#  639|     0: [ReturnStmt] return ...
#  639|       0: [VariableAccess] x
#  639|           Type = [IntType] int
#  639|           ValueCategory = prvalue(load)
#  642| [MemberFunction] void C::FieldAccess()
#  642|   params: 
#  642|   body: [Block] { ... }
#  643|     0: [ExprStmt] ExprStmt
#  643|       0: [AssignExpr] ... = ...
#  643|           Type = [IntType] int
#  643|           ValueCategory = lvalue
#  643|         0: [PointerFieldAccess] m_a
#  643|             Type = [IntType] int
#  643|             ValueCategory = lvalue
#  643|           -1: [ThisExpr] this
#  643|               Type = [PointerType] C *
#  643|               ValueCategory = prvalue(load)
#  643|         1: [Literal] 0
#  643|             Type = [IntType] int
#  643|             Value = [Literal] 0
#  643|             ValueCategory = prvalue
#  644|     1: [ExprStmt] ExprStmt
#  644|       0: [AssignExpr] ... = ...
#  644|           Type = [IntType] int
#  644|           ValueCategory = lvalue
#  644|         0: [ValueFieldAccess] m_a
#  644|             Type = [IntType] int
#  644|             ValueCategory = lvalue
#  644|           -1: [ParenthesisExpr] (...)
#  644|               Type = [Class] C
#  644|               ValueCategory = lvalue
#  644|             expr: [PointerDereferenceExpr] * ...
#  644|                 Type = [Class] C
#  644|                 ValueCategory = lvalue
#  644|               0: [ThisExpr] this
#  644|                   Type = [PointerType] C *
#  644|                   ValueCategory = prvalue(load)
#  644|         1: [Literal] 1
#  644|             Type = [IntType] int
#  644|             Value = [Literal] 1
#  644|             ValueCategory = prvalue
#  645|     2: [ExprStmt] ExprStmt
#  645|       0: [AssignExpr] ... = ...
#  645|           Type = [IntType] int
#  645|           ValueCategory = lvalue
#  645|         0: [PointerFieldAccess] m_a
#  645|             Type = [IntType] int
#  645|             ValueCategory = lvalue
#-----|           -1: [ThisExpr] this
#-----|               Type = [PointerType] C *
#-----|               ValueCategory = prvalue(load)
#  645|         1: [Literal] 2
#  645|             Type = [IntType] int
#  645|             Value = [Literal] 2
#  645|             ValueCategory = prvalue
#  646|     3: [DeclStmt] declaration
#  646|       0: [VariableDeclarationEntry] definition of x
#  646|           Type = [IntType] int
#  647|     4: [ExprStmt] ExprStmt
#  647|       0: [AssignExpr] ... = ...
#  647|           Type = [IntType] int
#  647|           ValueCategory = lvalue
#  647|         0: [VariableAccess] x
#  647|             Type = [IntType] int
#  647|             ValueCategory = lvalue
#  647|         1: [PointerFieldAccess] m_a
#  647|             Type = [IntType] int
#  647|             ValueCategory = prvalue(load)
#  647|           -1: [ThisExpr] this
#  647|               Type = [PointerType] C *
#  647|               ValueCategory = prvalue(load)
#  648|     5: [ExprStmt] ExprStmt
#  648|       0: [AssignExpr] ... = ...
#  648|           Type = [IntType] int
#  648|           ValueCategory = lvalue
#  648|         0: [VariableAccess] x
#  648|             Type = [IntType] int
#  648|             ValueCategory = lvalue
#  648|         1: [ValueFieldAccess] m_a
#  648|             Type = [IntType] int
#  648|             ValueCategory = prvalue(load)
#  648|           -1: [ParenthesisExpr] (...)
#  648|               Type = [Class] C
#  648|               ValueCategory = lvalue
#  648|             expr: [PointerDereferenceExpr] * ...
#  648|                 Type = [Class] C
#  648|                 ValueCategory = lvalue
#  648|               0: [ThisExpr] this
#  648|                   Type = [PointerType] C *
#  648|                   ValueCategory = prvalue(load)
#  649|     6: [ExprStmt] ExprStmt
#  649|       0: [AssignExpr] ... = ...
#  649|           Type = [IntType] int
#  649|           ValueCategory = lvalue
#  649|         0: [VariableAccess] x
#  649|             Type = [IntType] int
#  649|             ValueCategory = lvalue
#  649|         1: [PointerFieldAccess] m_a
#  649|             Type = [IntType] int
#  649|             ValueCategory = prvalue(load)
#-----|           -1: [ThisExpr] this
#-----|               Type = [PointerType] C *
#-----|               ValueCategory = prvalue(load)
#  650|     7: [ReturnStmt] return ...
#  652| [MemberFunction] void C::MethodCalls()
#  652|   params: 
#  652|   body: [Block] { ... }
#  653|     0: [ExprStmt] ExprStmt
#  653|       0: [FunctionCall] call to InstanceMemberFunction
#  653|           Type = [IntType] int
#  653|           ValueCategory = prvalue
#  653|         -1: [ThisExpr] this
#  653|             Type = [PointerType] C *
#  653|             ValueCategory = prvalue(load)
#  653|         0: [Literal] 0
#  653|             Type = [IntType] int
#  653|             Value = [Literal] 0
#  653|             ValueCategory = prvalue
#  654|     1: [ExprStmt] ExprStmt
#  654|       0: [FunctionCall] call to InstanceMemberFunction
#  654|           Type = [IntType] int
#  654|           ValueCategory = prvalue
#  654|         -1: [ParenthesisExpr] (...)
#  654|             Type = [Class] C
#  654|             ValueCategory = lvalue
#  654|           expr: [PointerDereferenceExpr] * ...
#  654|               Type = [Class] C
#  654|               ValueCategory = lvalue
#  654|             0: [ThisExpr] this
#  654|                 Type = [PointerType] C *
#  654|                 ValueCategory = prvalue(load)
#  654|         0: [Literal] 1
#  654|             Type = [IntType] int
#  654|             Value = [Literal] 1
#  654|             ValueCategory = prvalue
#  655|     2: [ExprStmt] ExprStmt
#  655|       0: [FunctionCall] call to InstanceMemberFunction
#  655|           Type = [IntType] int
#  655|           ValueCategory = prvalue
#-----|         -1: [ThisExpr] this
#-----|             Type = [PointerType] C *
#-----|             ValueCategory = prvalue(load)
#  655|         0: [Literal] 2
#  655|             Type = [IntType] int
#  655|             Value = [Literal] 2
#  655|             ValueCategory = prvalue
#  656|     3: [ReturnStmt] return ...
#  658| [Constructor] void C::C()
#  658|   params: 
#  658|   initializations: 
#  659|     0: [ConstructorFieldInit] constructor init of field m_a
#  659|         Type = [IntType] int
#  659|         ValueCategory = prvalue
#  659|       0: [Literal] 1
#  659|           Type = [IntType] int
#  659|           Value = [Literal] 1
#  659|           ValueCategory = prvalue
#  663|     1: [ConstructorFieldInit] constructor init of field m_b
#  663|         Type = [Struct] String
#  663|         ValueCategory = prvalue
#  663|       0: [ConstructorCall] call to String
#  663|           Type = [VoidType] void
#  663|           ValueCategory = prvalue
#  660|     2: [ConstructorFieldInit] constructor init of field m_c
#  660|         Type = [PlainCharType] char
#  660|         ValueCategory = prvalue
#  660|       0: [CStyleCast] (char)...
#  660|           Conversion = [IntegralConversion] integral conversion
#  660|           Type = [PlainCharType] char
#  660|           Value = [CStyleCast] 3
#  660|           ValueCategory = prvalue
#  660|         expr: [Literal] 3
#  660|             Type = [IntType] int
#  660|             Value = [Literal] 3
#  660|             ValueCategory = prvalue
#  661|     3: [ConstructorFieldInit] constructor init of field m_e
#  661|         Type = [VoidPointerType] void *
#  661|         ValueCategory = prvalue
#  661|       0: [Literal] 0
#  661|           Type = [VoidPointerType] void *
#  661|           Value = [Literal] 0
#  661|           ValueCategory = prvalue
#  662|     4: [ConstructorFieldInit] constructor init of field m_f
#  662|         Type = [Struct] String
#  662|         ValueCategory = prvalue
#  662|       0: [ConstructorCall] call to String
#  662|           Type = [VoidType] void
#  662|           ValueCategory = prvalue
#  662|         0: [ArrayToPointerConversion] array to pointer conversion
#  662|             Type = [PointerType] const char *
#  662|             ValueCategory = prvalue
#  662|           expr: test
#  662|               Type = [ArrayType] const char[5]
#  662|               Value = [StringLiteral] "test"
#  662|               ValueCategory = lvalue
#  663|   body: [Block] { ... }
#  664|     0: [ReturnStmt] return ...
#  675| [TopLevelFunction] int DerefReference(int&)
#  675|   params: 
#  675|     0: [Parameter] r
#  675|         Type = [LValueReferenceType] int &
#  675|   body: [Block] { ... }
#  676|     0: [ReturnStmt] return ...
#  676|       0: [ReferenceDereferenceExpr] (reference dereference)
#  676|           Type = [IntType] int
#  676|           ValueCategory = prvalue(load)
#  676|         expr: [VariableAccess] r
#  676|             Type = [LValueReferenceType] int &
#  676|             ValueCategory = prvalue(load)
#  679| [TopLevelFunction] int& TakeReference()
#  679|   params: 
#  679|   body: [Block] { ... }
#  680|     0: [ReturnStmt] return ...
#  680|       0: [ReferenceToExpr] (reference to)
#  680|           Type = [LValueReferenceType] int &
#  680|           ValueCategory = prvalue
#  680|         expr: [VariableAccess] g
#  680|             Type = [IntType] int
#  680|             ValueCategory = lvalue
#  683| [TopLevelFunction] String& ReturnReference()
#  683|   params: 
#  685| [TopLevelFunction] void InitReference(int)
#  685|   params: 
#  685|     0: [Parameter] x
#  685|         Type = [IntType] int
#  685|   body: [Block] { ... }
#  686|     0: [DeclStmt] declaration
#  686|       0: [VariableDeclarationEntry] definition of r
#  686|           Type = [LValueReferenceType] int &
#  686|         init: [Initializer] initializer for r
#  686|           expr: [ReferenceToExpr] (reference to)
#  686|               Type = [LValueReferenceType] int &
#  686|               ValueCategory = prvalue
#  686|             expr: [VariableAccess] x
#  686|                 Type = [IntType] int
#  686|                 ValueCategory = lvalue
#  687|     1: [DeclStmt] declaration
#  687|       0: [VariableDeclarationEntry] definition of r2
#  687|           Type = [LValueReferenceType] int &
#  687|         init: [Initializer] initializer for r2
#  687|           expr: [ReferenceToExpr] (reference to)
#  687|               Type = [LValueReferenceType] int &
#  687|               ValueCategory = prvalue
#  687|             expr: [ReferenceDereferenceExpr] (reference dereference)
#  687|                 Type = [IntType] int
#  687|                 ValueCategory = lvalue
#  687|               expr: [VariableAccess] r
#  687|                   Type = [LValueReferenceType] int &
#  687|                   ValueCategory = prvalue(load)
#  688|     2: [DeclStmt] declaration
#  688|       0: [VariableDeclarationEntry] definition of r3
#  688|           Type = [LValueReferenceType] const String &
#  688|         init: [Initializer] initializer for r3
#  688|           expr: [ReferenceToExpr] (reference to)
#  688|               Type = [LValueReferenceType] const String &
#  688|               ValueCategory = prvalue
#  688|             expr: [CStyleCast] (const String)...
#  688|                 Conversion = [GlvalueConversion] glvalue conversion
#  688|                 Type = [SpecifiedType] const String
#  688|                 ValueCategory = lvalue
#  688|               expr: [ReferenceDereferenceExpr] (reference dereference)
#  688|                   Type = [Struct] String
#  688|                   ValueCategory = lvalue
#  688|                 expr: [FunctionCall] call to ReturnReference
#  688|                     Type = [LValueReferenceType] String &
#  688|                     ValueCategory = prvalue
#  689|     3: [ReturnStmt] return ...
#  691| [TopLevelFunction] void ArrayReferences()
#  691|   params: 
#  691|   body: [Block] { ... }
#  692|     0: [DeclStmt] declaration
#  692|       0: [VariableDeclarationEntry] definition of a
#  692|           Type = [ArrayType] int[10]
#  693|     1: [DeclStmt] declaration
#  693|       0: [VariableDeclarationEntry] definition of ra
#  693|           Type = [LValueReferenceType] int(&)[10]
#  693|         init: [Initializer] initializer for ra
#  693|           expr: [ReferenceToExpr] (reference to)
#  693|               Type = [LValueReferenceType] int(&)[10]
#  693|               ValueCategory = prvalue
#  693|             expr: [VariableAccess] a
#  693|                 Type = [ArrayType] int[10]
#  693|                 ValueCategory = lvalue
#  694|     2: [DeclStmt] declaration
#  694|       0: [VariableDeclarationEntry] definition of x
#  694|           Type = [IntType] int
#  694|         init: [Initializer] initializer for x
#  694|           expr: [ArrayExpr] access to array
#  694|               Type = [IntType] int
#  694|               ValueCategory = prvalue(load)
#  694|             0: [ArrayToPointerConversion] array to pointer conversion
#  694|                 Type = [IntPointerType] int *
#  694|                 ValueCategory = prvalue
#  694|               expr: [ReferenceDereferenceExpr] (reference dereference)
#  694|                   Type = [ArrayType] int[10]
#  694|                   ValueCategory = lvalue
#  694|                 expr: [VariableAccess] ra
#  694|                     Type = [LValueReferenceType] int(&)[10]
#  694|                     ValueCategory = prvalue(load)
#  694|             1: [Literal] 5
#  694|                 Type = [IntType] int
#  694|                 Value = [Literal] 5
#  694|                 ValueCategory = prvalue
#  695|     3: [ReturnStmt] return ...
#  697| [TopLevelFunction] void FunctionReferences()
#  697|   params: 
#  697|   body: [Block] { ... }
#  698|     0: [DeclStmt] declaration
#  698|       0: [VariableDeclarationEntry] definition of rfn
#  698|           Type = [FunctionReferenceType] ..(&)(..)
#  698|         init: [Initializer] initializer for rfn
#  698|           expr: [ReferenceToExpr] (reference to)
#  698|               Type = [FunctionReferenceType] ..(&)(..)
#  698|               ValueCategory = prvalue
#  698|             expr: [FunctionAccess] FuncPtrTarget
#  698|                 Type = [RoutineType] ..()(..)
#  698|                 ValueCategory = lvalue
#  699|     1: [DeclStmt] declaration
#  699|       0: [VariableDeclarationEntry] definition of pfn
#  699|           Type = [FunctionPointerType] ..(*)(..)
#  699|         init: [Initializer] initializer for pfn
#  699|           expr: [ReferenceDereferenceExpr] (reference dereference)
#  699|               Type = [FunctionPointerType] ..(*)(..)
#  699|               ValueCategory = prvalue(load)
#  699|             expr: [VariableAccess] rfn
#  699|                 Type = [FunctionReferenceType] ..(&)(..)
#  699|                 ValueCategory = prvalue(load)
#  700|     2: [ExprStmt] ExprStmt
#  700|       0: [VariableCall] call to expression
#  700|           Type = [IntType] int
#  700|           ValueCategory = prvalue
#  700|         0: [ReferenceDereferenceExpr] (reference dereference)
#  700|             Type = [FunctionPointerType] ..(*)(..)
#  700|             ValueCategory = prvalue(load)
#  700|           expr: [VariableAccess] rfn
#  700|               Type = [FunctionReferenceType] ..(&)(..)
#  700|               ValueCategory = prvalue(load)
#  700|         1: [Literal] 5
#  700|             Type = [IntType] int
#  700|             Value = [Literal] 5
#  700|             ValueCategory = prvalue
#  701|     3: [ReturnStmt] return ...
#  704| [TemplateFunction,TopLevelFunction] T min<T>(T, T)
#  704|   params: 
#  704|     0: [Parameter] x
#  704|         Type = [TemplateParameter] T
#  704|     1: [Parameter] y
#  704|         Type = [TemplateParameter] T
#  704|   body: [Block] { ... }
#  705|     0: [ReturnStmt] return ...
#  705|       0: [ConditionalExpr] ... ? ... : ...
#  705|           Type = [UnknownType] unknown
#  705|           ValueCategory = prvalue
#  705|         0: [CStyleCast] (bool)...
#  705|             Conversion = [BoolConversion] conversion to bool
#  705|             Type = [BoolType] bool
#  705|             ValueCategory = prvalue
#  705|           expr: [ParenthesisExpr] (...)
#  705|               Type = [UnknownType] unknown
#  705|               ValueCategory = prvalue
#  705|             expr: [LTExpr] ... < ...
#  705|                 Type = [UnknownType] unknown
#  705|                 ValueCategory = prvalue
#  705|               0: [VariableAccess] x
#  705|                   Type = [TemplateParameter] T
#  705|                   ValueCategory = lvalue
#  705|               1: [VariableAccess] y
#  705|                   Type = [TemplateParameter] T
#  705|                   ValueCategory = lvalue
#  705|         1: [VariableAccess] x
#  705|             Type = [TemplateParameter] T
#  705|             ValueCategory = lvalue
#  705|         2: [VariableAccess] y
#  705|             Type = [TemplateParameter] T
#  705|             ValueCategory = lvalue
#  704| [FunctionTemplateInstantiation,TopLevelFunction] int min<int>(int, int)
#  704|   params: 
#  704|     0: [Parameter] x
#  704|         Type = [IntType] int
#  704|     1: [Parameter] y
#  704|         Type = [IntType] int
#  704|   body: [Block] { ... }
#  705|     0: [ReturnStmt] return ...
#  705|       0: [ConditionalExpr] ... ? ... : ...
#  705|           Type = [IntType] int
#  705|           ValueCategory = prvalue
#  705|         0: [ParenthesisExpr] (...)
#  705|             Type = [BoolType] bool
#  705|             ValueCategory = prvalue
#  705|           expr: [LTExpr] ... < ...
#  705|               Type = [BoolType] bool
#  705|               ValueCategory = prvalue
#  705|             0: [VariableAccess] x
#  705|                 Type = [IntType] int
#  705|                 ValueCategory = prvalue(load)
#  705|             1: [VariableAccess] y
#  705|                 Type = [IntType] int
#  705|                 ValueCategory = prvalue(load)
#  705|         1: [VariableAccess] x
#  705|             Type = [IntType] int
#  705|             ValueCategory = prvalue(load)
#  705|         2: [VariableAccess] y
#  705|             Type = [IntType] int
#  705|             ValueCategory = prvalue(load)
#  708| [TopLevelFunction] int CallMin(int, int)
#  708|   params: 
#  708|     0: [Parameter] x
#  708|         Type = [IntType] int
#  708|     1: [Parameter] y
#  708|         Type = [IntType] int
#  708|   body: [Block] { ... }
#  709|     0: [ReturnStmt] return ...
#  709|       0: [FunctionCall] call to min
#  709|           Type = [IntType] int
#  709|           ValueCategory = prvalue
#  709|         0: [VariableAccess] x
#  709|             Type = [IntType] int
#  709|             ValueCategory = prvalue(load)
#  709|         1: [VariableAccess] y
#  709|             Type = [IntType] int
#  709|             ValueCategory = prvalue(load)
#  713| [CopyAssignmentOperator] Outer<long>& Outer<long>::operator=(Outer<long> const&)
#  713|   params: 
#-----|     0: [Parameter] p#0
#-----|         Type = [LValueReferenceType] const Outer<long> &
#  713| [MoveAssignmentOperator] Outer<long>& Outer<long>::operator=(Outer<long>&&)
#  713|   params: 
#-----|     0: [Parameter] p#0
#-----|         Type = [RValueReferenceType] Outer<long> &&
#  715| [MemberFunction,TemplateFunction] T Outer<T>::Func<U, V>(U, V)
#  715|   params: 
#  715|     0: [Parameter] x
#  715|         Type = [TemplateParameter] U
#  715|     1: [Parameter] y
#  715|         Type = [TemplateParameter] V
#  715|   body: [Block] { ... }
#  716|     0: [ReturnStmt] return ...
#  716|       0: [Literal] 0
#  716|           Type = [TemplateParameter] T
#  716|           Value = [Literal] 0
#  716|           ValueCategory = prvalue
#  715| [MemberFunction,TemplateFunction] long Outer<long>::Func<U, V>(U, V)
#  715|   params: 
#  715|     0: [Parameter] x
#  715|         Type = [TemplateParameter] U
#  715|     1: [Parameter] y
#  715|         Type = [TemplateParameter] V
#  715| [FunctionTemplateInstantiation,MemberFunction] long Outer<long>::Func<void*, char>(void*, char)
#  715|   params: 
#  715|     0: [Parameter] x
#  715|         Type = [VoidPointerType] void *
#  715|     1: [Parameter] y
#  715|         Type = [PlainCharType] char
#  715|   body: [Block] { ... }
#  716|     0: [ReturnStmt] return ...
#  716|       0: [Literal] 0
#  716|           Type = [LongType] long
#  716|           Value = [Literal] 0
#  716|           ValueCategory = prvalue
#  720| [TopLevelFunction] double CallNestedTemplateFunc()
#  720|   params: 
#  720|   body: [Block] { ... }
#  721|     0: [ReturnStmt] return ...
#  721|       0: [CStyleCast] (double)...
#  721|           Conversion = [IntegralToFloatingPointConversion] integral to floating point conversion
#  721|           Type = [DoubleType] double
#  721|           ValueCategory = prvalue
#  721|         expr: [FunctionCall] call to Func
#  721|             Type = [LongType] long
#  721|             ValueCategory = prvalue
#  721|           0: [CStyleCast] (void *)...
#  721|               Conversion = [PointerConversion] pointer conversion
#  721|               Type = [VoidPointerType] void *
#  721|               Value = [CStyleCast] 0
#  721|               ValueCategory = prvalue
#  721|             expr: [Literal] 0
#  721|                 Type = [NullPointerType] decltype(nullptr)
#  721|                 Value = [Literal] 0
#  721|                 ValueCategory = prvalue
#  721|           1: [CharLiteral] 111
#  721|               Type = [PlainCharType] char
#  721|               Value = [CharLiteral] 111
#  721|               ValueCategory = prvalue
#  724| [TopLevelFunction] void TryCatch(bool)
#  724|   params: 
#  724|     0: [Parameter] b
#  724|         Type = [BoolType] bool
#  724|   body: [Block] { ... }
#  725|     0: [TryStmt] try { ... }
#  725|       0: [Block] { ... }
#  726|         0: [DeclStmt] declaration
#  726|           0: [VariableDeclarationEntry] definition of x
#  726|               Type = [IntType] int
#  726|             init: [Initializer] initializer for x
#  726|               expr: [Literal] 5
#  726|                   Type = [IntType] int
#  726|                   Value = [Literal] 5
#  726|                   ValueCategory = prvalue
#  727|         1: [IfStmt] if (...) ... 
#  727|           0: [VariableAccess] b
#  727|               Type = [BoolType] bool
#  727|               ValueCategory = prvalue(load)
#  727|           1: [Block] { ... }
#  728|             0: [ExprStmt] ExprStmt
#  728|               0: [ThrowExpr] throw ...
#  728|                   Type = [PointerType] const char *
#  728|                   ValueCategory = prvalue
#  728|                 0: [ArrayToPointerConversion] array to pointer conversion
#  728|                     Type = [PointerType] const char *
#  728|                     ValueCategory = prvalue
#  728|                   expr: string literal
#  728|                       Type = [ArrayType] const char[15]
#  728|                       Value = [StringLiteral] "string literal"
#  728|                       ValueCategory = lvalue
#  730|           2: [IfStmt] if (...) ... 
#  730|             0: [LTExpr] ... < ...
#  730|                 Type = [BoolType] bool
#  730|                 ValueCategory = prvalue
#  730|               0: [VariableAccess] x
#  730|                   Type = [IntType] int
#  730|                   ValueCategory = prvalue(load)
#  730|               1: [Literal] 2
#  730|                   Type = [IntType] int
#  730|                   Value = [Literal] 2
#  730|                   ValueCategory = prvalue
#  730|             1: [Block] { ... }
#  731|               0: [ExprStmt] ExprStmt
#  731|                 0: [AssignExpr] ... = ...
#  731|                     Type = [IntType] int
#  731|                     ValueCategory = lvalue
#  731|                   0: [VariableAccess] x
#  731|                       Type = [IntType] int
#  731|                       ValueCategory = lvalue
#  731|                   1: [ConditionalExpr] ... ? ... : ...
#  731|                       Type = [IntType] int
#  731|                       ValueCategory = prvalue
#  731|                     0: [VariableAccess] b
#  731|                         Type = [BoolType] bool
#  731|                         ValueCategory = prvalue(load)
#  731|                     1: [Literal] 7
#  731|                         Type = [IntType] int
#  731|                         Value = [Literal] 7
#  731|                         ValueCategory = prvalue
#  731|                     2: [ThrowExpr] throw ...
#  731|                         Type = [Struct] String
#  731|                         ValueCategory = prvalue
#  731|                       0: [ConstructorCall] call to String
#  731|                           Type = [VoidType] void
#  731|                           ValueCategory = prvalue
#  731|                         0: [ArrayToPointerConversion] array to pointer conversion
#  731|                             Type = [PointerType] const char *
#  731|                             ValueCategory = prvalue
#  731|                           expr: String object
#  731|                               Type = [ArrayType] const char[14]
#  731|                               Value = [StringLiteral] "String object"
#  731|                               ValueCategory = lvalue
#  733|         2: [ExprStmt] ExprStmt
#  733|           0: [AssignExpr] ... = ...
#  733|               Type = [IntType] int
#  733|               ValueCategory = lvalue
#  733|             0: [VariableAccess] x
#  733|                 Type = [IntType] int
#  733|                 ValueCategory = lvalue
#  733|             1: [Literal] 7
#  733|                 Type = [IntType] int
#  733|                 Value = [Literal] 7
#  733|                 ValueCategory = prvalue
#  735|       1: [Handler] <handler>
#  735|         0: [CatchBlock] { ... }
#  736|           0: [ExprStmt] ExprStmt
#  736|             0: [ThrowExpr] throw ...
#  736|                 Type = [Struct] String
#  736|                 ValueCategory = prvalue
#  736|               0: [ConstructorCall] call to String
#  736|                   Type = [VoidType] void
#  736|                   ValueCategory = prvalue
#  736|                 0: [VariableAccess] s
#  736|                     Type = [PointerType] const char *
#  736|                     ValueCategory = prvalue(load)
#  738|       2: [Handler] <handler>
#  738|         0: [CatchBlock] { ... }
#  740|       3: [Handler] <handler>
#  740|         0: [CatchAnyBlock] { ... }
#  741|           0: [ExprStmt] ExprStmt
#  741|             0: [ReThrowExpr] re-throw exception 
#  741|                 Type = [VoidType] void
#  741|                 ValueCategory = prvalue
#  743|     1: [ReturnStmt] return ...
#  745| [CopyAssignmentOperator] Base& Base::operator=(Base const&)
#  745|   params: 
#-----|     0: [Parameter] p#0
#-----|         Type = [LValueReferenceType] const Base &
#-----|   body: [Block] { ... }
#-----|     0: [ExprStmt] ExprStmt
#-----|       0: [ReferenceDereferenceExpr] (reference dereference)
#-----|           Type = [Struct] String
#-----|           ValueCategory = lvalue
#  745|         expr: [FunctionCall] call to operator=
#  745|             Type = [LValueReferenceType] String &
#  745|             ValueCategory = prvalue
#-----|           -1: [AddressOfExpr] & ...
#-----|               Type = [PointerType] String *
#-----|               ValueCategory = prvalue
#-----|             0: [PointerFieldAccess] base_s
#-----|                 Type = [Struct] String
#-----|                 ValueCategory = lvalue
#-----|               -1: [ThisExpr] this
#-----|                   Type = [PointerType] Base *
#-----|                   ValueCategory = prvalue(load)
#-----|           0: [ReferenceToExpr] (reference to)
#-----|               Type = [LValueReferenceType] const String &
#-----|               ValueCategory = prvalue
#-----|             expr: [ReferenceFieldAccess] base_s
#-----|                 Type = [Struct] String
#-----|                 ValueCategory = lvalue
#-----|               -1: [ReferenceDereferenceExpr] (reference dereference)
#-----|                   Type = [SpecifiedType] const Base
#-----|                   ValueCategory = lvalue
#-----|                 expr: [VariableAccess] p#0
#-----|                     Type = [LValueReferenceType] const Base &
#-----|                     ValueCategory = prvalue(load)
#-----|     1: [ReturnStmt] return ...
#-----|       0: [ReferenceToExpr] (reference to)
#-----|           Type = [LValueReferenceType] Base &
#-----|           ValueCategory = prvalue
#-----|         expr: [PointerDereferenceExpr] * ...
#-----|             Type = [Struct,VirtualBaseClass] Base
#-----|             ValueCategory = lvalue
#-----|           0: [ThisExpr] this
#-----|               Type = [PointerType] Base *
#-----|               ValueCategory = prvalue(load)
#  745| [CopyConstructor] void Base::Base(Base const&)
#  745|   params: 
#-----|     0: [Parameter] p#0
#-----|         Type = [LValueReferenceType] const Base &
#  745|   initializations: 
#  745|     0: [ConstructorFieldInit] constructor init of field base_s
#  745|         Type = [Struct] String
#  745|         ValueCategory = prvalue
#  745|       0: [ConstructorCall] call to String
#  745|           Type = [VoidType] void
#  745|           ValueCategory = prvalue
#  745|   body: [Block] { ... }
#  745|     0: [ReturnStmt] return ...
#  748| [Constructor] void Base::Base()
#  748|   params: 
#  748|   initializations: 
#  748|     0: [ConstructorFieldInit] constructor init of field base_s
#  748|         Type = [Struct] String
#  748|         ValueCategory = prvalue
#  748|       0: [ConstructorCall] call to String
#  748|           Type = [VoidType] void
#  748|           ValueCategory = prvalue
#  748|   body: [Block] { ... }
#  749|     0: [ReturnStmt] return ...
#  750| [Destructor] void Base::~Base()
#  750|   params: 
#  750|   body: [Block] { ... }
#  751|     0: [ReturnStmt] return ...
#  750|   destructions: 
#  751|     0: [DestructorFieldDestruction] destructor field destruction of base_s
#  751|         Type = [Struct] String
#  751|         ValueCategory = prvalue
#  751|       0: [DestructorCall] call to ~String
#  751|           Type = [VoidType] void
#  751|           ValueCategory = prvalue
#  751|         -1: [ImplicitThisFieldAccess] base_s
#  751|             Type = [Struct] String
#  751|             ValueCategory = lvalue
#  754| [CopyAssignmentOperator] Middle& Middle::operator=(Middle const&)
#  754|   params: 
#-----|     0: [Parameter] p#0
#-----|         Type = [LValueReferenceType] const Middle &
#-----|   body: [Block] { ... }
#-----|     0: [ExprStmt] ExprStmt
#-----|       0: [ReferenceDereferenceExpr] (reference dereference)
#-----|           Type = [Struct,VirtualBaseClass] Base
#-----|           ValueCategory = lvalue
#  754|         expr: [FunctionCall] call to operator=
#  754|             Type = [LValueReferenceType] Base &
#  754|             ValueCategory = prvalue
#-----|           -1: [CStyleCast] (Base *)...
#-----|               Conversion = [BaseClassConversion] base class conversion
#-----|               Type = [PointerType] Base *
#-----|               ValueCategory = prvalue
#-----|             expr: [ThisExpr] this
#-----|                 Type = [PointerType] Middle *
#-----|                 ValueCategory = prvalue(load)
#-----|           0: [ReferenceToExpr] (reference to)
#-----|               Type = [LValueReferenceType] const Base &
#-----|               ValueCategory = prvalue
#-----|             expr: [PointerDereferenceExpr] * ...
#-----|                 Type = [SpecifiedType] const Base
#-----|                 ValueCategory = lvalue
#-----|               0: [CStyleCast] (const Base *)...
#-----|                   Conversion = [BaseClassConversion] base class conversion
#-----|                   Type = [PointerType] const Base *
#-----|                   ValueCategory = prvalue
#-----|                 expr: [AddressOfExpr] & ...
#-----|                     Type = [PointerType] const Middle *
#-----|                     ValueCategory = prvalue
#-----|                   0: [ReferenceDereferenceExpr] (reference dereference)
#-----|                       Type = [SpecifiedType] const Middle
#-----|                       ValueCategory = lvalue
#-----|                     expr: [VariableAccess] p#0
#-----|                         Type = [LValueReferenceType] const Middle &
#-----|                         ValueCategory = prvalue(load)
#-----|     1: [ExprStmt] ExprStmt
#-----|       0: [ReferenceDereferenceExpr] (reference dereference)
#-----|           Type = [Struct] String
#-----|           ValueCategory = lvalue
#  754|         expr: [FunctionCall] call to operator=
#  754|             Type = [LValueReferenceType] String &
#  754|             ValueCategory = prvalue
#-----|           -1: [AddressOfExpr] & ...
#-----|               Type = [PointerType] String *
#-----|               ValueCategory = prvalue
#-----|             0: [PointerFieldAccess] middle_s
#-----|                 Type = [Struct] String
#-----|                 ValueCategory = lvalue
#-----|               -1: [ThisExpr] this
#-----|                   Type = [PointerType] Middle *
#-----|                   ValueCategory = prvalue(load)
#-----|           0: [ReferenceToExpr] (reference to)
#-----|               Type = [LValueReferenceType] const String &
#-----|               ValueCategory = prvalue
#-----|             expr: [ReferenceFieldAccess] middle_s
#-----|                 Type = [Struct] String
#-----|                 ValueCategory = lvalue
#-----|               -1: [ReferenceDereferenceExpr] (reference dereference)
#-----|                   Type = [SpecifiedType] const Middle
#-----|                   ValueCategory = lvalue
#-----|                 expr: [VariableAccess] p#0
#-----|                     Type = [LValueReferenceType] const Middle &
#-----|                     ValueCategory = prvalue(load)
#-----|     2: [ReturnStmt] return ...
#-----|       0: [ReferenceToExpr] (reference to)
#-----|           Type = [LValueReferenceType] Middle &
#-----|           ValueCategory = prvalue
#-----|         expr: [PointerDereferenceExpr] * ...
#-----|             Type = [Struct] Middle
#-----|             ValueCategory = lvalue
#-----|           0: [ThisExpr] this
#-----|               Type = [PointerType] Middle *
#-----|               ValueCategory = prvalue(load)
#  754| [CopyConstructor] void Middle::Middle(Middle const&)
#  754|   params: 
#-----|     0: [Parameter] p#0
#-----|         Type = [LValueReferenceType] const Middle &
#  757| [Constructor] void Middle::Middle()
#  757|   params: 
#  757|   initializations: 
#  757|     0: [ConstructorDirectInit] call to Base
#  757|         Type = [VoidType] void
#  757|         ValueCategory = prvalue
#  757|     1: [ConstructorFieldInit] constructor init of field middle_s
#  757|         Type = [Struct] String
#  757|         ValueCategory = prvalue
#  757|       0: [ConstructorCall] call to String
#  757|           Type = [VoidType] void
#  757|           ValueCategory = prvalue
#  757|   body: [Block] { ... }
#  758|     0: [ReturnStmt] return ...
#  759| [Destructor] void Middle::~Middle()
#  759|   params: 
#  759|   body: [Block] { ... }
#  760|     0: [ReturnStmt] return ...
#  759|   destructions: 
#  760|     0: [DestructorFieldDestruction] destructor field destruction of middle_s
#  760|         Type = [Struct] String
#  760|         ValueCategory = prvalue
#  760|       0: [DestructorCall] call to ~String
#  760|           Type = [VoidType] void
#  760|           ValueCategory = prvalue
#  760|         -1: [ImplicitThisFieldAccess] middle_s
#  760|             Type = [Struct] String
#  760|             ValueCategory = lvalue
#  760|     1: [DestructorDirectDestruction] call to ~Base
#  760|         Type = [VoidType] void
#  760|         ValueCategory = prvalue
#  763| [CopyAssignmentOperator] Derived& Derived::operator=(Derived const&)
#  763|   params: 
#-----|     0: [Parameter] p#0
#-----|         Type = [LValueReferenceType] const Derived &
#-----|   body: [Block] { ... }
#-----|     0: [ExprStmt] ExprStmt
#-----|       0: [ReferenceDereferenceExpr] (reference dereference)
#-----|           Type = [Struct] Middle
#-----|           ValueCategory = lvalue
#  763|         expr: [FunctionCall] call to operator=
#  763|             Type = [LValueReferenceType] Middle &
#  763|             ValueCategory = prvalue
#-----|           -1: [CStyleCast] (Middle *)...
#-----|               Conversion = [BaseClassConversion] base class conversion
#-----|               Type = [PointerType] Middle *
#-----|               ValueCategory = prvalue
#-----|             expr: [ThisExpr] this
#-----|                 Type = [PointerType] Derived *
#-----|                 ValueCategory = prvalue(load)
#-----|           0: [ReferenceToExpr] (reference to)
#-----|               Type = [LValueReferenceType] const Middle &
#-----|               ValueCategory = prvalue
#-----|             expr: [PointerDereferenceExpr] * ...
#-----|                 Type = [SpecifiedType] const Middle
#-----|                 ValueCategory = lvalue
#-----|               0: [CStyleCast] (const Middle *)...
#-----|                   Conversion = [BaseClassConversion] base class conversion
#-----|                   Type = [PointerType] const Middle *
#-----|                   ValueCategory = prvalue
#-----|                 expr: [AddressOfExpr] & ...
#-----|                     Type = [PointerType] const Derived *
#-----|                     ValueCategory = prvalue
#-----|                   0: [ReferenceDereferenceExpr] (reference dereference)
#-----|                       Type = [SpecifiedType] const Derived
#-----|                       ValueCategory = lvalue
#-----|                     expr: [VariableAccess] p#0
#-----|                         Type = [LValueReferenceType] const Derived &
#-----|                         ValueCategory = prvalue(load)
#-----|     1: [ExprStmt] ExprStmt
#-----|       0: [ReferenceDereferenceExpr] (reference dereference)
#-----|           Type = [Struct] String
#-----|           ValueCategory = lvalue
#  763|         expr: [FunctionCall] call to operator=
#  763|             Type = [LValueReferenceType] String &
#  763|             ValueCategory = prvalue
#-----|           -1: [AddressOfExpr] & ...
#-----|               Type = [PointerType] String *
#-----|               ValueCategory = prvalue
#-----|             0: [PointerFieldAccess] derived_s
#-----|                 Type = [Struct] String
#-----|                 ValueCategory = lvalue
#-----|               -1: [ThisExpr] this
#-----|                   Type = [PointerType] Derived *
#-----|                   ValueCategory = prvalue(load)
#-----|           0: [ReferenceToExpr] (reference to)
#-----|               Type = [LValueReferenceType] const String &
#-----|               ValueCategory = prvalue
#-----|             expr: [ReferenceFieldAccess] derived_s
#-----|                 Type = [Struct] String
#-----|                 ValueCategory = lvalue
#-----|               -1: [ReferenceDereferenceExpr] (reference dereference)
#-----|                   Type = [SpecifiedType] const Derived
#-----|                   ValueCategory = lvalue
#-----|                 expr: [VariableAccess] p#0
#-----|                     Type = [LValueReferenceType] const Derived &
#-----|                     ValueCategory = prvalue(load)
#-----|     2: [ReturnStmt] return ...
#-----|       0: [ReferenceToExpr] (reference to)
#-----|           Type = [LValueReferenceType] Derived &
#-----|           ValueCategory = prvalue
#-----|         expr: [PointerDereferenceExpr] * ...
#-----|             Type = [Struct] Derived
#-----|             ValueCategory = lvalue
#-----|           0: [ThisExpr] this
#-----|               Type = [PointerType] Derived *
#-----|               ValueCategory = prvalue(load)
#  763| [CopyConstructor] void Derived::Derived(Derived const&)
#  763|   params: 
#-----|     0: [Parameter] p#0
#-----|         Type = [LValueReferenceType] const Derived &
#  766| [Constructor] void Derived::Derived()
#  766|   params: 
#  766|   initializations: 
#  766|     0: [ConstructorDirectInit] call to Middle
#  766|         Type = [VoidType] void
#  766|         ValueCategory = prvalue
#  766|     1: [ConstructorFieldInit] constructor init of field derived_s
#  766|         Type = [Struct] String
#  766|         ValueCategory = prvalue
#  766|       0: [ConstructorCall] call to String
#  766|           Type = [VoidType] void
#  766|           ValueCategory = prvalue
#  766|   body: [Block] { ... }
#  767|     0: [ReturnStmt] return ...
#  768| [Destructor] void Derived::~Derived()
#  768|   params: 
#  768|   body: [Block] { ... }
#  769|     0: [ReturnStmt] return ...
#  768|   destructions: 
#  769|     0: [DestructorFieldDestruction] destructor field destruction of derived_s
#  769|         Type = [Struct] String
#  769|         ValueCategory = prvalue
#  769|       0: [DestructorCall] call to ~String
#  769|           Type = [VoidType] void
#  769|           ValueCategory = prvalue
#  769|         -1: [ImplicitThisFieldAccess] derived_s
#  769|             Type = [Struct] String
#  769|             ValueCategory = lvalue
#  769|     1: [DestructorDirectDestruction] call to ~Middle
#  769|         Type = [VoidType] void
#  769|         ValueCategory = prvalue
#  772| [CopyAssignmentOperator] MiddleVB1& MiddleVB1::operator=(MiddleVB1 const&)
#  772|   params: 
#-----|     0: [Parameter] p#0
#-----|         Type = [LValueReferenceType] const MiddleVB1 &
#  772| [CopyConstructor] void MiddleVB1::MiddleVB1(MiddleVB1 const&)
#  772|   params: 
#-----|     0: [Parameter] p#0
#-----|         Type = [LValueReferenceType] const MiddleVB1 &
#  775| [Constructor] void MiddleVB1::MiddleVB1()
#  775|   params: 
#  775|   initializations: 
#  775|     0: [ConstructorVirtualInit] call to Base
#  775|         Type = [VoidType] void
#  775|         ValueCategory = prvalue
#  775|     1: [ConstructorFieldInit] constructor init of field middlevb1_s
#  775|         Type = [Struct] String
#  775|         ValueCategory = prvalue
#  775|       0: [ConstructorCall] call to String
#  775|           Type = [VoidType] void
#  775|           ValueCategory = prvalue
#  775|   body: [Block] { ... }
#  776|     0: [ReturnStmt] return ...
#  777| [Destructor] void MiddleVB1::~MiddleVB1()
#  777|   params: 
#  777|   body: [Block] { ... }
#  778|     0: [ReturnStmt] return ...
#  777|   destructions: 
#  778|     0: [DestructorFieldDestruction] destructor field destruction of middlevb1_s
#  778|         Type = [Struct] String
#  778|         ValueCategory = prvalue
#  778|       0: [DestructorCall] call to ~String
#  778|           Type = [VoidType] void
#  778|           ValueCategory = prvalue
#  778|         -1: [ImplicitThisFieldAccess] middlevb1_s
#  778|             Type = [Struct] String
#  778|             ValueCategory = lvalue
#  778|     1: [DestructorVirtualDestruction] call to ~Base
#  778|         Type = [VoidType] void
#  778|         ValueCategory = prvalue
#  781| [CopyAssignmentOperator] MiddleVB2& MiddleVB2::operator=(MiddleVB2 const&)
#  781|   params: 
#-----|     0: [Parameter] p#0
#-----|         Type = [LValueReferenceType] const MiddleVB2 &
#  781| [CopyConstructor] void MiddleVB2::MiddleVB2(MiddleVB2 const&)
#  781|   params: 
#-----|     0: [Parameter] p#0
#-----|         Type = [LValueReferenceType] const MiddleVB2 &
#  784| [Constructor] void MiddleVB2::MiddleVB2()
#  784|   params: 
#  784|   initializations: 
#  784|     0: [ConstructorVirtualInit] call to Base
#  784|         Type = [VoidType] void
#  784|         ValueCategory = prvalue
#  784|     1: [ConstructorFieldInit] constructor init of field middlevb2_s
#  784|         Type = [Struct] String
#  784|         ValueCategory = prvalue
#  784|       0: [ConstructorCall] call to String
#  784|           Type = [VoidType] void
#  784|           ValueCategory = prvalue
#  784|   body: [Block] { ... }
#  785|     0: [ReturnStmt] return ...
#  786| [Destructor] void MiddleVB2::~MiddleVB2()
#  786|   params: 
#  786|   body: [Block] { ... }
#  787|     0: [ReturnStmt] return ...
#  786|   destructions: 
#  787|     0: [DestructorFieldDestruction] destructor field destruction of middlevb2_s
#  787|         Type = [Struct] String
#  787|         ValueCategory = prvalue
#  787|       0: [DestructorCall] call to ~String
#  787|           Type = [VoidType] void
#  787|           ValueCategory = prvalue
#  787|         -1: [ImplicitThisFieldAccess] middlevb2_s
#  787|             Type = [Struct] String
#  787|             ValueCategory = lvalue
#  787|     1: [DestructorVirtualDestruction] call to ~Base
#  787|         Type = [VoidType] void
#  787|         ValueCategory = prvalue
#  790| [CopyAssignmentOperator] DerivedVB& DerivedVB::operator=(DerivedVB const&)
#  790|   params: 
#-----|     0: [Parameter] p#0
#-----|         Type = [LValueReferenceType] const DerivedVB &
#  790| [CopyConstructor] void DerivedVB::DerivedVB(DerivedVB const&)
#  790|   params: 
#-----|     0: [Parameter] p#0
#-----|         Type = [LValueReferenceType] const DerivedVB &
#  793| [Constructor] void DerivedVB::DerivedVB()
#  793|   params: 
#  793|   initializations: 
#  793|     0: [ConstructorVirtualInit] call to Base
#  793|         Type = [VoidType] void
#  793|         ValueCategory = prvalue
#  793|     1: [ConstructorDirectInit] call to MiddleVB1
#  793|         Type = [VoidType] void
#  793|         ValueCategory = prvalue
#  793|     2: [ConstructorDirectInit] call to MiddleVB2
#  793|         Type = [VoidType] void
#  793|         ValueCategory = prvalue
#  793|     3: [ConstructorFieldInit] constructor init of field derivedvb_s
#  793|         Type = [Struct] String
#  793|         ValueCategory = prvalue
#  793|       0: [ConstructorCall] call to String
#  793|           Type = [VoidType] void
#  793|           ValueCategory = prvalue
#  793|   body: [Block] { ... }
#  794|     0: [ReturnStmt] return ...
#  795| [Destructor] void DerivedVB::~DerivedVB()
#  795|   params: 
#  795|   body: [Block] { ... }
#  796|     0: [ReturnStmt] return ...
#  795|   destructions: 
#  796|     0: [DestructorFieldDestruction] destructor field destruction of derivedvb_s
#  796|         Type = [Struct] String
#  796|         ValueCategory = prvalue
#  796|       0: [DestructorCall] call to ~String
#  796|           Type = [VoidType] void
#  796|           ValueCategory = prvalue
#  796|         -1: [ImplicitThisFieldAccess] derivedvb_s
#  796|             Type = [Struct] String
#  796|             ValueCategory = lvalue
#  796|     1: [DestructorDirectDestruction] call to ~MiddleVB2
#  796|         Type = [VoidType] void
#  796|         ValueCategory = prvalue
#  796|     2: [DestructorDirectDestruction] call to ~MiddleVB1
#  796|         Type = [VoidType] void
#  796|         ValueCategory = prvalue
#  796|     3: [DestructorVirtualDestruction] call to ~Base
#  796|         Type = [VoidType] void
#  796|         ValueCategory = prvalue
#  799| [TopLevelFunction] void HierarchyConversions()
#  799|   params: 
#  799|   body: [Block] { ... }
#  800|     0: [DeclStmt] declaration
#  800|       0: [VariableDeclarationEntry] definition of b
#  800|           Type = [Struct,VirtualBaseClass] Base
#  800|         init: [Initializer] initializer for b
#  800|           expr: [ConstructorCall] call to Base
#  800|               Type = [VoidType] void
#  800|               ValueCategory = prvalue
#  801|     1: [DeclStmt] declaration
#  801|       0: [VariableDeclarationEntry] definition of m
#  801|           Type = [Struct] Middle
#  801|         init: [Initializer] initializer for m
#  801|           expr: [ConstructorCall] call to Middle
#  801|               Type = [VoidType] void
#  801|               ValueCategory = prvalue
#  802|     2: [DeclStmt] declaration
#  802|       0: [VariableDeclarationEntry] definition of d
#  802|           Type = [Struct] Derived
#  802|         init: [Initializer] initializer for d
#  802|           expr: [ConstructorCall] call to Derived
#  802|               Type = [VoidType] void
#  802|               ValueCategory = prvalue
#  804|     3: [DeclStmt] declaration
#  804|       0: [VariableDeclarationEntry] definition of pb
#  804|           Type = [PointerType] Base *
#  804|         init: [Initializer] initializer for pb
#  804|           expr: [AddressOfExpr] & ...
#  804|               Type = [PointerType] Base *
#  804|               ValueCategory = prvalue
#  804|             0: [VariableAccess] b
#  804|                 Type = [Struct,VirtualBaseClass] Base
#  804|                 ValueCategory = lvalue
#  805|     4: [DeclStmt] declaration
#  805|       0: [VariableDeclarationEntry] definition of pm
#  805|           Type = [PointerType] Middle *
#  805|         init: [Initializer] initializer for pm
#  805|           expr: [AddressOfExpr] & ...
#  805|               Type = [PointerType] Middle *
#  805|               ValueCategory = prvalue
#  805|             0: [VariableAccess] m
#  805|                 Type = [Struct] Middle
#  805|                 ValueCategory = lvalue
#  806|     5: [DeclStmt] declaration
#  806|       0: [VariableDeclarationEntry] definition of pd
#  806|           Type = [PointerType] Derived *
#  806|         init: [Initializer] initializer for pd
#  806|           expr: [AddressOfExpr] & ...
#  806|               Type = [PointerType] Derived *
#  806|               ValueCategory = prvalue
#  806|             0: [VariableAccess] d
#  806|                 Type = [Struct] Derived
#  806|                 ValueCategory = lvalue
#  808|     6: [ExprStmt] ExprStmt
#  808|       0: [ReferenceDereferenceExpr] (reference dereference)
#  808|           Type = [Struct,VirtualBaseClass] Base
#  808|           ValueCategory = lvalue
#  808|         expr: [FunctionCall] call to operator=
#  808|             Type = [LValueReferenceType] Base &
#  808|             ValueCategory = prvalue
#  808|           -1: [VariableAccess] b
#  808|               Type = [Struct,VirtualBaseClass] Base
#  808|               ValueCategory = lvalue
#  808|           0: [ReferenceToExpr] (reference to)
#  808|               Type = [LValueReferenceType] const Base &
#  808|               ValueCategory = prvalue
#  808|             expr: [CStyleCast] (const Base)...
#  808|                 Conversion = [BaseClassConversion] base class conversion
#  808|                 Type = [SpecifiedType] const Base
#  808|                 ValueCategory = lvalue
#  808|               expr: [VariableAccess] m
#  808|                   Type = [Struct] Middle
#  808|                   ValueCategory = lvalue
#  809|     7: [ExprStmt] ExprStmt
#  809|       0: [ReferenceDereferenceExpr] (reference dereference)
#  809|           Type = [Struct,VirtualBaseClass] Base
#  809|           ValueCategory = lvalue
#  809|         expr: [FunctionCall] call to operator=
#  809|             Type = [LValueReferenceType] Base &
#  809|             ValueCategory = prvalue
#  809|           -1: [VariableAccess] b
#  809|               Type = [Struct,VirtualBaseClass] Base
#  809|               ValueCategory = lvalue
#  809|           0: [ReferenceToExpr] (reference to)
#  809|               Type = [LValueReferenceType] const Base &
#  809|               ValueCategory = prvalue
#  809|             expr: [CStyleCast] (const Base)...
#  809|                 Conversion = [GlvalueConversion] glvalue conversion
#  809|                 Type = [SpecifiedType] const Base
#  809|                 ValueCategory = lvalue
#  809|               expr: [ConstructorCall] call to Base
#  809|                   Type = [VoidType] void
#  809|                   ValueCategory = prvalue
#  809|                 0: [ReferenceToExpr] (reference to)
#  809|                     Type = [LValueReferenceType] const Base &
#  809|                     ValueCategory = prvalue
#  809|                   expr: [CStyleCast] (const Base)...
#  809|                       Conversion = [BaseClassConversion] base class conversion
#  809|                       Type = [SpecifiedType] const Base
#  809|                       ValueCategory = lvalue
#  809|                     expr: [VariableAccess] m
#  809|                         Type = [Struct] Middle
#  809|                         ValueCategory = lvalue
#  810|     8: [ExprStmt] ExprStmt
#  810|       0: [ReferenceDereferenceExpr] (reference dereference)
#  810|           Type = [Struct,VirtualBaseClass] Base
#  810|           ValueCategory = lvalue
#  810|         expr: [FunctionCall] call to operator=
#  810|             Type = [LValueReferenceType] Base &
#  810|             ValueCategory = prvalue
#  810|           -1: [VariableAccess] b
#  810|               Type = [Struct,VirtualBaseClass] Base
#  810|               ValueCategory = lvalue
#  810|           0: [ReferenceToExpr] (reference to)
#  810|               Type = [LValueReferenceType] const Base &
#  810|               ValueCategory = prvalue
#  810|             expr: [CStyleCast] (const Base)...
#  810|                 Conversion = [GlvalueConversion] glvalue conversion
#  810|                 Type = [SpecifiedType] const Base
#  810|                 ValueCategory = lvalue
#  810|               expr: [ConstructorCall] call to Base
#  810|                   Type = [VoidType] void
#  810|                   ValueCategory = prvalue
#  810|                 0: [ReferenceToExpr] (reference to)
#  810|                     Type = [LValueReferenceType] const Base &
#  810|                     ValueCategory = prvalue
#  810|                   expr: [CStyleCast] (const Base)...
#  810|                       Conversion = [BaseClassConversion] base class conversion
#  810|                       Type = [SpecifiedType] const Base
#  810|                       ValueCategory = lvalue
#  810|                     expr: [VariableAccess] m
#  810|                         Type = [Struct] Middle
#  810|                         ValueCategory = lvalue
#  811|     9: [ExprStmt] ExprStmt
#  811|       0: [AssignExpr] ... = ...
#  811|           Type = [PointerType] Base *
#  811|           ValueCategory = lvalue
#  811|         0: [VariableAccess] pb
#  811|             Type = [PointerType] Base *
#  811|             ValueCategory = lvalue
#  811|         1: [CStyleCast] (Base *)...
#  811|             Conversion = [BaseClassConversion] base class conversion
#  811|             Type = [PointerType] Base *
#  811|             ValueCategory = prvalue
#  811|           expr: [VariableAccess] pm
#  811|               Type = [PointerType] Middle *
#  811|               ValueCategory = prvalue(load)
#  812|     10: [ExprStmt] ExprStmt
#  812|       0: [AssignExpr] ... = ...
#  812|           Type = [PointerType] Base *
#  812|           ValueCategory = lvalue
#  812|         0: [VariableAccess] pb
#  812|             Type = [PointerType] Base *
#  812|             ValueCategory = lvalue
#  812|         1: [CStyleCast] (Base *)...
#  812|             Conversion = [BaseClassConversion] base class conversion
#  812|             Type = [PointerType] Base *
#  812|             ValueCategory = prvalue
#  812|           expr: [VariableAccess] pm
#  812|               Type = [PointerType] Middle *
#  812|               ValueCategory = prvalue(load)
#  813|     11: [ExprStmt] ExprStmt
#  813|       0: [AssignExpr] ... = ...
#  813|           Type = [PointerType] Base *
#  813|           ValueCategory = lvalue
#  813|         0: [VariableAccess] pb
#  813|             Type = [PointerType] Base *
#  813|             ValueCategory = lvalue
#  813|         1: [StaticCast] static_cast<Base *>...
#  813|             Conversion = [BaseClassConversion] base class conversion
#  813|             Type = [PointerType] Base *
#  813|             ValueCategory = prvalue
#  813|           expr: [VariableAccess] pm
#  813|               Type = [PointerType] Middle *
#  813|               ValueCategory = prvalue(load)
#  814|     12: [ExprStmt] ExprStmt
#  814|       0: [AssignExpr] ... = ...
#  814|           Type = [PointerType] Base *
#  814|           ValueCategory = lvalue
#  814|         0: [VariableAccess] pb
#  814|             Type = [PointerType] Base *
#  814|             ValueCategory = lvalue
#  814|         1: [ReinterpretCast] reinterpret_cast<Base *>...
#  814|             Conversion = [PointerConversion] pointer conversion
#  814|             Type = [PointerType] Base *
#  814|             ValueCategory = prvalue
#  814|           expr: [VariableAccess] pm
#  814|               Type = [PointerType] Middle *
#  814|               ValueCategory = prvalue(load)
#  816|     13: [ExprStmt] ExprStmt
#  816|       0: [ReferenceDereferenceExpr] (reference dereference)
#  816|           Type = [Struct] Middle
#  816|           ValueCategory = lvalue
#  816|         expr: [FunctionCall] call to operator=
#  816|             Type = [LValueReferenceType] Middle &
#  816|             ValueCategory = prvalue
#  816|           -1: [VariableAccess] m
#  816|               Type = [Struct] Middle
#  816|               ValueCategory = lvalue
#  816|           0: [ReferenceToExpr] (reference to)
#  816|               Type = [LValueReferenceType] const Middle &
#  816|               ValueCategory = prvalue
#  816|             expr: [CStyleCast] (const Middle)...
#  816|                 Conversion = [GlvalueConversion] glvalue conversion
#  816|                 Type = [SpecifiedType] const Middle
#  816|                 ValueCategory = lvalue
#  816|               expr: [CStyleCast] (Middle)...
#  816|                   Conversion = [DerivedClassConversion] derived class conversion
#  816|                   Type = [Struct] Middle
#  816|                   ValueCategory = lvalue
#  816|                 expr: [VariableAccess] b
#  816|                     Type = [Struct,VirtualBaseClass] Base
#  816|                     ValueCategory = lvalue
#  817|     14: [ExprStmt] ExprStmt
#  817|       0: [ReferenceDereferenceExpr] (reference dereference)
#  817|           Type = [Struct] Middle
#  817|           ValueCategory = lvalue
#  817|         expr: [FunctionCall] call to operator=
#  817|             Type = [LValueReferenceType] Middle &
#  817|             ValueCategory = prvalue
#  817|           -1: [VariableAccess] m
#  817|               Type = [Struct] Middle
#  817|               ValueCategory = lvalue
#  817|           0: [ReferenceToExpr] (reference to)
#  817|               Type = [LValueReferenceType] const Middle &
#  817|               ValueCategory = prvalue
#  817|             expr: [CStyleCast] (const Middle)...
#  817|                 Conversion = [GlvalueConversion] glvalue conversion
#  817|                 Type = [SpecifiedType] const Middle
#  817|                 ValueCategory = lvalue
#  817|               expr: [StaticCast] static_cast<Middle>...
#  817|                   Conversion = [DerivedClassConversion] derived class conversion
#  817|                   Type = [Struct] Middle
#  817|                   ValueCategory = lvalue
#  817|                 expr: [VariableAccess] b
#  817|                     Type = [Struct,VirtualBaseClass] Base
#  817|                     ValueCategory = lvalue
#  818|     15: [ExprStmt] ExprStmt
#  818|       0: [AssignExpr] ... = ...
#  818|           Type = [PointerType] Middle *
#  818|           ValueCategory = lvalue
#  818|         0: [VariableAccess] pm
#  818|             Type = [PointerType] Middle *
#  818|             ValueCategory = lvalue
#  818|         1: [CStyleCast] (Middle *)...
#  818|             Conversion = [DerivedClassConversion] derived class conversion
#  818|             Type = [PointerType] Middle *
#  818|             ValueCategory = prvalue
#  818|           expr: [VariableAccess] pb
#  818|               Type = [PointerType] Base *
#  818|               ValueCategory = prvalue(load)
#  819|     16: [ExprStmt] ExprStmt
#  819|       0: [AssignExpr] ... = ...
#  819|           Type = [PointerType] Middle *
#  819|           ValueCategory = lvalue
#  819|         0: [VariableAccess] pm
#  819|             Type = [PointerType] Middle *
#  819|             ValueCategory = lvalue
#  819|         1: [StaticCast] static_cast<Middle *>...
#  819|             Conversion = [DerivedClassConversion] derived class conversion
#  819|             Type = [PointerType] Middle *
#  819|             ValueCategory = prvalue
#  819|           expr: [VariableAccess] pb
#  819|               Type = [PointerType] Base *
#  819|               ValueCategory = prvalue(load)
#  820|     17: [ExprStmt] ExprStmt
#  820|       0: [AssignExpr] ... = ...
#  820|           Type = [PointerType] Middle *
#  820|           ValueCategory = lvalue
#  820|         0: [VariableAccess] pm
#  820|             Type = [PointerType] Middle *
#  820|             ValueCategory = lvalue
#  820|         1: [ReinterpretCast] reinterpret_cast<Middle *>...
#  820|             Conversion = [PointerConversion] pointer conversion
#  820|             Type = [PointerType] Middle *
#  820|             ValueCategory = prvalue
#  820|           expr: [VariableAccess] pb
#  820|               Type = [PointerType] Base *
#  820|               ValueCategory = prvalue(load)
#  822|     18: [ExprStmt] ExprStmt
#  822|       0: [ReferenceDereferenceExpr] (reference dereference)
#  822|           Type = [Struct,VirtualBaseClass] Base
#  822|           ValueCategory = lvalue
#  822|         expr: [FunctionCall] call to operator=
#  822|             Type = [LValueReferenceType] Base &
#  822|             ValueCategory = prvalue
#  822|           -1: [VariableAccess] b
#  822|               Type = [Struct,VirtualBaseClass] Base
#  822|               ValueCategory = lvalue
#  822|           0: [ReferenceToExpr] (reference to)
#  822|               Type = [LValueReferenceType] const Base &
#  822|               ValueCategory = prvalue
#  822|             expr: [CStyleCast] (const Base)...
#  822|                 Conversion = [BaseClassConversion] base class conversion
#  822|                 Type = [SpecifiedType] const Base
#  822|                 ValueCategory = lvalue
#  822|               expr: [CStyleCast] (const Middle)...
#  822|                   Conversion = [BaseClassConversion] base class conversion
#  822|                   Type = [SpecifiedType] const Middle
#  822|                   ValueCategory = lvalue
#  822|                 expr: [VariableAccess] d
#  822|                     Type = [Struct] Derived
#  822|                     ValueCategory = lvalue
#  823|     19: [ExprStmt] ExprStmt
#  823|       0: [ReferenceDereferenceExpr] (reference dereference)
#  823|           Type = [Struct,VirtualBaseClass] Base
#  823|           ValueCategory = lvalue
#  823|         expr: [FunctionCall] call to operator=
#  823|             Type = [LValueReferenceType] Base &
#  823|             ValueCategory = prvalue
#  823|           -1: [VariableAccess] b
#  823|               Type = [Struct,VirtualBaseClass] Base
#  823|               ValueCategory = lvalue
#  823|           0: [ReferenceToExpr] (reference to)
#  823|               Type = [LValueReferenceType] const Base &
#  823|               ValueCategory = prvalue
#  823|             expr: [CStyleCast] (const Base)...
#  823|                 Conversion = [GlvalueConversion] glvalue conversion
#  823|                 Type = [SpecifiedType] const Base
#  823|                 ValueCategory = lvalue
#  823|               expr: [ConstructorCall] call to Base
#  823|                   Type = [VoidType] void
#  823|                   ValueCategory = prvalue
#  823|                 0: [ReferenceToExpr] (reference to)
#  823|                     Type = [LValueReferenceType] const Base &
#  823|                     ValueCategory = prvalue
#  823|                   expr: [CStyleCast] (const Base)...
#  823|                       Conversion = [BaseClassConversion] base class conversion
#  823|                       Type = [SpecifiedType] const Base
#  823|                       ValueCategory = lvalue
#  823|                     expr: [CStyleCast] (const Middle)...
#  823|                         Conversion = [BaseClassConversion] base class conversion
#  823|                         Type = [SpecifiedType] const Middle
#  823|                         ValueCategory = lvalue
#  823|                       expr: [VariableAccess] d
#  823|                           Type = [Struct] Derived
#  823|                           ValueCategory = lvalue
#  824|     20: [ExprStmt] ExprStmt
#  824|       0: [ReferenceDereferenceExpr] (reference dereference)
#  824|           Type = [Struct,VirtualBaseClass] Base
#  824|           ValueCategory = lvalue
#  824|         expr: [FunctionCall] call to operator=
#  824|             Type = [LValueReferenceType] Base &
#  824|             ValueCategory = prvalue
#  824|           -1: [VariableAccess] b
#  824|               Type = [Struct,VirtualBaseClass] Base
#  824|               ValueCategory = lvalue
#  824|           0: [ReferenceToExpr] (reference to)
#  824|               Type = [LValueReferenceType] const Base &
#  824|               ValueCategory = prvalue
#  824|             expr: [CStyleCast] (const Base)...
#  824|                 Conversion = [GlvalueConversion] glvalue conversion
#  824|                 Type = [SpecifiedType] const Base
#  824|                 ValueCategory = lvalue
#  824|               expr: [ConstructorCall] call to Base
#  824|                   Type = [VoidType] void
#  824|                   ValueCategory = prvalue
#  824|                 0: [ReferenceToExpr] (reference to)
#  824|                     Type = [LValueReferenceType] const Base &
#  824|                     ValueCategory = prvalue
#  824|                   expr: [CStyleCast] (const Base)...
#  824|                       Conversion = [BaseClassConversion] base class conversion
#  824|                       Type = [SpecifiedType] const Base
#  824|                       ValueCategory = lvalue
#  824|                     expr: [CStyleCast] (const Middle)...
#  824|                         Conversion = [BaseClassConversion] base class conversion
#  824|                         Type = [SpecifiedType] const Middle
#  824|                         ValueCategory = lvalue
#  824|                       expr: [VariableAccess] d
#  824|                           Type = [Struct] Derived
#  824|                           ValueCategory = lvalue
#  825|     21: [ExprStmt] ExprStmt
#  825|       0: [AssignExpr] ... = ...
#  825|           Type = [PointerType] Base *
#  825|           ValueCategory = lvalue
#  825|         0: [VariableAccess] pb
#  825|             Type = [PointerType] Base *
#  825|             ValueCategory = lvalue
#  825|         1: [CStyleCast] (Base *)...
#  825|             Conversion = [BaseClassConversion] base class conversion
#  825|             Type = [PointerType] Base *
#  825|             ValueCategory = prvalue
#  825|           expr: [CStyleCast] (Middle *)...
#  825|               Conversion = [BaseClassConversion] base class conversion
#  825|               Type = [PointerType] Middle *
#  825|               ValueCategory = prvalue
#  825|             expr: [VariableAccess] pd
#  825|                 Type = [PointerType] Derived *
#  825|                 ValueCategory = prvalue(load)
#  826|     22: [ExprStmt] ExprStmt
#  826|       0: [AssignExpr] ... = ...
#  826|           Type = [PointerType] Base *
#  826|           ValueCategory = lvalue
#  826|         0: [VariableAccess] pb
#  826|             Type = [PointerType] Base *
#  826|             ValueCategory = lvalue
#  826|         1: [CStyleCast] (Base *)...
#  826|             Conversion = [BaseClassConversion] base class conversion
#  826|             Type = [PointerType] Base *
#  826|             ValueCategory = prvalue
#  826|           expr: [CStyleCast] (Middle *)...
#  826|               Conversion = [BaseClassConversion] base class conversion
#  826|               Type = [PointerType] Middle *
#  826|               ValueCategory = prvalue
#  826|             expr: [VariableAccess] pd
#  826|                 Type = [PointerType] Derived *
#  826|                 ValueCategory = prvalue(load)
#  827|     23: [ExprStmt] ExprStmt
#  827|       0: [AssignExpr] ... = ...
#  827|           Type = [PointerType] Base *
#  827|           ValueCategory = lvalue
#  827|         0: [VariableAccess] pb
#  827|             Type = [PointerType] Base *
#  827|             ValueCategory = lvalue
#  827|         1: [StaticCast] static_cast<Base *>...
#  827|             Conversion = [BaseClassConversion] base class conversion
#  827|             Type = [PointerType] Base *
#  827|             ValueCategory = prvalue
#  827|           expr: [CStyleCast] (Middle *)...
#  827|               Conversion = [BaseClassConversion] base class conversion
#  827|               Type = [PointerType] Middle *
#  827|               ValueCategory = prvalue
#  827|             expr: [VariableAccess] pd
#  827|                 Type = [PointerType] Derived *
#  827|                 ValueCategory = prvalue(load)
#  828|     24: [ExprStmt] ExprStmt
#  828|       0: [AssignExpr] ... = ...
#  828|           Type = [PointerType] Base *
#  828|           ValueCategory = lvalue
#  828|         0: [VariableAccess] pb
#  828|             Type = [PointerType] Base *
#  828|             ValueCategory = lvalue
#  828|         1: [ReinterpretCast] reinterpret_cast<Base *>...
#  828|             Conversion = [PointerConversion] pointer conversion
#  828|             Type = [PointerType] Base *
#  828|             ValueCategory = prvalue
#  828|           expr: [VariableAccess] pd
#  828|               Type = [PointerType] Derived *
#  828|               ValueCategory = prvalue(load)
#  830|     25: [ExprStmt] ExprStmt
#  830|       0: [ReferenceDereferenceExpr] (reference dereference)
#  830|           Type = [Struct] Derived
#  830|           ValueCategory = lvalue
#  830|         expr: [FunctionCall] call to operator=
#  830|             Type = [LValueReferenceType] Derived &
#  830|             ValueCategory = prvalue
#  830|           -1: [VariableAccess] d
#  830|               Type = [Struct] Derived
#  830|               ValueCategory = lvalue
#  830|           0: [ReferenceToExpr] (reference to)
#  830|               Type = [LValueReferenceType] const Derived &
#  830|               ValueCategory = prvalue
#  830|             expr: [CStyleCast] (const Derived)...
#  830|                 Conversion = [GlvalueConversion] glvalue conversion
#  830|                 Type = [SpecifiedType] const Derived
#  830|                 ValueCategory = lvalue
#  830|               expr: [CStyleCast] (Derived)...
#  830|                   Conversion = [DerivedClassConversion] derived class conversion
#  830|                   Type = [Struct] Derived
#  830|                   ValueCategory = lvalue
#  830|                 expr: [CStyleCast] (Middle)...
#  830|                     Conversion = [DerivedClassConversion] derived class conversion
#  830|                     Type = [Struct] Middle
#  830|                     ValueCategory = lvalue
#  830|                   expr: [VariableAccess] b
#  830|                       Type = [Struct,VirtualBaseClass] Base
#  830|                       ValueCategory = lvalue
#  831|     26: [ExprStmt] ExprStmt
#  831|       0: [ReferenceDereferenceExpr] (reference dereference)
#  831|           Type = [Struct] Derived
#  831|           ValueCategory = lvalue
#  831|         expr: [FunctionCall] call to operator=
#  831|             Type = [LValueReferenceType] Derived &
#  831|             ValueCategory = prvalue
#  831|           -1: [VariableAccess] d
#  831|               Type = [Struct] Derived
#  831|               ValueCategory = lvalue
#  831|           0: [ReferenceToExpr] (reference to)
#  831|               Type = [LValueReferenceType] const Derived &
#  831|               ValueCategory = prvalue
#  831|             expr: [CStyleCast] (const Derived)...
#  831|                 Conversion = [GlvalueConversion] glvalue conversion
#  831|                 Type = [SpecifiedType] const Derived
#  831|                 ValueCategory = lvalue
#  831|               expr: [StaticCast] static_cast<Derived>...
#  831|                   Conversion = [DerivedClassConversion] derived class conversion
#  831|                   Type = [Struct] Derived
#  831|                   ValueCategory = lvalue
#  831|                 expr: [CStyleCast] (Middle)...
#  831|                     Conversion = [DerivedClassConversion] derived class conversion
#  831|                     Type = [Struct] Middle
#  831|                     ValueCategory = lvalue
#  831|                   expr: [VariableAccess] b
#  831|                       Type = [Struct,VirtualBaseClass] Base
#  831|                       ValueCategory = lvalue
#  832|     27: [ExprStmt] ExprStmt
#  832|       0: [AssignExpr] ... = ...
#  832|           Type = [PointerType] Derived *
#  832|           ValueCategory = lvalue
#  832|         0: [VariableAccess] pd
#  832|             Type = [PointerType] Derived *
#  832|             ValueCategory = lvalue
#  832|         1: [CStyleCast] (Derived *)...
#  832|             Conversion = [DerivedClassConversion] derived class conversion
#  832|             Type = [PointerType] Derived *
#  832|             ValueCategory = prvalue
#  832|           expr: [CStyleCast] (Middle *)...
#  832|               Conversion = [DerivedClassConversion] derived class conversion
#  832|               Type = [PointerType] Middle *
#  832|               ValueCategory = prvalue
#  832|             expr: [VariableAccess] pb
#  832|                 Type = [PointerType] Base *
#  832|                 ValueCategory = prvalue(load)
#  833|     28: [ExprStmt] ExprStmt
#  833|       0: [AssignExpr] ... = ...
#  833|           Type = [PointerType] Derived *
#  833|           ValueCategory = lvalue
#  833|         0: [VariableAccess] pd
#  833|             Type = [PointerType] Derived *
#  833|             ValueCategory = lvalue
#  833|         1: [StaticCast] static_cast<Derived *>...
#  833|             Conversion = [DerivedClassConversion] derived class conversion
#  833|             Type = [PointerType] Derived *
#  833|             ValueCategory = prvalue
#  833|           expr: [CStyleCast] (Middle *)...
#  833|               Conversion = [DerivedClassConversion] derived class conversion
#  833|               Type = [PointerType] Middle *
#  833|               ValueCategory = prvalue
#  833|             expr: [VariableAccess] pb
#  833|                 Type = [PointerType] Base *
#  833|                 ValueCategory = prvalue(load)
#  834|     29: [ExprStmt] ExprStmt
#  834|       0: [AssignExpr] ... = ...
#  834|           Type = [PointerType] Derived *
#  834|           ValueCategory = lvalue
#  834|         0: [VariableAccess] pd
#  834|             Type = [PointerType] Derived *
#  834|             ValueCategory = lvalue
#  834|         1: [ReinterpretCast] reinterpret_cast<Derived *>...
#  834|             Conversion = [PointerConversion] pointer conversion
#  834|             Type = [PointerType] Derived *
#  834|             ValueCategory = prvalue
#  834|           expr: [VariableAccess] pb
#  834|               Type = [PointerType] Base *
#  834|               ValueCategory = prvalue(load)
#  836|     30: [DeclStmt] declaration
#  836|       0: [VariableDeclarationEntry] definition of pmv
#  836|           Type = [PointerType] MiddleVB1 *
#  836|         init: [Initializer] initializer for pmv
#  836|           expr: [CStyleCast] (MiddleVB1 *)...
#  836|               Conversion = [PointerConversion] pointer conversion
#  836|               Type = [PointerType] MiddleVB1 *
#  836|               Value = [CStyleCast] 0
#  836|               ValueCategory = prvalue
#  836|             expr: [Literal] 0
#  836|                 Type = [NullPointerType] decltype(nullptr)
#  836|                 Value = [Literal] 0
#  836|                 ValueCategory = prvalue
#  837|     31: [DeclStmt] declaration
#  837|       0: [VariableDeclarationEntry] definition of pdv
#  837|           Type = [PointerType] DerivedVB *
#  837|         init: [Initializer] initializer for pdv
#  837|           expr: [CStyleCast] (DerivedVB *)...
#  837|               Conversion = [PointerConversion] pointer conversion
#  837|               Type = [PointerType] DerivedVB *
#  837|               Value = [CStyleCast] 0
#  837|               ValueCategory = prvalue
#  837|             expr: [Literal] 0
#  837|                 Type = [NullPointerType] decltype(nullptr)
#  837|                 Value = [Literal] 0
#  837|                 ValueCategory = prvalue
#  838|     32: [ExprStmt] ExprStmt
#  838|       0: [AssignExpr] ... = ...
#  838|           Type = [PointerType] Base *
#  838|           ValueCategory = lvalue
#  838|         0: [VariableAccess] pb
#  838|             Type = [PointerType] Base *
#  838|             ValueCategory = lvalue
#  838|         1: [CStyleCast] (Base *)...
#  838|             Conversion = [BaseClassConversion] base class conversion
#  838|             Type = [PointerType] Base *
#  838|             ValueCategory = prvalue
#  838|           expr: [VariableAccess] pmv
#  838|               Type = [PointerType] MiddleVB1 *
#  838|               ValueCategory = prvalue(load)
#  839|     33: [ExprStmt] ExprStmt
#  839|       0: [AssignExpr] ... = ...
#  839|           Type = [PointerType] Base *
#  839|           ValueCategory = lvalue
#  839|         0: [VariableAccess] pb
#  839|             Type = [PointerType] Base *
#  839|             ValueCategory = lvalue
#  839|         1: [CStyleCast] (Base *)...
#  839|             Conversion = [BaseClassConversion] base class conversion
#  839|             Type = [PointerType] Base *
#  839|             ValueCategory = prvalue
#  839|           expr: [VariableAccess] pdv
#  839|               Type = [PointerType] DerivedVB *
#  839|               ValueCategory = prvalue(load)
#  840|     34: [ReturnStmt] return ...
#  842| [CopyAssignmentOperator] PolymorphicBase& PolymorphicBase::operator=(PolymorphicBase const&)
#  842|   params: 
#-----|     0: [Parameter] p#0
#-----|         Type = [LValueReferenceType] const PolymorphicBase &
#  842| [Constructor] void PolymorphicBase::PolymorphicBase()
#  842|   params: 
#  842|   initializations: 
#  842|   body: [Block] { ... }
#  842|     0: [ReturnStmt] return ...
#  842| [CopyConstructor] void PolymorphicBase::PolymorphicBase(PolymorphicBase const&)
#  842|   params: 
#-----|     0: [Parameter] p#0
#-----|         Type = [LValueReferenceType] const PolymorphicBase &
#  843| [Destructor,VirtualFunction] void PolymorphicBase::~PolymorphicBase()
#  843|   params: 
#  846| [CopyAssignmentOperator] PolymorphicDerived& PolymorphicDerived::operator=(PolymorphicDerived const&)
#  846|   params: 
#-----|     0: [Parameter] p#0
#-----|         Type = [LValueReferenceType] const PolymorphicDerived &
#  846| [MoveAssignmentOperator] PolymorphicDerived& PolymorphicDerived::operator=(PolymorphicDerived&&)
#  846|   params: 
#-----|     0: [Parameter] p#0
#-----|         Type = [RValueReferenceType] PolymorphicDerived &&
#  846| [Constructor] void PolymorphicDerived::PolymorphicDerived()
#  846|   params: 
#  846|   initializations: 
#  846|     0: [ConstructorDirectInit] call to PolymorphicBase
#  846|         Type = [VoidType] void
#  846|         ValueCategory = prvalue
#  846|   body: [Block] { ... }
#  846|     0: [ReturnStmt] return ...
#  846| [CopyConstructor] void PolymorphicDerived::PolymorphicDerived(PolymorphicDerived const&)
#  846|   params: 
#-----|     0: [Parameter] p#0
#-----|         Type = [LValueReferenceType] const PolymorphicDerived &
#  846| [MoveConstructor] void PolymorphicDerived::PolymorphicDerived(PolymorphicDerived&&)
#  846|   params: 
#-----|     0: [Parameter] p#0
#-----|         Type = [RValueReferenceType] PolymorphicDerived &&
#  846| [Destructor,VirtualFunction] void PolymorphicDerived::~PolymorphicDerived()
#  846|   params: 
#-----|   body: [Block] { ... }
#-----|     0: [ReturnStmt] return ...
#  846|   destructions: 
#  846|     0: [DestructorDirectDestruction] call to ~PolymorphicBase
#  846|         Type = [VoidType] void
#  846|         ValueCategory = prvalue
#  849| [TopLevelFunction] void DynamicCast()
#  849|   params: 
#  849|   body: [Block] { ... }
#  850|     0: [DeclStmt] declaration
#  850|       0: [VariableDeclarationEntry] definition of b
#  850|           Type = [Struct] PolymorphicBase
#  850|         init: [Initializer] initializer for b
#-----|           expr: [ConstructorCall] call to PolymorphicBase
#-----|               Type = [VoidType] void
#-----|               ValueCategory = prvalue
#  851|     1: [DeclStmt] declaration
#  851|       0: [VariableDeclarationEntry] definition of d
#  851|           Type = [Struct] PolymorphicDerived
#  851|         init: [Initializer] initializer for d
#-----|           expr: [ConstructorCall] call to PolymorphicDerived
#-----|               Type = [VoidType] void
#-----|               ValueCategory = prvalue
#  853|     2: [DeclStmt] declaration
#  853|       0: [VariableDeclarationEntry] definition of pb
#  853|           Type = [PointerType] PolymorphicBase *
#  853|         init: [Initializer] initializer for pb
#  853|           expr: [AddressOfExpr] & ...
#  853|               Type = [PointerType] PolymorphicBase *
#  853|               ValueCategory = prvalue
#  853|             0: [VariableAccess] b
#  853|                 Type = [Struct] PolymorphicBase
#  853|                 ValueCategory = lvalue
#  854|     3: [DeclStmt] declaration
#  854|       0: [VariableDeclarationEntry] definition of pd
#  854|           Type = [PointerType] PolymorphicDerived *
#  854|         init: [Initializer] initializer for pd
#  854|           expr: [AddressOfExpr] & ...
#  854|               Type = [PointerType] PolymorphicDerived *
#  854|               ValueCategory = prvalue
#  854|             0: [VariableAccess] d
#  854|                 Type = [Struct] PolymorphicDerived
#  854|                 ValueCategory = lvalue
#  857|     4: [ExprStmt] ExprStmt
#  857|       0: [AssignExpr] ... = ...
#  857|           Type = [PointerType] PolymorphicBase *
#  857|           ValueCategory = lvalue
#  857|         0: [VariableAccess] pb
#  857|             Type = [PointerType] PolymorphicBase *
#  857|             ValueCategory = lvalue
#  857|         1: [DynamicCast] dynamic_cast<PolymorphicBase *>...
#  857|             Conversion = [DynamicCast] dynamic_cast
#  857|             Type = [PointerType] PolymorphicBase *
#  857|             ValueCategory = prvalue
#  857|           expr: [VariableAccess] pd
#  857|               Type = [PointerType] PolymorphicDerived *
#  857|               ValueCategory = prvalue(load)
#  858|     5: [DeclStmt] declaration
#  858|       0: [VariableDeclarationEntry] definition of rb
#  858|           Type = [LValueReferenceType] PolymorphicBase &
#  858|         init: [Initializer] initializer for rb
#  858|           expr: [ReferenceToExpr] (reference to)
#  858|               Type = [LValueReferenceType] PolymorphicBase &
#  858|               ValueCategory = prvalue
#  858|             expr: [DynamicCast] dynamic_cast<PolymorphicBase>...
#  858|                 Conversion = [DynamicCast] dynamic_cast
#  858|                 Type = [Struct] PolymorphicBase
#  858|                 ValueCategory = lvalue
#  858|               expr: [VariableAccess] d
#  858|                   Type = [Struct] PolymorphicDerived
#  858|                   ValueCategory = lvalue
#  860|     6: [ExprStmt] ExprStmt
#  860|       0: [AssignExpr] ... = ...
#  860|           Type = [PointerType] PolymorphicDerived *
#  860|           ValueCategory = lvalue
#  860|         0: [VariableAccess] pd
#  860|             Type = [PointerType] PolymorphicDerived *
#  860|             ValueCategory = lvalue
#  860|         1: [DynamicCast] dynamic_cast<PolymorphicDerived *>...
#  860|             Conversion = [DynamicCast] dynamic_cast
#  860|             Type = [PointerType] PolymorphicDerived *
#  860|             ValueCategory = prvalue
#  860|           expr: [VariableAccess] pb
#  860|               Type = [PointerType] PolymorphicBase *
#  860|               ValueCategory = prvalue(load)
#  861|     7: [DeclStmt] declaration
#  861|       0: [VariableDeclarationEntry] definition of rd
#  861|           Type = [LValueReferenceType] PolymorphicDerived &
#  861|         init: [Initializer] initializer for rd
#  861|           expr: [ReferenceToExpr] (reference to)
#  861|               Type = [LValueReferenceType] PolymorphicDerived &
#  861|               ValueCategory = prvalue
#  861|             expr: [DynamicCast] dynamic_cast<PolymorphicDerived>...
#  861|                 Conversion = [DynamicCast] dynamic_cast
#  861|                 Type = [Struct] PolymorphicDerived
#  861|                 ValueCategory = lvalue
#  861|               expr: [VariableAccess] b
#  861|                   Type = [Struct] PolymorphicBase
#  861|                   ValueCategory = lvalue
#  863|     8: [DeclStmt] declaration
#  863|       0: [VariableDeclarationEntry] definition of pv
#  863|           Type = [VoidPointerType] void *
#  863|         init: [Initializer] initializer for pv
#  863|           expr: [DynamicCast] dynamic_cast<void *>...
#  863|               Conversion = [DynamicCast] dynamic_cast
#  863|               Type = [VoidPointerType] void *
#  863|               ValueCategory = prvalue
#  863|             expr: [VariableAccess] pb
#  863|                 Type = [PointerType] PolymorphicBase *
#  863|                 ValueCategory = prvalue(load)
#  864|     9: [DeclStmt] declaration
#  864|       0: [VariableDeclarationEntry] definition of pcv
#  864|           Type = [PointerType] const void *
#  864|         init: [Initializer] initializer for pcv
#  864|           expr: [DynamicCast] dynamic_cast<const void *>...
#  864|               Conversion = [DynamicCast] dynamic_cast
#  864|               Type = [PointerType] const void *
#  864|               ValueCategory = prvalue
#  864|             expr: [VariableAccess] pd
#  864|                 Type = [PointerType] PolymorphicDerived *
#  864|                 ValueCategory = prvalue(load)
#  865|     10: [ReturnStmt] return ...
#  867| [Constructor] void String::String()
#  867|   params: 
#  867|   initializations: 
#  868|     0: [ConstructorDelegationInit] call to String
#  868|         Type = [VoidType] void
#  868|         ValueCategory = prvalue
#  868|       0: [ArrayToPointerConversion] array to pointer conversion
#  868|           Type = [PointerType] const char *
#  868|           ValueCategory = prvalue
#  868|         expr: 
#  868|             Type = [ArrayType] const char[1]
#  868|             Value = [StringLiteral] ""
#  868|             ValueCategory = lvalue
#  868|   body: [Block] { ... }
#  869|     0: [ReturnStmt] return ...
#  871| [TopLevelFunction] void ArrayConversions()
#  871|   params: 
#  871|   body: [Block] { ... }
#  872|     0: [DeclStmt] declaration
#  872|       0: [VariableDeclarationEntry] definition of a
#  872|           Type = [ArrayType] char[5]
#  873|     1: [DeclStmt] declaration
#  873|       0: [VariableDeclarationEntry] definition of p
#  873|           Type = [PointerType] const char *
#  873|         init: [Initializer] initializer for p
#  873|           expr: [CStyleCast] (const char *)...
#  873|               Conversion = [PointerConversion] pointer conversion
#  873|               Type = [PointerType] const char *
#  873|               ValueCategory = prvalue
#  873|             expr: [ArrayToPointerConversion] array to pointer conversion
#  873|                 Type = [CharPointerType] char *
#  873|                 ValueCategory = prvalue
#  873|               expr: [VariableAccess] a
#  873|                   Type = [ArrayType] char[5]
#  873|                   ValueCategory = lvalue
#  874|     2: [ExprStmt] ExprStmt
#  874|       0: [AssignExpr] ... = ...
#  874|           Type = [PointerType] const char *
#  874|           ValueCategory = lvalue
#  874|         0: [VariableAccess] p
#  874|             Type = [PointerType] const char *
#  874|             ValueCategory = lvalue
#  874|         1: [ArrayToPointerConversion] array to pointer conversion
#  874|             Type = [PointerType] const char *
#  874|             ValueCategory = prvalue
#  874|           expr: test
#  874|               Type = [ArrayType] const char[5]
#  874|               Value = [StringLiteral] "test"
#  874|               ValueCategory = lvalue
#  875|     3: [ExprStmt] ExprStmt
#  875|       0: [AssignExpr] ... = ...
#  875|           Type = [PointerType] const char *
#  875|           ValueCategory = lvalue
#  875|         0: [VariableAccess] p
#  875|             Type = [PointerType] const char *
#  875|             ValueCategory = lvalue
#  875|         1: [CStyleCast] (const char *)...
#  875|             Conversion = [PointerConversion] pointer conversion
#  875|             Type = [PointerType] const char *
#  875|             ValueCategory = prvalue
#  875|           expr: [AddressOfExpr] & ...
#  875|               Type = [CharPointerType] char *
#  875|               ValueCategory = prvalue
#  875|             0: [ArrayExpr] access to array
#  875|                 Type = [PlainCharType] char
#  875|                 ValueCategory = lvalue
#  875|               0: [ArrayToPointerConversion] array to pointer conversion
#  875|                   Type = [CharPointerType] char *
#  875|                   ValueCategory = prvalue
#  875|                 expr: [VariableAccess] a
#  875|                     Type = [ArrayType] char[5]
#  875|                     ValueCategory = lvalue
#  875|               1: [Literal] 0
#  875|                   Type = [IntType] int
#  875|                   Value = [Literal] 0
#  875|                   ValueCategory = prvalue
#  876|     4: [ExprStmt] ExprStmt
#  876|       0: [AssignExpr] ... = ...
#  876|           Type = [PointerType] const char *
#  876|           ValueCategory = lvalue
#  876|         0: [VariableAccess] p
#  876|             Type = [PointerType] const char *
#  876|             ValueCategory = lvalue
#  876|         1: [AddressOfExpr] & ...
#  876|             Type = [PointerType] const char *
#  876|             ValueCategory = prvalue
#  876|           0: [ArrayExpr] access to array
#  876|               Type = [SpecifiedType] const char
#  876|               ValueCategory = lvalue
#  876|             0: [ArrayToPointerConversion] array to pointer conversion
#  876|                 Type = [PointerType] const char *
#  876|                 ValueCategory = prvalue
#  876|               expr: test
#  876|                   Type = [ArrayType] const char[5]
#  876|                   Value = [StringLiteral] "test"
#  876|                   ValueCategory = lvalue
#  876|             1: [Literal] 0
#  876|                 Type = [IntType] int
#  876|                 Value = [Literal] 0
#  876|                 ValueCategory = prvalue
#  877|     5: [DeclStmt] declaration
#  877|       0: [VariableDeclarationEntry] definition of ra
#  877|           Type = [LValueReferenceType] char(&)[5]
#  877|         init: [Initializer] initializer for ra
#  877|           expr: [ReferenceToExpr] (reference to)
#  877|               Type = [LValueReferenceType] char(&)[5]
#  877|               ValueCategory = prvalue
#  877|             expr: [VariableAccess] a
#  877|                 Type = [ArrayType] char[5]
#  877|                 ValueCategory = lvalue
#  878|     6: [DeclStmt] declaration
#  878|       0: [VariableDeclarationEntry] definition of rs
#  878|           Type = [LValueReferenceType] const char(&)[5]
#  878|         init: [Initializer] initializer for rs
#  878|           expr: [ReferenceToExpr] (reference to)
#  878|               Type = [LValueReferenceType] const char(&)[5]
#  878|               ValueCategory = prvalue
#  878|             expr: test
#  878|                 Type = [ArrayType] const char[5]
#  878|                 Value = [StringLiteral] "test"
#  878|                 ValueCategory = lvalue
#  879|     7: [DeclStmt] declaration
#  879|       0: [VariableDeclarationEntry] definition of pa
#  879|           Type = [PointerType] const char(*)[5]
#  879|         init: [Initializer] initializer for pa
#  879|           expr: [CStyleCast] (const char(*)[5])...
#  879|               Conversion = [PointerConversion] pointer conversion
#  879|               Type = [PointerType] const char(*)[5]
#  879|               ValueCategory = prvalue
#  879|             expr: [AddressOfExpr] & ...
#  879|                 Type = [PointerType] char(*)[5]
#  879|                 ValueCategory = prvalue
#  879|               0: [VariableAccess] a
#  879|                   Type = [ArrayType] char[5]
#  879|                   ValueCategory = lvalue
#  880|     8: [ExprStmt] ExprStmt
#  880|       0: [AssignExpr] ... = ...
#  880|           Type = [PointerType] const char(*)[5]
#  880|           ValueCategory = lvalue
#  880|         0: [VariableAccess] pa
#  880|             Type = [PointerType] const char(*)[5]
#  880|             ValueCategory = lvalue
#  880|         1: [AddressOfExpr] & ...
#  880|             Type = [PointerType] const char(*)[5]
#  880|             ValueCategory = prvalue
#  880|           0: test
#  880|               Type = [ArrayType] const char[5]
#  880|               Value = [StringLiteral] "test"
#  880|               ValueCategory = lvalue
#  881|     9: [ReturnStmt] return ...
#  883| [TopLevelFunction] void FuncPtrConversions(int(*)(int), void*)
#  883|   params: 
#  883|     0: [Parameter] pfn
#  883|         Type = [FunctionPointerType] ..(*)(..)
#  883|     1: [Parameter] p
#  883|         Type = [VoidPointerType] void *
#  883|   body: [Block] { ... }
#  884|     0: [ExprStmt] ExprStmt
#  884|       0: [AssignExpr] ... = ...
#  884|           Type = [VoidPointerType] void *
#  884|           ValueCategory = lvalue
#  884|         0: [VariableAccess] p
#  884|             Type = [VoidPointerType] void *
#  884|             ValueCategory = lvalue
#  884|         1: [CStyleCast] (void *)...
#  884|             Conversion = [PointerConversion] pointer conversion
#  884|             Type = [VoidPointerType] void *
#  884|             ValueCategory = prvalue
#  884|           expr: [VariableAccess] pfn
#  884|               Type = [FunctionPointerType] ..(*)(..)
#  884|               ValueCategory = prvalue(load)
#  885|     1: [ExprStmt] ExprStmt
#  885|       0: [AssignExpr] ... = ...
#  885|           Type = [FunctionPointerType] ..(*)(..)
#  885|           ValueCategory = lvalue
#  885|         0: [VariableAccess] pfn
#  885|             Type = [FunctionPointerType] ..(*)(..)
#  885|             ValueCategory = lvalue
#  885|         1: [CStyleCast] (..(*)(..))...
#  885|             Conversion = [PointerConversion] pointer conversion
#  885|             Type = [FunctionPointerType] ..(*)(..)
#  885|             ValueCategory = prvalue
#  885|           expr: [VariableAccess] p
#  885|               Type = [VoidPointerType] void *
#  885|               ValueCategory = prvalue(load)
#  886|     2: [ReturnStmt] return ...
#  888| [TopLevelFunction] void VarArgUsage(int)
#  888|   params: 
#  888|     0: [Parameter] x
#  888|         Type = [IntType] int
#  888|   body: [Block] { ... }
#  889|     0: [DeclStmt] declaration
#  889|       0: [VariableDeclarationEntry] definition of args
#  889|           Type = [ArrayType] __va_list_tag[1]
#  891|     1: [ExprStmt] ExprStmt
#  891|       0: [BuiltInVarArgsStart] __builtin_va_start
#  891|           Type = [VoidType] void
#  891|           ValueCategory = prvalue
#  891|         0: [ArrayToPointerConversion] array to pointer conversion
#  891|             Type = [PointerType] __va_list_tag *
#  891|             ValueCategory = prvalue
#  891|           expr: [VariableAccess] args
#  891|               Type = [ArrayType] __va_list_tag[1]
#  891|               ValueCategory = lvalue
#  891|         1: [VariableAccess] x
#  891|             Type = [IntType] int
#  891|             ValueCategory = lvalue
#  892|     2: [DeclStmt] declaration
#  892|       0: [VariableDeclarationEntry] definition of args2
#  892|           Type = [ArrayType] __va_list_tag[1]
#  893|     3: [ExprStmt] ExprStmt
#  893|       0: [BuiltInVarArgsStart] __builtin_va_start
#  893|           Type = [VoidType] void
#  893|           ValueCategory = prvalue
#  893|         0: [ArrayToPointerConversion] array to pointer conversion
#  893|             Type = [PointerType] __va_list_tag *
#  893|             ValueCategory = prvalue
#  893|           expr: [VariableAccess] args2
#  893|               Type = [ArrayType] __va_list_tag[1]
#  893|               ValueCategory = lvalue
#  893|         1: [ArrayToPointerConversion] array to pointer conversion
#  893|             Type = [PointerType] __va_list_tag *
#  893|             ValueCategory = prvalue
#  893|           expr: [VariableAccess] args
#  893|               Type = [ArrayType] __va_list_tag[1]
#  893|               ValueCategory = lvalue
#  894|     4: [DeclStmt] declaration
#  894|       0: [VariableDeclarationEntry] definition of d
#  894|           Type = [DoubleType] double
#  894|         init: [Initializer] initializer for d
#  894|           expr: [BuiltInVarArg] __builtin_va_arg
#  894|               Type = [DoubleType] double
#  894|               ValueCategory = prvalue(load)
#  894|             0: [ArrayToPointerConversion] array to pointer conversion
#  894|                 Type = [PointerType] __va_list_tag *
#  894|                 ValueCategory = prvalue
#  894|               expr: [VariableAccess] args
#  894|                   Type = [ArrayType] __va_list_tag[1]
#  894|                   ValueCategory = lvalue
#  895|     5: [DeclStmt] declaration
#  895|       0: [VariableDeclarationEntry] definition of f
#  895|           Type = [FloatType] float
#  895|         init: [Initializer] initializer for f
#  895|           expr: [CStyleCast] (float)...
#  895|               Conversion = [FloatingPointConversion] floating point conversion
#  895|               Type = [FloatType] float
#  895|               ValueCategory = prvalue
#  895|             expr: [BuiltInVarArg] __builtin_va_arg
#  895|                 Type = [DoubleType] double
#  895|                 ValueCategory = prvalue(load)
#  895|               0: [ArrayToPointerConversion] array to pointer conversion
#  895|                   Type = [PointerType] __va_list_tag *
#  895|                   ValueCategory = prvalue
#  895|                 expr: [VariableAccess] args
#  895|                     Type = [ArrayType] __va_list_tag[1]
#  895|                     ValueCategory = lvalue
#  896|     6: [ExprStmt] ExprStmt
#  896|       0: [BuiltInVarArgsEnd] __builtin_va_end
#  896|           Type = [VoidType] void
#  896|           ValueCategory = prvalue
#  896|         0: [ArrayToPointerConversion] array to pointer conversion
#  896|             Type = [PointerType] __va_list_tag *
#  896|             ValueCategory = prvalue
#  896|           expr: [VariableAccess] args
#  896|               Type = [ArrayType] __va_list_tag[1]
#  896|               ValueCategory = lvalue
#  897|     7: [ExprStmt] ExprStmt
#  897|       0: [BuiltInVarArgsEnd] __builtin_va_end
#  897|           Type = [VoidType] void
#  897|           ValueCategory = prvalue
#  897|         0: [ArrayToPointerConversion] array to pointer conversion
#  897|             Type = [PointerType] __va_list_tag *
#  897|             ValueCategory = prvalue
#  897|           expr: [VariableAccess] args2
#  897|               Type = [ArrayType] __va_list_tag[1]
#  897|               ValueCategory = lvalue
#  898|     8: [ReturnStmt] return ...
#  900| [TopLevelFunction] void CastToVoid(int)
#  900|   params: 
#  900|     0: [Parameter] x
#  900|         Type = [IntType] int
#  900|   body: [Block] { ... }
#  901|     0: [ExprStmt] ExprStmt
#  901|       0: [CStyleCast] (void)...
#  901|           Conversion = [VoidConversion] conversion to void
#  901|           Type = [VoidType] void
#  901|           ValueCategory = prvalue
#  901|         expr: [VariableAccess] x
#  901|             Type = [IntType] int
#  901|             ValueCategory = lvalue
#  902|     1: [ReturnStmt] return ...
#  904| [TopLevelFunction] void ConstantConditions(int)
#  904|   params: 
#  904|     0: [Parameter] x
#  904|         Type = [IntType] int
#  904|   body: [Block] { ... }
#  905|     0: [DeclStmt] declaration
#  905|       0: [VariableDeclarationEntry] definition of a
#  905|           Type = [BoolType] bool
#  905|         init: [Initializer] initializer for a
#  905|           expr: [LogicalAndExpr] ... && ...
#  905|               Type = [BoolType] bool
#  905|               Value = [LogicalAndExpr] 1
#  905|               ValueCategory = prvalue
#  905|             0: [Literal] 1
#  905|                 Type = [BoolType] bool
#  905|                 Value = [Literal] 1
#  905|                 ValueCategory = prvalue
#  905|             1: [Literal] 1
#  905|                 Type = [BoolType] bool
#  905|                 Value = [Literal] 1
#  905|                 ValueCategory = prvalue
#  906|     1: [DeclStmt] declaration
#  906|       0: [VariableDeclarationEntry] definition of b
#  906|           Type = [IntType] int
#  906|         init: [Initializer] initializer for b
#  906|           expr: [ConditionalExpr] ... ? ... : ...
#  906|               Type = [IntType] int
#  906|               ValueCategory = prvalue
#  906|             0: [ParenthesisExpr] (...)
#  906|                 Type = [BoolType] bool
#  906|                 Value = [ParenthesisExpr] 1
#  906|                 ValueCategory = prvalue
#  906|               expr: [Literal] 1
#  906|                   Type = [BoolType] bool
#  906|                   Value = [Literal] 1
#  906|                   ValueCategory = prvalue
#  906|             1: [VariableAccess] x
#  906|                 Type = [IntType] int
#  906|                 ValueCategory = prvalue(load)
#  906|             2: [VariableAccess] x
#  906|                 Type = [IntType] int
#  906|                 ValueCategory = prvalue(load)
#  907|     2: [ReturnStmt] return ...
#  915| [Operator,TopLevelFunction] void* operator new(size_t, float)
#  915|   params: 
#  915|     0: [Parameter] p#0
#  915|         Type = [CTypedefType,Size_t] size_t
#  915|     1: [Parameter] p#1
#  915|         Type = [FloatType] float
#  916| [Operator,TopLevelFunction] void* operator new[](size_t, float)
#  916|   params: 
#  916|     0: [Parameter] p#0
#  916|         Type = [CTypedefType,Size_t] size_t
#  916|     1: [Parameter] p#1
#  916|         Type = [FloatType] float
#  917| [Operator,TopLevelFunction] void* operator new(size_t, std::align_val_t, float)
#  917|   params: 
#  917|     0: [Parameter] p#0
#  917|         Type = [CTypedefType,Size_t] size_t
#  917|     1: [Parameter] p#1
#  917|         Type = [ScopedEnum] align_val_t
#  917|     2: [Parameter] p#2
#  917|         Type = [FloatType] float
#  918| [Operator,TopLevelFunction] void* operator new[](size_t, std::align_val_t, float)
#  918|   params: 
#  918|     0: [Parameter] p#0
#  918|         Type = [CTypedefType,Size_t] size_t
#  918|     1: [Parameter] p#1
#  918|         Type = [ScopedEnum] align_val_t
#  918|     2: [Parameter] p#2
#  918|         Type = [FloatType] float
#  919| [Operator,TopLevelFunction] void operator delete(void*, float)
#  919|   params: 
#  919|     0: [Parameter] p#0
#  919|         Type = [VoidPointerType] void *
#  919|     1: [Parameter] p#1
#  919|         Type = [FloatType] float
#  920| [Operator,TopLevelFunction] void operator delete[](void*, float)
#  920|   params: 
#  920|     0: [Parameter] p#0
#  920|         Type = [VoidPointerType] void *
#  920|     1: [Parameter] p#1
#  920|         Type = [FloatType] float
#  921| [Operator,TopLevelFunction] void operator delete(void*, std::align_val_t, float)
#  921|   params: 
#  921|     0: [Parameter] p#0
#  921|         Type = [VoidPointerType] void *
#  921|     1: [Parameter] p#1
#  921|         Type = [ScopedEnum] align_val_t
#  921|     2: [Parameter] p#2
#  921|         Type = [FloatType] float
#  922| [Operator,TopLevelFunction] void operator delete[](void*, std::align_val_t, float)
#  922|   params: 
#  922|     0: [Parameter] p#0
#  922|         Type = [VoidPointerType] void *
#  922|     1: [Parameter] p#1
#  922|         Type = [ScopedEnum] align_val_t
#  922|     2: [Parameter] p#2
#  922|         Type = [FloatType] float
#  924| [CopyAssignmentOperator] SizedDealloc& SizedDealloc::operator=(SizedDealloc const&)
#  924|   params: 
#-----|     0: [Parameter] p#0
#-----|         Type = [LValueReferenceType] const SizedDealloc &
#  924| [MoveAssignmentOperator] SizedDealloc& SizedDealloc::operator=(SizedDealloc&&)
#  924|   params: 
#-----|     0: [Parameter] p#0
#-----|         Type = [RValueReferenceType] SizedDealloc &&
#  926| [MemberFunction] void* SizedDealloc::operator new(size_t)
#  926|   params: 
#  926|     0: [Parameter] p#0
#  926|         Type = [CTypedefType,Size_t] size_t
#  927| [MemberFunction] void* SizedDealloc::operator new[](size_t)
#  927|   params: 
#  927|     0: [Parameter] p#0
#  927|         Type = [CTypedefType,Size_t] size_t
#  928| [MemberFunction] void SizedDealloc::operator delete(void*, size_t)
#  928|   params: 
#  928|     0: [Parameter] p#0
#  928|         Type = [VoidPointerType] void *
#  928|     1: [Parameter] p#1
#  928|         Type = [CTypedefType,Size_t] size_t
#  929| [MemberFunction] void SizedDealloc::operator delete[](void*, size_t)
#  929|   params: 
#  929|     0: [Parameter] p#0
#  929|         Type = [VoidPointerType] void *
#  929|     1: [Parameter] p#1
#  929|         Type = [CTypedefType,Size_t] size_t
#  932| [CopyAssignmentOperator] Overaligned& Overaligned::operator=(Overaligned const&)
#  932|   params: 
#-----|     0: [Parameter] p#0
#-----|         Type = [LValueReferenceType] const Overaligned &
#  932| [MoveAssignmentOperator] Overaligned& Overaligned::operator=(Overaligned&&)
#  932|   params: 
#-----|     0: [Parameter] p#0
#-----|         Type = [RValueReferenceType] Overaligned &&
#  936| [CopyAssignmentOperator] DefaultCtorWithDefaultParam& DefaultCtorWithDefaultParam::operator=(DefaultCtorWithDefaultParam const&)
#  936|   params: 
#-----|     0: [Parameter] p#0
#-----|         Type = [LValueReferenceType] const DefaultCtorWithDefaultParam &
#  936| [MoveAssignmentOperator] DefaultCtorWithDefaultParam& DefaultCtorWithDefaultParam::operator=(DefaultCtorWithDefaultParam&&)
#  936|   params: 
#-----|     0: [Parameter] p#0
#-----|         Type = [RValueReferenceType] DefaultCtorWithDefaultParam &&
#  936| [CopyConstructor] void DefaultCtorWithDefaultParam::DefaultCtorWithDefaultParam(DefaultCtorWithDefaultParam const&)
#  936|   params: 
#-----|     0: [Parameter] p#0
#-----|         Type = [LValueReferenceType] const DefaultCtorWithDefaultParam &
#  936| [MoveConstructor] void DefaultCtorWithDefaultParam::DefaultCtorWithDefaultParam(DefaultCtorWithDefaultParam&&)
#  936|   params: 
#-----|     0: [Parameter] p#0
#-----|         Type = [RValueReferenceType] DefaultCtorWithDefaultParam &&
#  937| [Constructor] void DefaultCtorWithDefaultParam::DefaultCtorWithDefaultParam(double)
#  937|   params: 
#  937|     0: [Parameter] d
#  937|         Type = [DoubleType] double
#  940| [TopLevelFunction] void OperatorNew()
#  940|   params: 
#  940|   body: [Block] { ... }
#  941|     0: [ExprStmt] ExprStmt
#  941|       0: [NewExpr] new
#  941|           Type = [IntPointerType] int *
#  941|           ValueCategory = prvalue
#  942|     1: [ExprStmt] ExprStmt
#  942|       0: [NewExpr] new
#  942|           Type = [IntPointerType] int *
#  942|           ValueCategory = prvalue
#  942|         0: [FunctionCall] call to operator new
#  942|             Type = [VoidPointerType] void *
#  942|             ValueCategory = prvalue
#  942|           0: [ErrorExpr] <error expr>
#  942|               Type = [LongType] unsigned long
#  942|               ValueCategory = prvalue
#  942|           1: [Literal] 1.0
#  942|               Type = [FloatType] float
#  942|               Value = [Literal] 1.0
#  942|               ValueCategory = prvalue
#  943|     2: [ExprStmt] ExprStmt
#  943|       0: [NewExpr] new
#  943|           Type = [IntPointerType] int *
#  943|           ValueCategory = prvalue
#  943|         1: [Literal] 0
#  943|             Type = [IntType] int
#  943|             Value = [Literal] 0
#  943|             ValueCategory = prvalue
#  944|     3: [ExprStmt] ExprStmt
#  944|       0: [NewExpr] new
#  944|           Type = [PointerType] String *
#  944|           ValueCategory = prvalue
#  944|         1: [ConstructorCall] call to String
#  944|             Type = [VoidType] void
#  944|             ValueCategory = prvalue
#  945|     4: [ExprStmt] ExprStmt
#  945|       0: [NewExpr] new
#  945|           Type = [PointerType] String *
#  945|           ValueCategory = prvalue
#  945|         0: [FunctionCall] call to operator new
#  945|             Type = [VoidPointerType] void *
#  945|             ValueCategory = prvalue
#  945|           0: [ErrorExpr] <error expr>
#  945|               Type = [LongType] unsigned long
#  945|               ValueCategory = prvalue
#  945|           1: [Literal] 1.0
#  945|               Type = [FloatType] float
#  945|               Value = [Literal] 1.0
#  945|               ValueCategory = prvalue
#  945|         1: [ConstructorCall] call to String
#  945|             Type = [VoidType] void
#  945|             ValueCategory = prvalue
#  945|           0: [ArrayToPointerConversion] array to pointer conversion
#  945|               Type = [PointerType] const char *
#  945|               ValueCategory = prvalue
#  945|             expr: hello
#  945|                 Type = [ArrayType] const char[6]
#  945|                 Value = [StringLiteral] "hello"
#  945|                 ValueCategory = lvalue
#  946|     5: [ExprStmt] ExprStmt
#  946|       0: [NewExpr] new
#  946|           Type = [PointerType] Overaligned *
#  946|           ValueCategory = prvalue
#  946|         3: [Literal] 128
#  946|             Type = [ScopedEnum] align_val_t
#  946|             Value = [Literal] 128
#  946|             ValueCategory = prvalue
#  947|     6: [ExprStmt] ExprStmt
#  947|       0: [NewExpr] new
#  947|           Type = [PointerType] Overaligned *
#  947|           ValueCategory = prvalue
#  947|         0: [FunctionCall] call to operator new
#  947|             Type = [VoidPointerType] void *
#  947|             ValueCategory = prvalue
#  947|           0: [ErrorExpr] <error expr>
#  947|               Type = [LongType] unsigned long
#  947|               ValueCategory = prvalue
#  947|           1: [Literal] 128
#  947|               Type = [ScopedEnum] align_val_t
#  947|               Value = [Literal] 128
#  947|               ValueCategory = prvalue
#  947|           2: [Literal] 1.0
#  947|               Type = [FloatType] float
#  947|               Value = [Literal] 1.0
#  947|               ValueCategory = prvalue
#  947|         1: [Literal] 0
#  947|             Type = [Struct] Overaligned
#  947|             Value = [Literal] 0
#  947|             ValueCategory = prvalue
#  948|     7: [ReturnStmt] return ...
#  950| [TopLevelFunction] void OperatorNewArray(int)
#  950|   params: 
#  950|     0: [Parameter] n
#  950|         Type = [IntType] int
#  950|   body: [Block] { ... }
#  951|     0: [ExprStmt] ExprStmt
#  951|       0: [NewArrayExpr] new[]
#  951|           Type = [IntPointerType] int *
#  951|           ValueCategory = prvalue
#  952|     1: [ExprStmt] ExprStmt
#  952|       0: [NewArrayExpr] new[]
#  952|           Type = [IntPointerType] int *
#  952|           ValueCategory = prvalue
#  952|         2: [VariableAccess] n
#  952|             Type = [IntType] int
#  952|             ValueCategory = prvalue(load)
#  953|     2: [ExprStmt] ExprStmt
#  953|       0: [NewArrayExpr] new[]
#  953|           Type = [IntPointerType] int *
#  953|           ValueCategory = prvalue
#  953|         0: [FunctionCall] call to operator new[]
#  953|             Type = [VoidPointerType] void *
#  953|             ValueCategory = prvalue
#  953|           0: [ErrorExpr] <error expr>
#  953|               Type = [LongType] unsigned long
#  953|               ValueCategory = prvalue
#  953|           1: [Literal] 1.0
#  953|               Type = [FloatType] float
#  953|               Value = [Literal] 1.0
#  953|               ValueCategory = prvalue
#  953|         2: [VariableAccess] n
#  953|             Type = [IntType] int
#  953|             ValueCategory = prvalue(load)
#  954|     3: [ExprStmt] ExprStmt
#  954|       0: [NewArrayExpr] new[]
#  954|           Type = [PointerType] String *
#  954|           ValueCategory = prvalue
#  954|         1: [ArrayAggregateLiteral] {...}
#  954|             Type = [ArrayType] String[]
#  954|             ValueCategory = prvalue
#  954|           [0]: [ConstructorCall] call to String
#  954|               Type = [VoidType] void
#  954|               ValueCategory = prvalue
#  954|         2: [VariableAccess] n
#  954|             Type = [IntType] int
#  954|             ValueCategory = prvalue(load)
#  955|     4: [ExprStmt] ExprStmt
#  955|       0: [NewArrayExpr] new[]
#  955|           Type = [PointerType] Overaligned *
#  955|           ValueCategory = prvalue
#  955|         2: [VariableAccess] n
#  955|             Type = [IntType] int
#  955|             ValueCategory = prvalue(load)
#  955|         3: [Literal] 128
#  955|             Type = [ScopedEnum] align_val_t
#  955|             Value = [Literal] 128
#  955|             ValueCategory = prvalue
#  956|     5: [ExprStmt] ExprStmt
#  956|       0: [NewArrayExpr] new[]
#  956|           Type = [PointerType] Overaligned *
#  956|           ValueCategory = prvalue
#  956|         0: [FunctionCall] call to operator new[]
#  956|             Type = [VoidPointerType] void *
#  956|             ValueCategory = prvalue
#  956|           0: [ErrorExpr] <error expr>
#  956|               Type = [LongType] unsigned long
#  956|               ValueCategory = prvalue
#  956|           1: [Literal] 128
#  956|               Type = [ScopedEnum] align_val_t
#  956|               Value = [Literal] 128
#  956|               ValueCategory = prvalue
#  956|           2: [Literal] 1.0
#  956|               Type = [FloatType] float
#  956|               Value = [Literal] 1.0
#  956|               ValueCategory = prvalue
#  957|     6: [ExprStmt] ExprStmt
#  957|       0: [NewArrayExpr] new[]
#  957|           Type = [PointerType] DefaultCtorWithDefaultParam *
#  957|           ValueCategory = prvalue
#  957|         1: [ArrayAggregateLiteral] {...}
#  957|             Type = [ArrayType] DefaultCtorWithDefaultParam[]
#  957|             ValueCategory = prvalue
#  957|           [0]: [ConstructorCall] call to DefaultCtorWithDefaultParam
#  957|               Type = [VoidType] void
#  957|               ValueCategory = prvalue
#  957|         2: [VariableAccess] n
#  957|             Type = [IntType] int
#  957|             ValueCategory = prvalue(load)
#  958|     7: [ExprStmt] ExprStmt
#  958|       0: [NewArrayExpr] new[]
#  958|           Type = [IntPointerType] int *
#  958|           ValueCategory = prvalue
#  958|         1: [ArrayAggregateLiteral] {...}
#  958|             Type = [ArrayType] int[3]
#  958|             ValueCategory = prvalue
#  958|           [0]: [Literal] 0
#  958|               Type = [IntType] int
#  958|               Value = [Literal] 0
#  958|               ValueCategory = prvalue
#  958|           [1]: [Literal] 1
#  958|               Type = [IntType] int
#  958|               Value = [Literal] 1
#  958|               ValueCategory = prvalue
#  958|           [2]: [Literal] 2
#  958|               Type = [IntType] int
#  958|               Value = [Literal] 2
#  958|               ValueCategory = prvalue
#  958|         2: [VariableAccess] n
#  958|             Type = [IntType] int
#  958|             ValueCategory = prvalue(load)
#  959|     8: [ReturnStmt] return ...
#  961| [TopLevelFunction] int designatedInit()
#  961|   params: 
#  961|   body: [Block] { ... }
#  962|     0: [DeclStmt] declaration
#  962|       0: [VariableDeclarationEntry] definition of a1
#  962|           Type = [ArrayType] int[1000]
#  962|         init: [Initializer] initializer for a1
#  962|           expr: [ArrayAggregateLiteral] {...}
#  962|               Type = [ArrayType] int[1000]
#  962|               ValueCategory = prvalue
#  962|             [2]: [Literal] 10002
#  962|                 Type = [IntType] int
#  962|                 Value = [Literal] 10002
#  962|                 ValueCategory = prvalue
#  962|             [900]: [Literal] 10900
#  962|                 Type = [IntType] int
#  962|                 Value = [Literal] 10900
#  962|                 ValueCategory = prvalue
#  963|     1: [ReturnStmt] return ...
#  963|       0: [ArrayExpr] access to array
#  963|           Type = [IntType] int
#  963|           ValueCategory = prvalue(load)
#  963|         0: [ArrayToPointerConversion] array to pointer conversion
#  963|             Type = [IntPointerType] int *
#  963|             ValueCategory = prvalue
#  963|           expr: [VariableAccess] a1
#  963|               Type = [ArrayType] int[1000]
#  963|               ValueCategory = lvalue
#  963|         1: [Literal] 900
#  963|             Type = [IntType] int
#  963|             Value = [Literal] 900
#  963|             ValueCategory = prvalue
#  966| [TopLevelFunction] void IfStmtWithDeclaration(int, int)
#  966|   params: 
#  966|     0: [Parameter] x
#  966|         Type = [IntType] int
#  966|     1: [Parameter] y
#  966|         Type = [IntType] int
#  966|   body: [Block] { ... }
#  967|     0: [IfStmt] if (...) ... 
#  967|       0: [ConditionDeclExpr] (condition decl)
#  967|           Type = [BoolType] bool
#  967|           ValueCategory = prvalue
#  967|         0: [VariableAccess] b
#  967|             Type = [BoolType] bool
#  967|             ValueCategory = prvalue(load)
#  967|       1: [Block] { ... }
#  968|         0: [ExprStmt] ExprStmt
#  968|           0: [AssignExpr] ... = ...
#  968|               Type = [IntType] int
#  968|               ValueCategory = lvalue
#  968|             0: [VariableAccess] x
#  968|                 Type = [IntType] int
#  968|                 ValueCategory = lvalue
#  968|             1: [Literal] 5
#  968|                 Type = [IntType] int
#  968|                 Value = [Literal] 5
#  968|                 ValueCategory = prvalue
#  970|       2: [IfStmt] if (...) ... 
#  970|         0: [ConditionDeclExpr] (condition decl)
#  970|             Type = [BoolType] bool
#  970|             ValueCategory = prvalue
#  970|           0: [CStyleCast] (bool)...
#  970|               Conversion = [BoolConversion] conversion to bool
#  970|               Type = [BoolType] bool
#  970|               ValueCategory = prvalue
#  970|             expr: [VariableAccess] z
#  970|                 Type = [IntType] int
#  970|                 ValueCategory = prvalue(load)
#  970|         1: [Block] { ... }
#  971|           0: [ExprStmt] ExprStmt
#  971|             0: [AssignExpr] ... = ...
#  971|                 Type = [IntType] int
#  971|                 ValueCategory = lvalue
#  971|               0: [VariableAccess] y
#  971|                   Type = [IntType] int
#  971|                   ValueCategory = lvalue
#  971|               1: [Literal] 7
#  971|                   Type = [IntType] int
#  971|                   Value = [Literal] 7
#  971|                   ValueCategory = prvalue
#  973|         2: [IfStmt] if (...) ... 
#  973|           0: [ConditionDeclExpr] (condition decl)
#  973|               Type = [BoolType] bool
#  973|               ValueCategory = prvalue
#  973|             0: [CStyleCast] (bool)...
#  973|                 Conversion = [BoolConversion] conversion to bool
#  973|                 Type = [BoolType] bool
#  973|                 ValueCategory = prvalue
#  973|               expr: [VariableAccess] p
#  973|                   Type = [IntPointerType] int *
#  973|                   ValueCategory = prvalue(load)
#  973|           1: [Block] { ... }
#  974|             0: [ExprStmt] ExprStmt
#  974|               0: [AssignExpr] ... = ...
#  974|                   Type = [IntType] int
#  974|                   ValueCategory = lvalue
#  974|                 0: [PointerDereferenceExpr] * ...
#  974|                     Type = [IntType] int
#  974|                     ValueCategory = lvalue
#  974|                   0: [VariableAccess] p
#  974|                       Type = [IntPointerType] int *
#  974|                       ValueCategory = prvalue(load)
#  974|                 1: [Literal] 2
#  974|                     Type = [IntType] int
#  974|                     Value = [Literal] 2
#  974|                     ValueCategory = prvalue
#  976|     1: [ReturnStmt] return ...
#  978| [TopLevelFunction] void WhileStmtWithDeclaration(int, int)
#  978|   params: 
#  978|     0: [Parameter] x
#  978|         Type = [IntType] int
#  978|     1: [Parameter] y
#  978|         Type = [IntType] int
#  978|   body: [Block] { ... }
#  979|     0: [WhileStmt] while (...) ...
#  979|       0: [ConditionDeclExpr] (condition decl)
#  979|           Type = [BoolType] bool
#  979|           ValueCategory = prvalue
#  979|         0: [VariableAccess] b
#  979|             Type = [BoolType] bool
#  979|             ValueCategory = prvalue(load)
#  979|       1: [Block] { ... }
#  981|     1: [WhileStmt] while (...) ...
#  981|       0: [ConditionDeclExpr] (condition decl)
#  981|           Type = [BoolType] bool
#  981|           ValueCategory = prvalue
#  981|         0: [CStyleCast] (bool)...
#  981|             Conversion = [BoolConversion] conversion to bool
#  981|             Type = [BoolType] bool
#  981|             ValueCategory = prvalue
#  981|           expr: [VariableAccess] z
#  981|               Type = [IntType] int
#  981|               ValueCategory = prvalue(load)
#  981|       1: [Block] { ... }
#  983|     2: [WhileStmt] while (...) ...
#  983|       0: [ConditionDeclExpr] (condition decl)
#  983|           Type = [BoolType] bool
#  983|           ValueCategory = prvalue
#  983|         0: [CStyleCast] (bool)...
#  983|             Conversion = [BoolConversion] conversion to bool
#  983|             Type = [BoolType] bool
#  983|             ValueCategory = prvalue
#  983|           expr: [VariableAccess] p
#  983|               Type = [IntPointerType] int *
#  983|               ValueCategory = prvalue(load)
#  983|       1: [Block] { ... }
#  985|     3: [ReturnStmt] return ...
#  987| [TopLevelFunction] int PointerDecay(int[], int(float))
#  987|   params: 
#  987|     0: [Parameter] a
#  987|         Type = [ArrayType] int[]
#  987|     1: [Parameter] fn
#  987|         Type = [RoutineType] ..()(..)
#  987|   body: [Block] { ... }
#  988|     0: [ReturnStmt] return ...
#  988|       0: [AddExpr] ... + ...
#  988|           Type = [IntType] int
#  988|           ValueCategory = prvalue
#  988|         0: [ArrayExpr] access to array
#  988|             Type = [IntType] int
#  988|             ValueCategory = prvalue(load)
#  988|           0: [VariableAccess] a
#  988|               Type = [IntPointerType] int *
#  988|               ValueCategory = prvalue(load)
#  988|           1: [Literal] 0
#  988|               Type = [IntType] int
#  988|               Value = [Literal] 0
#  988|               ValueCategory = prvalue
#  988|         1: [VariableCall] call to expression
#  988|             Type = [IntType] int
#  988|             ValueCategory = prvalue
#  988|           0: [VariableAccess] fn
#  988|               Type = [FunctionPointerType] ..(*)(..)
#  988|               ValueCategory = prvalue(load)
#  988|           1: [CStyleCast] (float)...
#  988|               Conversion = [FloatingPointConversion] floating point conversion
#  988|               Type = [FloatType] float
#  988|               Value = [CStyleCast] 1.0
#  988|               ValueCategory = prvalue
#  988|             expr: [Literal] 1.0
#  988|                 Type = [DoubleType] double
#  988|                 Value = [Literal] 1.0
#  988|                 ValueCategory = prvalue
#  991| [TopLevelFunction] int ExprStmt(int, int, int)
#  991|   params: 
#  991|     0: [Parameter] b
#  991|         Type = [IntType] int
#  991|     1: [Parameter] y
#  991|         Type = [IntType] int
#  991|     2: [Parameter] z
#  991|         Type = [IntType] int
#  991|   body: [Block] { ... }
#  992|     0: [DeclStmt] declaration
#  992|       0: [VariableDeclarationEntry] definition of x
#  992|           Type = [IntType] int
#  992|         init: [Initializer] initializer for x
#  992|           expr: [StmtExpr] (statement expression)
#  992|               Type = [IntType] int
#  992|               ValueCategory = prvalue
# 1002|     1: [ReturnStmt] return ...
# 1002|       0: [StmtExpr] (statement expression)
# 1002|           Type = [IntType] int
# 1002|           ValueCategory = prvalue
# 1006| [TopLevelFunction] void OperatorDelete()
# 1006|   params: 
# 1006|   body: [Block] { ... }
# 1007|     0: [ExprStmt] ExprStmt
# 1007|       0: [DeleteExpr] delete
# 1007|           Type = [VoidType] void
# 1007|           ValueCategory = prvalue
# 1007|         3: [StaticCast] static_cast<int *>...
# 1007|             Conversion = [PointerConversion] pointer conversion
# 1007|             Type = [IntPointerType] int *
# 1007|             Value = [StaticCast] 0
# 1007|             ValueCategory = prvalue
# 1007|           expr: [Literal] 0
# 1007|               Type = [NullPointerType] decltype(nullptr)
# 1007|               Value = [Literal] 0
# 1007|               ValueCategory = prvalue
# 1008|     1: [ExprStmt] ExprStmt
# 1008|       0: [DeleteExpr] delete
# 1008|           Type = [VoidType] void
# 1008|           ValueCategory = prvalue
# 1008|         1: [DestructorCall] call to ~String
# 1008|             Type = [VoidType] void
# 1008|             ValueCategory = prvalue
# 1008|           -1: [StaticCast] static_cast<String *>...
# 1008|               Conversion = [PointerConversion] pointer conversion
# 1008|               Type = [PointerType] String *
# 1008|               Value = [StaticCast] 0
# 1008|               ValueCategory = prvalue
# 1008|             expr: [Literal] 0
# 1008|                 Type = [NullPointerType] decltype(nullptr)
# 1008|                 Value = [Literal] 0
# 1008|                 ValueCategory = prvalue
# 1009|     2: [ExprStmt] ExprStmt
# 1009|       0: [DeleteExpr] delete
# 1009|           Type = [VoidType] void
# 1009|           ValueCategory = prvalue
# 1009|         0: [FunctionCall] call to operator delete
# 1009|             Type = [VoidType] void
# 1009|             ValueCategory = prvalue
# 1009|         3: [StaticCast] static_cast<SizedDealloc *>...
# 1009|             Conversion = [PointerConversion] pointer conversion
# 1009|             Type = [PointerType] SizedDealloc *
# 1009|             Value = [StaticCast] 0
# 1009|             ValueCategory = prvalue
# 1009|           expr: [Literal] 0
# 1009|               Type = [NullPointerType] decltype(nullptr)
# 1009|               Value = [Literal] 0
# 1009|               ValueCategory = prvalue
# 1010|     3: [ExprStmt] ExprStmt
# 1010|       0: [DeleteExpr] delete
# 1010|           Type = [VoidType] void
# 1010|           ValueCategory = prvalue
# 1010|         3: [StaticCast] static_cast<Overaligned *>...
# 1010|             Conversion = [PointerConversion] pointer conversion
# 1010|             Type = [PointerType] Overaligned *
# 1010|             Value = [StaticCast] 0
# 1010|             ValueCategory = prvalue
# 1010|           expr: [Literal] 0
# 1010|               Type = [NullPointerType] decltype(nullptr)
# 1010|               Value = [Literal] 0
# 1010|               ValueCategory = prvalue
# 1011|     4: [ExprStmt] ExprStmt
# 1011|       0: [DeleteExpr] delete
# 1011|           Type = [VoidType] void
# 1011|           ValueCategory = prvalue
# 1011|         1: [DestructorCall] call to ~PolymorphicBase
# 1011|             Type = [VoidType] void
# 1011|             ValueCategory = prvalue
# 1011|           -1: [StaticCast] static_cast<PolymorphicBase *>...
# 1011|               Conversion = [PointerConversion] pointer conversion
# 1011|               Type = [PointerType] PolymorphicBase *
# 1011|               Value = [StaticCast] 0
# 1011|               ValueCategory = prvalue
# 1011|             expr: [Literal] 0
# 1011|                 Type = [NullPointerType] decltype(nullptr)
# 1011|                 Value = [Literal] 0
# 1011|                 ValueCategory = prvalue
# 1012|     5: [ReturnStmt] return ...
# 1015| [TopLevelFunction] void OperatorDeleteArray()
# 1015|   params: 
# 1015|   body: [Block] { ... }
# 1016|     0: [ExprStmt] ExprStmt
# 1016|       0: [DeleteArrayExpr] delete[]
# 1016|           Type = [VoidType] void
# 1016|           ValueCategory = prvalue
# 1016|         3: [StaticCast] static_cast<int *>...
# 1016|             Conversion = [PointerConversion] pointer conversion
# 1016|             Type = [IntPointerType] int *
# 1016|             Value = [StaticCast] 0
# 1016|             ValueCategory = prvalue
# 1016|           expr: [Literal] 0
# 1016|               Type = [NullPointerType] decltype(nullptr)
# 1016|               Value = [Literal] 0
# 1016|               ValueCategory = prvalue
# 1017|     1: [ExprStmt] ExprStmt
# 1017|       0: [DeleteArrayExpr] delete[]
# 1017|           Type = [VoidType] void
# 1017|           ValueCategory = prvalue
# 1017|         1: [DestructorCall] call to ~String
# 1017|             Type = [VoidType] void
# 1017|             ValueCategory = prvalue
# 1017|           -1: [StaticCast] static_cast<String *>...
# 1017|               Conversion = [PointerConversion] pointer conversion
# 1017|               Type = [PointerType] String *
# 1017|               Value = [StaticCast] 0
# 1017|               ValueCategory = prvalue
# 1017|             expr: [Literal] 0
# 1017|                 Type = [NullPointerType] decltype(nullptr)
# 1017|                 Value = [Literal] 0
# 1017|                 ValueCategory = prvalue
# 1018|     2: [ExprStmt] ExprStmt
# 1018|       0: [DeleteArrayExpr] delete[]
# 1018|           Type = [VoidType] void
# 1018|           ValueCategory = prvalue
# 1018|         0: [FunctionCall] call to operator delete[]
# 1018|             Type = [VoidType] void
# 1018|             ValueCategory = prvalue
# 1018|         3: [StaticCast] static_cast<SizedDealloc *>...
# 1018|             Conversion = [PointerConversion] pointer conversion
# 1018|             Type = [PointerType] SizedDealloc *
# 1018|             Value = [StaticCast] 0
# 1018|             ValueCategory = prvalue
# 1018|           expr: [Literal] 0
# 1018|               Type = [NullPointerType] decltype(nullptr)
# 1018|               Value = [Literal] 0
# 1018|               ValueCategory = prvalue
# 1019|     3: [ExprStmt] ExprStmt
# 1019|       0: [DeleteArrayExpr] delete[]
# 1019|           Type = [VoidType] void
# 1019|           ValueCategory = prvalue
# 1019|         3: [StaticCast] static_cast<Overaligned *>...
# 1019|             Conversion = [PointerConversion] pointer conversion
# 1019|             Type = [PointerType] Overaligned *
# 1019|             Value = [StaticCast] 0
# 1019|             ValueCategory = prvalue
# 1019|           expr: [Literal] 0
# 1019|               Type = [NullPointerType] decltype(nullptr)
# 1019|               Value = [Literal] 0
# 1019|               ValueCategory = prvalue
# 1020|     4: [ExprStmt] ExprStmt
# 1020|       0: [DeleteArrayExpr] delete[]
# 1020|           Type = [VoidType] void
# 1020|           ValueCategory = prvalue
# 1020|         1: [DestructorCall] call to ~PolymorphicBase
# 1020|             Type = [VoidType] void
# 1020|             ValueCategory = prvalue
# 1020|           -1: [StaticCast] static_cast<PolymorphicBase *>...
# 1020|               Conversion = [PointerConversion] pointer conversion
# 1020|               Type = [PointerType] PolymorphicBase *
# 1020|               Value = [StaticCast] 0
# 1020|               ValueCategory = prvalue
# 1020|             expr: [Literal] 0
# 1020|                 Type = [NullPointerType] decltype(nullptr)
# 1020|                 Value = [Literal] 0
# 1020|                 ValueCategory = prvalue
# 1021|     5: [ReturnStmt] return ...
# 1023| [CopyAssignmentOperator] EmptyStruct& EmptyStruct::operator=(EmptyStruct const&)
# 1023|   params: 
#-----|     0: [Parameter] p#0
#-----|         Type = [LValueReferenceType] const EmptyStruct &
# 1023| [MoveAssignmentOperator] EmptyStruct& EmptyStruct::operator=(EmptyStruct&&)
# 1023|   params: 
#-----|     0: [Parameter] p#0
#-----|         Type = [RValueReferenceType] EmptyStruct &&
# 1025| [TopLevelFunction] void EmptyStructInit()
# 1025|   params: 
# 1025|   body: [Block] { ... }
# 1026|     0: [DeclStmt] declaration
# 1026|       0: [VariableDeclarationEntry] definition of s
# 1026|           Type = [Struct] EmptyStruct
# 1026|         init: [Initializer] initializer for s
# 1026|           expr: [ClassAggregateLiteral] {...}
# 1026|               Type = [Struct] EmptyStruct
# 1026|               ValueCategory = prvalue
# 1027|     1: [ReturnStmt] return ...
# 1029| [CopyAssignmentOperator] (lambda [] type at line 1029, col. 12)& (lambda [] type at line 1029, col. 12)::operator=((lambda [] type at line 1029, col. 12) const&)
# 1029|   params: 
#-----|     0: [Parameter] p#0
#-----|         Type = [LValueReferenceType] const lambda [] type at line 1029, col. 12 &
# 1029| [CopyConstructor] void (lambda [] type at line 1029, col. 12)::(constructor)((lambda [] type at line 1029, col. 12) const&)
# 1029|   params: 
#-----|     0: [Parameter] p#0
#-----|         Type = [LValueReferenceType] const lambda [] type at line 1029, col. 12 &
# 1029| [MoveConstructor] void (lambda [] type at line 1029, col. 12)::(constructor)((lambda [] type at line 1029, col. 12)&&)
# 1029|   params: 
#-----|     0: [Parameter] p#0
#-----|         Type = [RValueReferenceType] lambda [] type at line 1029, col. 12 &&
# 1029| [Constructor] void (lambda [] type at line 1029, col. 12)::(constructor)()
# 1029|   params: 
# 1029| [MemberFunction] void (lambda [] type at line 1029, col. 12)::_FUN()
# 1029|   params: 
# 1029| [ConstMemberFunction] void (lambda [] type at line 1029, col. 12)::operator()() const
# 1029|   params: 
# 1029|   body: [Block] { ... }
# 1029|     0: [ReturnStmt] return ...
# 1029| [ConstMemberFunction,ConversionOperator] void(* (lambda [] type at line 1029, col. 12)::operator void (*)()() const)()
# 1029|   params: 
#-----|   body: [Block] { ... }
# 1029|     0: [ReturnStmt] return ...
# 1029|       0: [FunctionAccess] _FUN
# 1029|           Type = [FunctionPointerType] ..(*)(..)
# 1029|           ValueCategory = prvalue(load)
# 1031| [TopLevelFunction] void Lambda(int, String const&)
# 1031|   params: 
# 1031|     0: [Parameter] x
# 1031|         Type = [IntType] int
# 1031|     1: [Parameter] s
# 1031|         Type = [LValueReferenceType] const String &
# 1031|   body: [Block] { ... }
# 1032|     0: [DeclStmt] declaration
# 1032|       0: [VariableDeclarationEntry] definition of lambda_empty
# 1032|           Type = [Closure,LocalClass] decltype([...](...){...})
# 1032|         init: [Initializer] initializer for lambda_empty
# 1032|           expr: [LambdaExpression] [...](...){...}
# 1032|               Type = [Closure,LocalClass] decltype([...](...){...})
# 1032|               ValueCategory = prvalue
# 1033|     1: [ExprStmt] ExprStmt
# 1033|       0: [FunctionCall] call to operator()
# 1033|           Type = [PlainCharType] char
# 1033|           Value = [FunctionCall] 65
# 1033|           ValueCategory = prvalue
# 1033|         -1: [CStyleCast] (const lambda [] type at line 1032, col. 23)...
# 1033|             Conversion = [GlvalueConversion] glvalue conversion
# 1033|             Type = [SpecifiedType] const lambda [] type at line 1032, col. 23
# 1033|             ValueCategory = lvalue
# 1033|           expr: [VariableAccess] lambda_empty
# 1033|               Type = [Closure,LocalClass] decltype([...](...){...})
# 1033|               ValueCategory = lvalue
# 1033|         0: [CStyleCast] (float)...
# 1033|             Conversion = [IntegralToFloatingPointConversion] integral to floating point conversion
# 1033|             Type = [FloatType] float
# 1033|             Value = [CStyleCast] 0.0
# 1033|             ValueCategory = prvalue
# 1033|           expr: [Literal] 0
# 1033|               Type = [IntType] int
# 1033|               Value = [Literal] 0
# 1033|               ValueCategory = prvalue
# 1034|     2: [DeclStmt] declaration
# 1034|       0: [VariableDeclarationEntry] definition of lambda_ref
# 1034|           Type = [Closure,LocalClass] decltype([...](...){...})
# 1034|         init: [Initializer] initializer for lambda_ref
# 1034|           expr: [LambdaExpression] [...](...){...}
# 1034|               Type = [Closure,LocalClass] decltype([...](...){...})
# 1034|               ValueCategory = prvalue
# 1034|             0: [ClassAggregateLiteral] {...}
# 1034|                 Type = [Closure,LocalClass] decltype([...](...){...})
# 1034|                 ValueCategory = prvalue
# 1034|               .s: [ReferenceToExpr] (reference to)
# 1034|                   Type = [LValueReferenceType] const String &
# 1034|                   ValueCategory = prvalue
# 1034|                 expr: [ReferenceDereferenceExpr] (reference dereference)
# 1034|                     Type = [SpecifiedType] const String
# 1034|                     ValueCategory = lvalue
#-----|                   expr: [VariableAccess] s
#-----|                       Type = [LValueReferenceType] const String &
#-----|                       ValueCategory = prvalue(load)
#-----|               .x: [ReferenceToExpr] (reference to)
#-----|                   Type = [LValueReferenceType] int &
#-----|                   ValueCategory = prvalue
#-----|                 expr: [VariableAccess] x
#-----|                     Type = [IntType] int
#-----|                     ValueCategory = lvalue
# 1035|     3: [ExprStmt] ExprStmt
# 1035|       0: [FunctionCall] call to operator()
# 1035|           Type = [PlainCharType] char
# 1035|           ValueCategory = prvalue
# 1035|         -1: [CStyleCast] (const lambda [] type at line 1034, col. 21)...
# 1035|             Conversion = [GlvalueConversion] glvalue conversion
# 1035|             Type = [SpecifiedType] const lambda [] type at line 1034, col. 21
# 1035|             ValueCategory = lvalue
# 1035|           expr: [VariableAccess] lambda_ref
# 1035|               Type = [Closure,LocalClass] decltype([...](...){...})
# 1035|               ValueCategory = lvalue
# 1035|         0: [CStyleCast] (float)...
# 1035|             Conversion = [IntegralToFloatingPointConversion] integral to floating point conversion
# 1035|             Type = [FloatType] float
# 1035|             Value = [CStyleCast] 1.0
# 1035|             ValueCategory = prvalue
# 1035|           expr: [Literal] 1
# 1035|               Type = [IntType] int
# 1035|               Value = [Literal] 1
# 1035|               ValueCategory = prvalue
# 1036|     4: [DeclStmt] declaration
# 1036|       0: [VariableDeclarationEntry] definition of lambda_val
# 1036|           Type = [Closure,LocalClass] decltype([...](...){...})
# 1036|         init: [Initializer] initializer for lambda_val
# 1036|           expr: [LambdaExpression] [...](...){...}
# 1036|               Type = [Closure,LocalClass] decltype([...](...){...})
# 1036|               ValueCategory = prvalue
# 1036|             0: [ClassAggregateLiteral] {...}
# 1036|                 Type = [Closure,LocalClass] decltype([...](...){...})
# 1036|                 ValueCategory = prvalue
#-----|               .s: [ConstructorCall] call to String
#-----|                   Type = [VoidType] void
#-----|                   ValueCategory = prvalue
#-----|               .x: [VariableAccess] x
#-----|                   Type = [IntType] int
#-----|                   ValueCategory = prvalue(load)
# 1037|     5: [ExprStmt] ExprStmt
# 1037|       0: [FunctionCall] call to operator()
# 1037|           Type = [PlainCharType] char
# 1037|           ValueCategory = prvalue
# 1037|         -1: [CStyleCast] (const lambda [] type at line 1036, col. 21)...
# 1037|             Conversion = [GlvalueConversion] glvalue conversion
# 1037|             Type = [SpecifiedType] const lambda [] type at line 1036, col. 21
# 1037|             ValueCategory = lvalue
# 1037|           expr: [VariableAccess] lambda_val
# 1037|               Type = [Closure,LocalClass] decltype([...](...){...})
# 1037|               ValueCategory = lvalue
# 1037|         0: [CStyleCast] (float)...
# 1037|             Conversion = [IntegralToFloatingPointConversion] integral to floating point conversion
# 1037|             Type = [FloatType] float
# 1037|             Value = [CStyleCast] 2.0
# 1037|             ValueCategory = prvalue
# 1037|           expr: [Literal] 2
# 1037|               Type = [IntType] int
# 1037|               Value = [Literal] 2
# 1037|               ValueCategory = prvalue
# 1038|     6: [DeclStmt] declaration
# 1038|       0: [VariableDeclarationEntry] definition of lambda_ref_explicit
# 1038|           Type = [Closure,LocalClass] decltype([...](...){...})
# 1038|         init: [Initializer] initializer for lambda_ref_explicit
# 1038|           expr: [LambdaExpression] [...](...){...}
# 1038|               Type = [Closure,LocalClass] decltype([...](...){...})
# 1038|               ValueCategory = prvalue
# 1038|             0: [ClassAggregateLiteral] {...}
# 1038|                 Type = [Closure,LocalClass] decltype([...](...){...})
# 1038|                 ValueCategory = prvalue
# 1038|               .s: [ReferenceToExpr] (reference to)
# 1038|                   Type = [LValueReferenceType] const String &
# 1038|                   ValueCategory = prvalue
# 1038|                 expr: [ReferenceDereferenceExpr] (reference dereference)
# 1038|                     Type = [SpecifiedType] const String
# 1038|                     ValueCategory = lvalue
# 1038|                   expr: [VariableAccess] s
# 1038|                       Type = [LValueReferenceType] const String &
# 1038|                       ValueCategory = prvalue(load)
# 1039|     7: [ExprStmt] ExprStmt
# 1039|       0: [FunctionCall] call to operator()
# 1039|           Type = [PlainCharType] char
# 1039|           ValueCategory = prvalue
# 1039|         -1: [CStyleCast] (const lambda [] type at line 1038, col. 30)...
# 1039|             Conversion = [GlvalueConversion] glvalue conversion
# 1039|             Type = [SpecifiedType] const lambda [] type at line 1038, col. 30
# 1039|             ValueCategory = lvalue
# 1039|           expr: [VariableAccess] lambda_ref_explicit
# 1039|               Type = [Closure,LocalClass] decltype([...](...){...})
# 1039|               ValueCategory = lvalue
# 1039|         0: [CStyleCast] (float)...
# 1039|             Conversion = [IntegralToFloatingPointConversion] integral to floating point conversion
# 1039|             Type = [FloatType] float
# 1039|             Value = [CStyleCast] 3.0
# 1039|             ValueCategory = prvalue
# 1039|           expr: [Literal] 3
# 1039|               Type = [IntType] int
# 1039|               Value = [Literal] 3
# 1039|               ValueCategory = prvalue
# 1040|     8: [DeclStmt] declaration
# 1040|       0: [VariableDeclarationEntry] definition of lambda_val_explicit
# 1040|           Type = [Closure,LocalClass] decltype([...](...){...})
# 1040|         init: [Initializer] initializer for lambda_val_explicit
# 1040|           expr: [LambdaExpression] [...](...){...}
# 1040|               Type = [Closure,LocalClass] decltype([...](...){...})
# 1040|               ValueCategory = prvalue
# 1040|             0: [ClassAggregateLiteral] {...}
# 1040|                 Type = [Closure,LocalClass] decltype([...](...){...})
# 1040|                 ValueCategory = prvalue
#-----|               .s: [ConstructorCall] call to String
#-----|                   Type = [VoidType] void
#-----|                   ValueCategory = prvalue
# 1041|     9: [ExprStmt] ExprStmt
# 1041|       0: [FunctionCall] call to operator()
# 1041|           Type = [PlainCharType] char
# 1041|           ValueCategory = prvalue
# 1041|         -1: [CStyleCast] (const lambda [] type at line 1040, col. 30)...
# 1041|             Conversion = [GlvalueConversion] glvalue conversion
# 1041|             Type = [SpecifiedType] const lambda [] type at line 1040, col. 30
# 1041|             ValueCategory = lvalue
# 1041|           expr: [VariableAccess] lambda_val_explicit
# 1041|               Type = [Closure,LocalClass] decltype([...](...){...})
# 1041|               ValueCategory = lvalue
# 1041|         0: [CStyleCast] (float)...
# 1041|             Conversion = [IntegralToFloatingPointConversion] integral to floating point conversion
# 1041|             Type = [FloatType] float
# 1041|             Value = [CStyleCast] 4.0
# 1041|             ValueCategory = prvalue
# 1041|           expr: [Literal] 4
# 1041|               Type = [IntType] int
# 1041|               Value = [Literal] 4
# 1041|               ValueCategory = prvalue
# 1042|     10: [DeclStmt] declaration
# 1042|       0: [VariableDeclarationEntry] definition of lambda_mixed_explicit
# 1042|           Type = [Closure,LocalClass] decltype([...](...){...})
# 1042|         init: [Initializer] initializer for lambda_mixed_explicit
# 1042|           expr: [LambdaExpression] [...](...){...}
# 1042|               Type = [Closure,LocalClass] decltype([...](...){...})
# 1042|               ValueCategory = prvalue
# 1042|             0: [ClassAggregateLiteral] {...}
# 1042|                 Type = [Closure,LocalClass] decltype([...](...){...})
# 1042|                 ValueCategory = prvalue
# 1042|               .s: [ReferenceToExpr] (reference to)
# 1042|                   Type = [LValueReferenceType] const String &
# 1042|                   ValueCategory = prvalue
# 1042|                 expr: [ReferenceDereferenceExpr] (reference dereference)
# 1042|                     Type = [SpecifiedType] const String
# 1042|                     ValueCategory = lvalue
# 1042|                   expr: [VariableAccess] s
# 1042|                       Type = [LValueReferenceType] const String &
# 1042|                       ValueCategory = prvalue(load)
# 1042|               .x: [VariableAccess] x
# 1042|                   Type = [IntType] int
# 1042|                   ValueCategory = prvalue(load)
# 1043|     11: [ExprStmt] ExprStmt
# 1043|       0: [FunctionCall] call to operator()
# 1043|           Type = [PlainCharType] char
# 1043|           ValueCategory = prvalue
# 1043|         -1: [CStyleCast] (const lambda [] type at line 1042, col. 32)...
# 1043|             Conversion = [GlvalueConversion] glvalue conversion
# 1043|             Type = [SpecifiedType] const lambda [] type at line 1042, col. 32
# 1043|             ValueCategory = lvalue
# 1043|           expr: [VariableAccess] lambda_mixed_explicit
# 1043|               Type = [Closure,LocalClass] decltype([...](...){...})
# 1043|               ValueCategory = lvalue
# 1043|         0: [CStyleCast] (float)...
# 1043|             Conversion = [IntegralToFloatingPointConversion] integral to floating point conversion
# 1043|             Type = [FloatType] float
# 1043|             Value = [CStyleCast] 5.0
# 1043|             ValueCategory = prvalue
# 1043|           expr: [Literal] 5
# 1043|               Type = [IntType] int
# 1043|               Value = [Literal] 5
# 1043|               ValueCategory = prvalue
# 1044|     12: [DeclStmt] declaration
# 1044|       0: [VariableDeclarationEntry] definition of r
# 1044|           Type = [IntType] int
# 1044|         init: [Initializer] initializer for r
# 1044|           expr: [SubExpr] ... - ...
# 1044|               Type = [IntType] int
# 1044|               ValueCategory = prvalue
# 1044|             0: [VariableAccess] x
# 1044|                 Type = [IntType] int
# 1044|                 ValueCategory = prvalue(load)
# 1044|             1: [Literal] 1
# 1044|                 Type = [IntType] int
# 1044|                 Value = [Literal] 1
# 1044|                 ValueCategory = prvalue
# 1045|     13: [DeclStmt] declaration
# 1045|       0: [VariableDeclarationEntry] definition of lambda_inits
# 1045|           Type = [Closure,LocalClass] decltype([...](...){...})
# 1045|         init: [Initializer] initializer for lambda_inits
# 1045|           expr: [LambdaExpression] [...](...){...}
# 1045|               Type = [Closure,LocalClass] decltype([...](...){...})
# 1045|               ValueCategory = prvalue
# 1045|             0: [ClassAggregateLiteral] {...}
# 1045|                 Type = [Closure,LocalClass] decltype([...](...){...})
# 1045|                 ValueCategory = prvalue
# 1045|               .s: [ReferenceToExpr] (reference to)
# 1045|                   Type = [LValueReferenceType] const String &
# 1045|                   ValueCategory = prvalue
# 1045|                 expr: [ReferenceDereferenceExpr] (reference dereference)
# 1045|                     Type = [SpecifiedType] const String
# 1045|                     ValueCategory = lvalue
# 1045|                   expr: [VariableAccess] s
# 1045|                       Type = [LValueReferenceType] const String &
# 1045|                       ValueCategory = prvalue(load)
# 1045|               .x: [VariableAccess] x
# 1045|                   Type = [IntType] int
# 1045|                   ValueCategory = prvalue(load)
# 1045|               .i: [AddExpr] ... + ...
# 1045|                   Type = [IntType] int
# 1045|                   ValueCategory = prvalue
# 1045|                 0: [VariableAccess] x
# 1045|                     Type = [IntType] int
# 1045|                     ValueCategory = prvalue(load)
# 1045|                 1: [Literal] 1
# 1045|                     Type = [IntType] int
# 1045|                     Value = [Literal] 1
# 1045|                     ValueCategory = prvalue
# 1045|               .j: [ReferenceToExpr] (reference to)
# 1045|                   Type = [LValueReferenceType] int &
# 1045|                   ValueCategory = prvalue
# 1045|                 expr: [VariableAccess] r
# 1045|                     Type = [IntType] int
# 1045|                     ValueCategory = lvalue
# 1046|     14: [ExprStmt] ExprStmt
# 1046|       0: [FunctionCall] call to operator()
# 1046|           Type = [PlainCharType] char
# 1046|           ValueCategory = prvalue
# 1046|         -1: [CStyleCast] (const lambda [] type at line 1045, col. 23)...
# 1046|             Conversion = [GlvalueConversion] glvalue conversion
# 1046|             Type = [SpecifiedType] const lambda [] type at line 1045, col. 23
# 1046|             ValueCategory = lvalue
# 1046|           expr: [VariableAccess] lambda_inits
# 1046|               Type = [Closure,LocalClass] decltype([...](...){...})
# 1046|               ValueCategory = lvalue
# 1046|         0: [CStyleCast] (float)...
# 1046|             Conversion = [IntegralToFloatingPointConversion] integral to floating point conversion
# 1046|             Type = [FloatType] float
# 1046|             Value = [CStyleCast] 6.0
# 1046|             ValueCategory = prvalue
# 1046|           expr: [Literal] 6
# 1046|               Type = [IntType] int
# 1046|               Value = [Literal] 6
# 1046|               ValueCategory = prvalue
# 1047|     15: [ReturnStmt] return ...
# 1032| [CopyAssignmentOperator] (void Lambda(int, String const&))::(lambda [] type at line 1032, col. 23)& (void Lambda(int, String const&))::(lambda [] type at line 1032, col. 23)::operator=((void Lambda(int, String const&))::(lambda [] type at line 1032, col. 23) const&)
# 1032|   params: 
#-----|     0: [Parameter] p#0
#-----|         Type = [LValueReferenceType] const lambda [] type at line 1032, col. 23 &
# 1032| [CopyConstructor] void (void Lambda(int, String const&))::(lambda [] type at line 1032, col. 23)::(constructor)((void Lambda(int, String const&))::(lambda [] type at line 1032, col. 23) const&)
# 1032|   params: 
#-----|     0: [Parameter] p#0
#-----|         Type = [LValueReferenceType] const lambda [] type at line 1032, col. 23 &
# 1032| [MoveConstructor] void (void Lambda(int, String const&))::(lambda [] type at line 1032, col. 23)::(constructor)((void Lambda(int, String const&))::(lambda [] type at line 1032, col. 23)&&)
# 1032|   params: 
#-----|     0: [Parameter] p#0
#-----|         Type = [RValueReferenceType] lambda [] type at line 1032, col. 23 &&
# 1032| [Constructor] void (void Lambda(int, String const&))::(lambda [] type at line 1032, col. 23)::(constructor)()
# 1032|   params: 
# 1032| [MemberFunction] char (void Lambda(int, String const&))::(lambda [] type at line 1032, col. 23)::_FUN(float)
# 1032|   params: 
# 1032|     0: [Parameter] f
# 1032|         Type = [FloatType] float
# 1032| [ConstMemberFunction] char (void Lambda(int, String const&))::(lambda [] type at line 1032, col. 23)::operator()(float) const
# 1032|   params: 
# 1032|     0: [Parameter] f
# 1032|         Type = [FloatType] float
# 1032|   body: [Block] { ... }
# 1032|     0: [ReturnStmt] return ...
# 1032|       0: [CharLiteral] 65
# 1032|           Type = [PlainCharType] char
# 1032|           Value = [CharLiteral] 65
# 1032|           ValueCategory = prvalue
# 1032| [ConstMemberFunction,ConversionOperator] char(* (void Lambda(int, String const&))::(lambda [] type at line 1032, col. 23)::operator char (*)(float)() const)(float)
# 1032|   params: 
#-----|   body: [Block] { ... }
# 1032|     0: [ReturnStmt] return ...
# 1032|       0: [FunctionAccess] _FUN
# 1032|           Type = [FunctionPointerType] ..(*)(..)
# 1032|           ValueCategory = prvalue(load)
# 1034| [CopyAssignmentOperator] (void Lambda(int, String const&))::(lambda [] type at line 1034, col. 21)& (void Lambda(int, String const&))::(lambda [] type at line 1034, col. 21)::operator=((void Lambda(int, String const&))::(lambda [] type at line 1034, col. 21) const&)
# 1034|   params: 
#-----|     0: [Parameter] p#0
#-----|         Type = [LValueReferenceType] const lambda [] type at line 1034, col. 21 &
# 1034| [CopyConstructor] void (void Lambda(int, String const&))::(lambda [] type at line 1034, col. 21)::(constructor)((void Lambda(int, String const&))::(lambda [] type at line 1034, col. 21) const&)
# 1034|   params: 
#-----|     0: [Parameter] p#0
#-----|         Type = [LValueReferenceType] const lambda [] type at line 1034, col. 21 &
# 1034| [MoveConstructor] void (void Lambda(int, String const&))::(lambda [] type at line 1034, col. 21)::(constructor)((void Lambda(int, String const&))::(lambda [] type at line 1034, col. 21)&&)
# 1034|   params: 
#-----|     0: [Parameter] p#0
#-----|         Type = [RValueReferenceType] lambda [] type at line 1034, col. 21 &&
# 1034| [Constructor] void (void Lambda(int, String const&))::(lambda [] type at line 1034, col. 21)::(constructor)()
# 1034|   params: 
# 1034| [ConstMemberFunction] char (void Lambda(int, String const&))::(lambda [] type at line 1034, col. 21)::operator()(float) const
# 1034|   params: 
# 1034|     0: [Parameter] f
# 1034|         Type = [FloatType] float
# 1034|   body: [Block] { ... }
# 1034|     0: [ReturnStmt] return ...
# 1034|       0: [ArrayExpr] access to array
# 1034|           Type = [PlainCharType] char
# 1034|           ValueCategory = prvalue(load)
# 1034|         0: [FunctionCall] call to c_str
# 1034|             Type = [PointerType] const char *
# 1034|             ValueCategory = prvalue
# 1034|           -1: [ReferenceDereferenceExpr] (reference dereference)
# 1034|               Type = [SpecifiedType] const String
# 1034|               ValueCategory = lvalue
#-----|             expr: [PointerFieldAccess] s
#-----|                 Type = [LValueReferenceType] const String &
#-----|                 ValueCategory = prvalue(load)
#-----|               -1: [ThisExpr] this
#-----|                   Type = [PointerType] const lambda [] type at line 1034, col. 21 *
#-----|                   ValueCategory = prvalue(load)
# 1034|         1: [ReferenceDereferenceExpr] (reference dereference)
# 1034|             Type = [IntType] int
# 1034|             ValueCategory = prvalue(load)
#-----|           expr: [PointerFieldAccess] x
#-----|               Type = [LValueReferenceType] int &
#-----|               ValueCategory = prvalue(load)
#-----|             -1: [ThisExpr] this
#-----|                 Type = [PointerType] const lambda [] type at line 1034, col. 21 *
#-----|                 ValueCategory = prvalue(load)
# 1036| [CopyAssignmentOperator] (void Lambda(int, String const&))::(lambda [] type at line 1036, col. 21)& (void Lambda(int, String const&))::(lambda [] type at line 1036, col. 21)::operator=((void Lambda(int, String const&))::(lambda [] type at line 1036, col. 21) const&)
# 1036|   params: 
#-----|     0: [Parameter] p#0
#-----|         Type = [LValueReferenceType] const lambda [] type at line 1036, col. 21 &
# 1036| [CopyConstructor] void (void Lambda(int, String const&))::(lambda [] type at line 1036, col. 21)::(constructor)((void Lambda(int, String const&))::(lambda [] type at line 1036, col. 21) const&)
# 1036|   params: 
#-----|     0: [Parameter] p#0
#-----|         Type = [LValueReferenceType] const lambda [] type at line 1036, col. 21 &
# 1036| [MoveConstructor] void (void Lambda(int, String const&))::(lambda [] type at line 1036, col. 21)::(constructor)((void Lambda(int, String const&))::(lambda [] type at line 1036, col. 21)&&)
# 1036|   params: 
#-----|     0: [Parameter] p#0
#-----|         Type = [RValueReferenceType] lambda [] type at line 1036, col. 21 &&
# 1036| [Constructor] void (void Lambda(int, String const&))::(lambda [] type at line 1036, col. 21)::(constructor)()
# 1036|   params: 
# 1036| [Destructor] void (void Lambda(int, String const&))::(lambda [] type at line 1036, col. 21)::~<unnamed>()
# 1036|   params: 
#-----|   body: [Block] { ... }
#-----|     0: [ReturnStmt] return ...
# 1036|   destructions: 
# 1036|     0: [DestructorFieldDestruction] destructor field destruction of s
# 1036|         Type = [SpecifiedType] const String
# 1036|         ValueCategory = prvalue
# 1036|       0: [DestructorCall] call to ~String
# 1036|           Type = [VoidType] void
# 1036|           ValueCategory = prvalue
# 1036|         -1: [ImplicitThisFieldAccess] s
# 1036|             Type = [SpecifiedType] const String
# 1036|             ValueCategory = lvalue
# 1036| [ConstMemberFunction] char (void Lambda(int, String const&))::(lambda [] type at line 1036, col. 21)::operator()(float) const
# 1036|   params: 
# 1036|     0: [Parameter] f
# 1036|         Type = [FloatType] float
# 1036|   body: [Block] { ... }
# 1036|     0: [ReturnStmt] return ...
# 1036|       0: [ArrayExpr] access to array
# 1036|           Type = [PlainCharType] char
# 1036|           ValueCategory = prvalue(load)
# 1036|         0: [FunctionCall] call to c_str
# 1036|             Type = [PointerType] const char *
# 1036|             ValueCategory = prvalue
#-----|           -1: [PointerFieldAccess] s
#-----|               Type = [SpecifiedType] const String
#-----|               ValueCategory = lvalue
#-----|             -1: [ThisExpr] this
#-----|                 Type = [PointerType] const lambda [] type at line 1036, col. 21 *
#-----|                 ValueCategory = prvalue(load)
#-----|         1: [PointerFieldAccess] x
#-----|             Type = [IntType] int
#-----|             ValueCategory = prvalue(load)
#-----|           -1: [ThisExpr] this
#-----|               Type = [PointerType] const lambda [] type at line 1036, col. 21 *
#-----|               ValueCategory = prvalue(load)
# 1038| [CopyAssignmentOperator] (void Lambda(int, String const&))::(lambda [] type at line 1038, col. 30)& (void Lambda(int, String const&))::(lambda [] type at line 1038, col. 30)::operator=((void Lambda(int, String const&))::(lambda [] type at line 1038, col. 30) const&)
# 1038|   params: 
#-----|     0: [Parameter] p#0
#-----|         Type = [LValueReferenceType] const lambda [] type at line 1038, col. 30 &
# 1038| [CopyConstructor] void (void Lambda(int, String const&))::(lambda [] type at line 1038, col. 30)::(constructor)((void Lambda(int, String const&))::(lambda [] type at line 1038, col. 30) const&)
# 1038|   params: 
#-----|     0: [Parameter] p#0
#-----|         Type = [LValueReferenceType] const lambda [] type at line 1038, col. 30 &
# 1038| [MoveConstructor] void (void Lambda(int, String const&))::(lambda [] type at line 1038, col. 30)::(constructor)((void Lambda(int, String const&))::(lambda [] type at line 1038, col. 30)&&)
# 1038|   params: 
#-----|     0: [Parameter] p#0
#-----|         Type = [RValueReferenceType] lambda [] type at line 1038, col. 30 &&
# 1038| [Constructor] void (void Lambda(int, String const&))::(lambda [] type at line 1038, col. 30)::(constructor)()
# 1038|   params: 
# 1038| [ConstMemberFunction] char (void Lambda(int, String const&))::(lambda [] type at line 1038, col. 30)::operator()(float) const
# 1038|   params: 
# 1038|     0: [Parameter] f
# 1038|         Type = [FloatType] float
# 1038|   body: [Block] { ... }
# 1038|     0: [ReturnStmt] return ...
# 1038|       0: [ArrayExpr] access to array
# 1038|           Type = [PlainCharType] char
# 1038|           ValueCategory = prvalue(load)
# 1038|         0: [FunctionCall] call to c_str
# 1038|             Type = [PointerType] const char *
# 1038|             ValueCategory = prvalue
# 1038|           -1: [ReferenceDereferenceExpr] (reference dereference)
# 1038|               Type = [SpecifiedType] const String
# 1038|               ValueCategory = lvalue
#-----|             expr: [PointerFieldAccess] s
#-----|                 Type = [LValueReferenceType] const String &
#-----|                 ValueCategory = prvalue(load)
#-----|               -1: [ThisExpr] this
#-----|                   Type = [PointerType] const lambda [] type at line 1038, col. 30 *
#-----|                   ValueCategory = prvalue(load)
# 1038|         1: [Literal] 0
# 1038|             Type = [IntType] int
# 1038|             Value = [Literal] 0
# 1038|             ValueCategory = prvalue
# 1040| [CopyAssignmentOperator] (void Lambda(int, String const&))::(lambda [] type at line 1040, col. 30)& (void Lambda(int, String const&))::(lambda [] type at line 1040, col. 30)::operator=((void Lambda(int, String const&))::(lambda [] type at line 1040, col. 30) const&)
# 1040|   params: 
#-----|     0: [Parameter] p#0
#-----|         Type = [LValueReferenceType] const lambda [] type at line 1040, col. 30 &
# 1040| [CopyConstructor] void (void Lambda(int, String const&))::(lambda [] type at line 1040, col. 30)::(constructor)((void Lambda(int, String const&))::(lambda [] type at line 1040, col. 30) const&)
# 1040|   params: 
#-----|     0: [Parameter] p#0
#-----|         Type = [LValueReferenceType] const lambda [] type at line 1040, col. 30 &
# 1040| [MoveConstructor] void (void Lambda(int, String const&))::(lambda [] type at line 1040, col. 30)::(constructor)((void Lambda(int, String const&))::(lambda [] type at line 1040, col. 30)&&)
# 1040|   params: 
#-----|     0: [Parameter] p#0
#-----|         Type = [RValueReferenceType] lambda [] type at line 1040, col. 30 &&
# 1040| [Constructor] void (void Lambda(int, String const&))::(lambda [] type at line 1040, col. 30)::(constructor)()
# 1040|   params: 
# 1040| [Destructor] void (void Lambda(int, String const&))::(lambda [] type at line 1040, col. 30)::~<unnamed>()
# 1040|   params: 
#-----|   body: [Block] { ... }
#-----|     0: [ReturnStmt] return ...
# 1040|   destructions: 
# 1040|     0: [DestructorFieldDestruction] destructor field destruction of s
# 1040|         Type = [SpecifiedType] const String
# 1040|         ValueCategory = prvalue
# 1040|       0: [DestructorCall] call to ~String
# 1040|           Type = [VoidType] void
# 1040|           ValueCategory = prvalue
# 1040|         -1: [ImplicitThisFieldAccess] s
# 1040|             Type = [SpecifiedType] const String
# 1040|             ValueCategory = lvalue
# 1040| [ConstMemberFunction] char (void Lambda(int, String const&))::(lambda [] type at line 1040, col. 30)::operator()(float) const
# 1040|   params: 
# 1040|     0: [Parameter] f
# 1040|         Type = [FloatType] float
# 1040|   body: [Block] { ... }
# 1040|     0: [ReturnStmt] return ...
# 1040|       0: [ArrayExpr] access to array
# 1040|           Type = [PlainCharType] char
# 1040|           ValueCategory = prvalue(load)
# 1040|         0: [FunctionCall] call to c_str
# 1040|             Type = [PointerType] const char *
# 1040|             ValueCategory = prvalue
#-----|           -1: [PointerFieldAccess] s
#-----|               Type = [SpecifiedType] const String
#-----|               ValueCategory = lvalue
#-----|             -1: [ThisExpr] this
#-----|                 Type = [PointerType] const lambda [] type at line 1040, col. 30 *
#-----|                 ValueCategory = prvalue(load)
# 1040|         1: [Literal] 0
# 1040|             Type = [IntType] int
# 1040|             Value = [Literal] 0
# 1040|             ValueCategory = prvalue
# 1042| [CopyAssignmentOperator] (void Lambda(int, String const&))::(lambda [] type at line 1042, col. 32)& (void Lambda(int, String const&))::(lambda [] type at line 1042, col. 32)::operator=((void Lambda(int, String const&))::(lambda [] type at line 1042, col. 32) const&)
# 1042|   params: 
#-----|     0: [Parameter] p#0
#-----|         Type = [LValueReferenceType] const lambda [] type at line 1042, col. 32 &
# 1042| [CopyConstructor] void (void Lambda(int, String const&))::(lambda [] type at line 1042, col. 32)::(constructor)((void Lambda(int, String const&))::(lambda [] type at line 1042, col. 32) const&)
# 1042|   params: 
#-----|     0: [Parameter] p#0
#-----|         Type = [LValueReferenceType] const lambda [] type at line 1042, col. 32 &
# 1042| [MoveConstructor] void (void Lambda(int, String const&))::(lambda [] type at line 1042, col. 32)::(constructor)((void Lambda(int, String const&))::(lambda [] type at line 1042, col. 32)&&)
# 1042|   params: 
#-----|     0: [Parameter] p#0
#-----|         Type = [RValueReferenceType] lambda [] type at line 1042, col. 32 &&
# 1042| [Constructor] void (void Lambda(int, String const&))::(lambda [] type at line 1042, col. 32)::(constructor)()
# 1042|   params: 
# 1042| [ConstMemberFunction] char (void Lambda(int, String const&))::(lambda [] type at line 1042, col. 32)::operator()(float) const
# 1042|   params: 
# 1042|     0: [Parameter] f
# 1042|         Type = [FloatType] float
# 1042|   body: [Block] { ... }
# 1042|     0: [ReturnStmt] return ...
# 1042|       0: [ArrayExpr] access to array
# 1042|           Type = [PlainCharType] char
# 1042|           ValueCategory = prvalue(load)
# 1042|         0: [FunctionCall] call to c_str
# 1042|             Type = [PointerType] const char *
# 1042|             ValueCategory = prvalue
# 1042|           -1: [ReferenceDereferenceExpr] (reference dereference)
# 1042|               Type = [SpecifiedType] const String
# 1042|               ValueCategory = lvalue
#-----|             expr: [PointerFieldAccess] s
#-----|                 Type = [LValueReferenceType] const String &
#-----|                 ValueCategory = prvalue(load)
#-----|               -1: [ThisExpr] this
#-----|                   Type = [PointerType] const lambda [] type at line 1042, col. 32 *
#-----|                   ValueCategory = prvalue(load)
#-----|         1: [PointerFieldAccess] x
#-----|             Type = [IntType] int
#-----|             ValueCategory = prvalue(load)
#-----|           -1: [ThisExpr] this
#-----|               Type = [PointerType] const lambda [] type at line 1042, col. 32 *
#-----|               ValueCategory = prvalue(load)
# 1045| [CopyAssignmentOperator] (void Lambda(int, String const&))::(lambda [] type at line 1045, col. 23)& (void Lambda(int, String const&))::(lambda [] type at line 1045, col. 23)::operator=((void Lambda(int, String const&))::(lambda [] type at line 1045, col. 23) const&)
# 1045|   params: 
#-----|     0: [Parameter] p#0
#-----|         Type = [LValueReferenceType] const lambda [] type at line 1045, col. 23 &
# 1045| [CopyConstructor] void (void Lambda(int, String const&))::(lambda [] type at line 1045, col. 23)::(constructor)((void Lambda(int, String const&))::(lambda [] type at line 1045, col. 23) const&)
# 1045|   params: 
#-----|     0: [Parameter] p#0
#-----|         Type = [LValueReferenceType] const lambda [] type at line 1045, col. 23 &
# 1045| [MoveConstructor] void (void Lambda(int, String const&))::(lambda [] type at line 1045, col. 23)::(constructor)((void Lambda(int, String const&))::(lambda [] type at line 1045, col. 23)&&)
# 1045|   params: 
#-----|     0: [Parameter] p#0
#-----|         Type = [RValueReferenceType] lambda [] type at line 1045, col. 23 &&
# 1045| [Constructor] void (void Lambda(int, String const&))::(lambda [] type at line 1045, col. 23)::(constructor)()
# 1045|   params: 
# 1045| [ConstMemberFunction] char (void Lambda(int, String const&))::(lambda [] type at line 1045, col. 23)::operator()(float) const
# 1045|   params: 
# 1045|     0: [Parameter] f
# 1045|         Type = [FloatType] float
# 1045|   body: [Block] { ... }
# 1045|     0: [ReturnStmt] return ...
# 1045|       0: [ArrayExpr] access to array
# 1045|           Type = [PlainCharType] char
# 1045|           ValueCategory = prvalue(load)
# 1045|         0: [FunctionCall] call to c_str
# 1045|             Type = [PointerType] const char *
# 1045|             ValueCategory = prvalue
# 1045|           -1: [ReferenceDereferenceExpr] (reference dereference)
# 1045|               Type = [SpecifiedType] const String
# 1045|               ValueCategory = lvalue
#-----|             expr: [PointerFieldAccess] s
#-----|                 Type = [LValueReferenceType] const String &
#-----|                 ValueCategory = prvalue(load)
#-----|               -1: [ThisExpr] this
#-----|                   Type = [PointerType] const lambda [] type at line 1045, col. 23 *
#-----|                   ValueCategory = prvalue(load)
# 1045|         1: [SubExpr] ... - ...
# 1045|             Type = [IntType] int
# 1045|             ValueCategory = prvalue
# 1045|           0: [AddExpr] ... + ...
# 1045|               Type = [IntType] int
# 1045|               ValueCategory = prvalue
#-----|             0: [PointerFieldAccess] x
#-----|                 Type = [IntType] int
#-----|                 ValueCategory = prvalue(load)
#-----|               -1: [ThisExpr] this
#-----|                   Type = [PointerType] const lambda [] type at line 1045, col. 23 *
#-----|                   ValueCategory = prvalue(load)
# 1045|             1: [PointerFieldAccess] i
# 1045|                 Type = [IntType] int
# 1045|                 ValueCategory = prvalue(load)
#-----|               -1: [ThisExpr] this
#-----|                   Type = [PointerType] const lambda [] type at line 1045, col. 23 *
#-----|                   ValueCategory = prvalue(load)
# 1045|           1: [ReferenceDereferenceExpr] (reference dereference)
# 1045|               Type = [IntType] int
# 1045|               ValueCategory = prvalue(load)
# 1045|             expr: [PointerFieldAccess] j
# 1045|                 Type = [LValueReferenceType] int &
# 1045|                 ValueCategory = prvalue(load)
#-----|               -1: [ThisExpr] this
#-----|                   Type = [PointerType] const lambda [] type at line 1045, col. 23 *
#-----|                   ValueCategory = prvalue(load)
# 1050| [CopyAssignmentOperator] vector<int>& vector<int>::operator=(vector<int> const&)
# 1050|   params: 
#-----|     0: [Parameter] p#0
#-----|         Type = [LValueReferenceType] const vector<int> &
# 1050| [MoveAssignmentOperator] vector<int>& vector<int>::operator=(vector<int>&&)
# 1050|   params: 
#-----|     0: [Parameter] p#0
#-----|         Type = [RValueReferenceType] vector<int> &&
# 1051| [CopyAssignmentOperator] vector<int>::iterator& vector<int>::iterator::operator=(vector<int>::iterator const public&)
# 1051|   params: 
#-----|     0: [Parameter] p#0
#-----|         Type = [LValueReferenceType] const iterator &
# 1051| [MoveAssignmentOperator] vector<int>::iterator& vector<int>::iterator::operator=(vector<int>::iterator&&)
# 1051|   params: 
#-----|     0: [Parameter] p#0
#-----|         Type = [RValueReferenceType] iterator &&
# 1053| [MemberFunction] vector<T>::iterator& vector<T>::iterator::operator++()
# 1053|   params: 
# 1053| [MemberFunction] vector<int>::iterator& vector<int>::iterator::operator++()
# 1053|   params: 
# 1054| [ConstMemberFunction] T& vector<T>::iterator::operator*() const
# 1054|   params: 
# 1054| [ConstMemberFunction] int& vector<int>::iterator::operator*() const
# 1054|   params: 
# 1056| [ConstMemberFunction] bool vector<T>::iterator::operator!=(vector<T>::iterator) const
# 1056|   params: 
# 1056|     0: [Parameter] right
# 1056|         Type = [NestedClass,TemplateClass] iterator
# 1056| [ConstMemberFunction] bool vector<int>::iterator::operator!=(vector<int>::iterator) const
# 1056|   params: 
# 1056|     0: [Parameter] right
# 1056|         Type = [NestedStruct] iterator
# 1059| [ConstMemberFunction] vector<T>::iterator vector<T>::begin() const
# 1059|   params: 
# 1059| [ConstMemberFunction] vector<int>::iterator vector<int>::begin() const
# 1059|   params: 
# 1060| [ConstMemberFunction] vector<T>::iterator vector<T>::end() const
# 1060|   params: 
# 1060| [ConstMemberFunction] vector<int>::iterator vector<int>::end() const
# 1060|   params: 
# 1064| [Operator,TemplateFunction,TopLevelFunction] bool operator==<T>(iterator, iterator)
# 1064|   params: 
# 1064|     0: [Parameter] left
# 1064|         Type = [TemplateParameter] iterator
# 1064|     1: [Parameter] right
# 1064|         Type = [TemplateParameter] iterator
# 1066| [Operator,TemplateFunction,TopLevelFunction] bool operator!=<T>(iterator, iterator)
# 1066|   params: 
# 1066|     0: [Parameter] left
# 1066|         Type = [TemplateParameter] iterator
# 1066|     1: [Parameter] right
# 1066|         Type = [TemplateParameter] iterator
# 1068| [TopLevelFunction] void RangeBasedFor(vector<int> const&)
# 1068|   params: 
# 1068|     0: [Parameter] v
# 1068|         Type = [LValueReferenceType] const vector<int> &
# 1068|   body: [Block] { ... }
# 1069|     0: [RangeBasedForStmt] for(...:...) ...
# 1069|       0: [DeclStmt] declaration
# 1069|       1: [DeclStmt] declaration
# 1069|       2: [FunctionCall] call to operator!=
# 1069|           Type = [BoolType] bool
# 1069|           ValueCategory = prvalue
#-----|         -1: [CStyleCast] (const iterator)...
#-----|             Conversion = [GlvalueConversion] glvalue conversion
#-----|             Type = [SpecifiedType] const iterator
#-----|             ValueCategory = lvalue
#-----|           expr: [VariableAccess] (__begin)
#-----|               Type = [NestedStruct] iterator
#-----|               ValueCategory = lvalue
#-----|         0: [VariableAccess] (__end)
#-----|             Type = [NestedStruct] iterator
#-----|             ValueCategory = prvalue(load)
# 1069|       3: [ReferenceDereferenceExpr] (reference dereference)
# 1069|           Type = [NestedStruct] iterator
# 1069|           ValueCategory = lvalue
# 1069|         expr: [FunctionCall] call to operator++
# 1069|             Type = [LValueReferenceType] iterator &
# 1069|             ValueCategory = prvalue
#-----|           -1: [VariableAccess] (__begin)
#-----|               Type = [NestedStruct] iterator
#-----|               ValueCategory = lvalue
# 1069|       4: [DeclStmt] declaration
# 1069|       5: [Block] { ... }
# 1070|         0: [IfStmt] if (...) ... 
# 1070|           0: [GTExpr] ... > ...
# 1070|               Type = [BoolType] bool
# 1070|               ValueCategory = prvalue
# 1070|             0: [VariableAccess] e
# 1070|                 Type = [IntType] int
# 1070|                 ValueCategory = prvalue(load)
# 1070|             1: [Literal] 0
# 1070|                 Type = [IntType] int
# 1070|                 Value = [Literal] 0
# 1070|                 ValueCategory = prvalue
# 1070|           1: [Block] { ... }
# 1071|             0: [ContinueStmt] continue;
# 1069|         1: [LabelStmt] label ...:
# 1075|     1: [RangeBasedForStmt] for(...:...) ...
# 1075|       0: [DeclStmt] declaration
# 1075|       1: [DeclStmt] declaration
# 1075|       2: [FunctionCall] call to operator!=
# 1075|           Type = [BoolType] bool
# 1075|           ValueCategory = prvalue
#-----|         -1: [CStyleCast] (const iterator)...
#-----|             Conversion = [GlvalueConversion] glvalue conversion
#-----|             Type = [SpecifiedType] const iterator
#-----|             ValueCategory = lvalue
#-----|           expr: [VariableAccess] (__begin)
#-----|               Type = [NestedStruct] iterator
#-----|               ValueCategory = lvalue
#-----|         0: [VariableAccess] (__end)
#-----|             Type = [NestedStruct] iterator
#-----|             ValueCategory = prvalue(load)
# 1075|       3: [ReferenceDereferenceExpr] (reference dereference)
# 1075|           Type = [NestedStruct] iterator
# 1075|           ValueCategory = lvalue
# 1075|         expr: [FunctionCall] call to operator++
# 1075|             Type = [LValueReferenceType] iterator &
# 1075|             ValueCategory = prvalue
#-----|           -1: [VariableAccess] (__begin)
#-----|               Type = [NestedStruct] iterator
#-----|               ValueCategory = lvalue
# 1075|       4: [DeclStmt] declaration
# 1075|       5: [Block] { ... }
# 1076|         0: [IfStmt] if (...) ... 
# 1076|           0: [LTExpr] ... < ...
# 1076|               Type = [BoolType] bool
# 1076|               ValueCategory = prvalue
# 1076|             0: [ReferenceDereferenceExpr] (reference dereference)
# 1076|                 Type = [IntType] int
# 1076|                 ValueCategory = prvalue(load)
# 1076|               expr: [VariableAccess] e
# 1076|                   Type = [LValueReferenceType] const int &
# 1076|                   ValueCategory = prvalue(load)
# 1076|             1: [Literal] 5
# 1076|                 Type = [IntType] int
# 1076|                 Value = [Literal] 5
# 1076|                 ValueCategory = prvalue
# 1076|           1: [Block] { ... }
# 1077|             0: [BreakStmt] break;
# 1079|     2: [LabelStmt] label ...:
# 1080|     3: [ReturnStmt] return ...
# 1099| [TopLevelFunction] int AsmStmt(int)
# 1099|   params: 
# 1099|     0: [Parameter] x
# 1099|         Type = [IntType] int
# 1099|   body: [Block] { ... }
# 1100|     0: [AsmStmt] asm statement
# 1101|     1: [ReturnStmt] return ...
# 1101|       0: [VariableAccess] x
# 1101|           Type = [IntType] int
# 1101|           ValueCategory = prvalue(load)
# 1104| [TopLevelFunction] void AsmStmtWithOutputs(unsigned int&, unsigned int, unsigned int&, unsigned int)
# 1104|   params: 
# 1104|     0: [Parameter] a
# 1104|         Type = [LValueReferenceType] unsigned int &
# 1104|     1: [Parameter] b
# 1104|         Type = [IntType] unsigned int
# 1104|     2: [Parameter] c
# 1104|         Type = [LValueReferenceType] unsigned int &
# 1104|     3: [Parameter] d
# 1104|         Type = [IntType] unsigned int
# 1105|   body: [Block] { ... }
# 1106|     0: [AsmStmt] asm statement
# 1109|       0: [ReferenceDereferenceExpr] (reference dereference)
# 1109|           Type = [IntType] unsigned int
# 1109|           ValueCategory = lvalue
# 1109|         expr: [VariableAccess] a
# 1109|             Type = [LValueReferenceType] unsigned int &
# 1109|             ValueCategory = prvalue(load)
# 1109|       1: [VariableAccess] b
# 1109|           Type = [IntType] unsigned int
# 1109|           ValueCategory = lvalue
# 1109|       2: [ReferenceDereferenceExpr] (reference dereference)
# 1109|           Type = [IntType] unsigned int
# 1109|           ValueCategory = prvalue(load)
# 1109|         expr: [VariableAccess] c
# 1109|             Type = [LValueReferenceType] unsigned int &
# 1109|             ValueCategory = prvalue(load)
# 1109|       3: [VariableAccess] d
# 1109|           Type = [IntType] unsigned int
# 1109|           ValueCategory = prvalue(load)
# 1111|     1: [ReturnStmt] return ...
# 1113| [TopLevelFunction] void ExternDeclarations()
# 1113|   params: 
# 1114|   body: [Block] { ... }
# 1115|     0: [DeclStmt] declaration
# 1115|       0: [VariableDeclarationEntry] declaration of g
# 1115|           Type = [IntType] int
# 1116|     1: [DeclStmt] declaration
# 1116|       0: [VariableDeclarationEntry] definition of x
# 1116|           Type = [IntType] int
# 1117|     2: [DeclStmt] declaration
# 1117|       0: [VariableDeclarationEntry] definition of y
# 1117|           Type = [IntType] int
# 1117|       1: [FunctionDeclarationEntry] declaration of f
# 1117|           Type = [IntType] int
# 1118|     3: [DeclStmt] declaration
# 1118|       0: [FunctionDeclarationEntry] declaration of z
# 1118|           Type = [IntType] int
# 1118|       1: [FunctionDeclarationEntry] declaration of w
# 1118|           Type = [IntType] int
# 1118|       2: [VariableDeclarationEntry] definition of h
# 1118|           Type = [IntType] int
# 1119|     4: [DeclStmt] declaration
# 1119|       0: [TypeDeclarationEntry] declaration of d
# 1119|           Type = [CTypedefType,LocalTypedefType] d
# 1120|     5: [ReturnStmt] return ...
# 1117| [TopLevelFunction] int f(float)
# 1117|   params: 
# 1117|     0: [Parameter] p#0
# 1117|         Type = [FloatType] float
# 1118| [TopLevelFunction] int z(float)
# 1118|   params: 
# 1118|     0: [Parameter] p#0
# 1118|         Type = [FloatType] float
# 1118| [TopLevelFunction] int w(float)
# 1118|   params: 
# 1118|     0: [Parameter] p#0
# 1118|         Type = [FloatType] float
# 1128| [TopLevelFunction] void ExternDeclarationsInMacro()
# 1128|   params: 
# 1129|   body: [Block] { ... }
# 1130|     0: [DeclStmt] declaration
# 1130|       0: [VariableDeclarationEntry] declaration of g
# 1130|           Type = [IntType] int
# 1130|     1: [ForStmt] for(...;...;...) ...
# 1130|       0: [DeclStmt] declaration
# 1130|         0: [VariableDeclarationEntry] definition of i
# 1130|             Type = [IntType] int
# 1130|           init: [Initializer] initializer for i
# 1130|             expr: [Literal] 0
# 1130|                 Type = [IntType] int
# 1130|                 Value = [Literal] 0
# 1130|                 ValueCategory = prvalue
# 1130|       1: [LTExpr] ... < ...
# 1130|           Type = [BoolType] bool
# 1130|           ValueCategory = prvalue
# 1130|         0: [VariableAccess] i
# 1130|             Type = [IntType] int
# 1130|             ValueCategory = prvalue(load)
# 1130|         1: [Literal] 10
# 1130|             Type = [IntType] int
# 1130|             Value = [Literal] 10
# 1130|             ValueCategory = prvalue
# 1130|       2: [PrefixIncrExpr] ++ ...
# 1130|           Type = [IntType] int
# 1130|           ValueCategory = lvalue
# 1130|         0: [VariableAccess] i
# 1130|             Type = [IntType] int
# 1130|             ValueCategory = lvalue
# 1130|       3: [Block] { ... }
# 1130|         0: [DeclStmt] declaration
# 1130|           0: [VariableDeclarationEntry] declaration of g
# 1130|               Type = [IntType] int
# 1130|     2: [EmptyStmt] ;
# 1131|     3: [ReturnStmt] return ...
# 1133| [TopLevelFunction] void TryCatchNoCatchAny(bool)
# 1133|   params: 
# 1133|     0: [Parameter] b
# 1133|         Type = [BoolType] bool
# 1133|   body: [Block] { ... }
# 1134|     0: [TryStmt] try { ... }
# 1134|       0: [Block] { ... }
# 1135|         0: [DeclStmt] declaration
# 1135|           0: [VariableDeclarationEntry] definition of x
# 1135|               Type = [IntType] int
# 1135|             init: [Initializer] initializer for x
# 1135|               expr: [Literal] 5
# 1135|                   Type = [IntType] int
# 1135|                   Value = [Literal] 5
# 1135|                   ValueCategory = prvalue
# 1136|         1: [IfStmt] if (...) ... 
# 1136|           0: [VariableAccess] b
# 1136|               Type = [BoolType] bool
# 1136|               ValueCategory = prvalue(load)
# 1136|           1: [Block] { ... }
# 1137|             0: [ExprStmt] ExprStmt
# 1137|               0: [ThrowExpr] throw ...
# 1137|                   Type = [PointerType] const char *
# 1137|                   ValueCategory = prvalue
# 1137|                 0: [ArrayToPointerConversion] array to pointer conversion
# 1137|                     Type = [PointerType] const char *
# 1137|                     ValueCategory = prvalue
# 1137|                   expr: string literal
# 1137|                       Type = [ArrayType] const char[15]
# 1137|                       Value = [StringLiteral] "string literal"
# 1137|                       ValueCategory = lvalue
# 1139|           2: [IfStmt] if (...) ... 
# 1139|             0: [LTExpr] ... < ...
# 1139|                 Type = [BoolType] bool
# 1139|                 ValueCategory = prvalue
# 1139|               0: [VariableAccess] x
# 1139|                   Type = [IntType] int
# 1139|                   ValueCategory = prvalue(load)
# 1139|               1: [Literal] 2
# 1139|                   Type = [IntType] int
# 1139|                   Value = [Literal] 2
# 1139|                   ValueCategory = prvalue
# 1139|             1: [Block] { ... }
# 1140|               0: [ExprStmt] ExprStmt
# 1140|                 0: [AssignExpr] ... = ...
# 1140|                     Type = [IntType] int
# 1140|                     ValueCategory = lvalue
# 1140|                   0: [VariableAccess] x
# 1140|                       Type = [IntType] int
# 1140|                       ValueCategory = lvalue
# 1140|                   1: [ConditionalExpr] ... ? ... : ...
# 1140|                       Type = [IntType] int
# 1140|                       ValueCategory = prvalue
# 1140|                     0: [VariableAccess] b
# 1140|                         Type = [BoolType] bool
# 1140|                         ValueCategory = prvalue(load)
# 1140|                     1: [Literal] 7
# 1140|                         Type = [IntType] int
# 1140|                         Value = [Literal] 7
# 1140|                         ValueCategory = prvalue
# 1140|                     2: [ThrowExpr] throw ...
# 1140|                         Type = [Struct] String
# 1140|                         ValueCategory = prvalue
# 1140|                       0: [ConstructorCall] call to String
# 1140|                           Type = [VoidType] void
# 1140|                           ValueCategory = prvalue
# 1140|                         0: [ArrayToPointerConversion] array to pointer conversion
# 1140|                             Type = [PointerType] const char *
# 1140|                             ValueCategory = prvalue
# 1140|                           expr: String object
# 1140|                               Type = [ArrayType] const char[14]
# 1140|                               Value = [StringLiteral] "String object"
# 1140|                               ValueCategory = lvalue
# 1142|         2: [ExprStmt] ExprStmt
# 1142|           0: [AssignExpr] ... = ...
# 1142|               Type = [IntType] int
# 1142|               ValueCategory = lvalue
# 1142|             0: [VariableAccess] x
# 1142|                 Type = [IntType] int
# 1142|                 ValueCategory = lvalue
# 1142|             1: [Literal] 7
# 1142|                 Type = [IntType] int
# 1142|                 Value = [Literal] 7
# 1142|                 ValueCategory = prvalue
# 1144|       1: [Handler] <handler>
# 1144|         0: [CatchBlock] { ... }
# 1145|           0: [ExprStmt] ExprStmt
# 1145|             0: [ThrowExpr] throw ...
# 1145|                 Type = [Struct] String
# 1145|                 ValueCategory = prvalue
# 1145|               0: [ConstructorCall] call to String
# 1145|                   Type = [VoidType] void
# 1145|                   ValueCategory = prvalue
# 1145|                 0: [VariableAccess] s
# 1145|                     Type = [PointerType] const char *
# 1145|                     ValueCategory = prvalue(load)
# 1147|       2: [Handler] <handler>
# 1147|         0: [CatchBlock] { ... }
# 1149|     1: [ReturnStmt] return ...
# 1153| [TopLevelFunction] void VectorTypes(int)
# 1153|   params: 
# 1153|     0: [Parameter] i
# 1153|         Type = [IntType] int
# 1153|   body: [Block] { ... }
# 1154|     0: [DeclStmt] declaration
# 1154|       0: [VariableDeclarationEntry] definition of vi4
# 1154|           Type = [SpecifiedType] __attribute((vector_size(16UL))) int
# 1154|         init: [Initializer] initializer for vi4
# 1154|           expr: [VectorAggregateLiteral] {...}
# 1154|               Type = [GNUVectorType] __attribute((vector_size(16UL))) int
# 1154|               ValueCategory = prvalue
# 1154|             0: [Literal] 0
# 1154|                 Type = [IntType] int
# 1154|                 Value = [Literal] 0
# 1154|                 ValueCategory = prvalue
# 1154|             1: [Literal] 1
# 1154|                 Type = [IntType] int
# 1154|                 Value = [Literal] 1
# 1154|                 ValueCategory = prvalue
# 1154|             2: [Literal] 2
# 1154|                 Type = [IntType] int
# 1154|                 Value = [Literal] 2
# 1154|                 ValueCategory = prvalue
# 1154|             3: [Literal] 3
# 1154|                 Type = [IntType] int
# 1154|                 Value = [Literal] 3
# 1154|                 ValueCategory = prvalue
# 1155|     1: [DeclStmt] declaration
# 1155|       0: [VariableDeclarationEntry] definition of x
# 1155|           Type = [IntType] int
# 1155|         init: [Initializer] initializer for x
# 1155|           expr: [ArrayExpr] access to array
# 1155|               Type = [IntType] int
# 1155|               ValueCategory = prvalue(load)
# 1155|             0: [VariableAccess] vi4
# 1155|                 Type = [SpecifiedType] __attribute((vector_size(16UL))) int
# 1155|                 ValueCategory = lvalue
# 1155|             1: [VariableAccess] i
# 1155|                 Type = [IntType] int
# 1155|                 ValueCategory = prvalue(load)
# 1156|     2: [ExprStmt] ExprStmt
# 1156|       0: [AssignExpr] ... = ...
# 1156|           Type = [IntType] int
# 1156|           ValueCategory = lvalue
# 1156|         0: [ArrayExpr] access to array
# 1156|             Type = [IntType] int
# 1156|             ValueCategory = lvalue
# 1156|           0: [VariableAccess] vi4
# 1156|               Type = [SpecifiedType] __attribute((vector_size(16UL))) int
# 1156|               ValueCategory = lvalue
# 1156|           1: [VariableAccess] i
# 1156|               Type = [IntType] int
# 1156|               ValueCategory = prvalue(load)
# 1156|         1: [VariableAccess] x
# 1156|             Type = [IntType] int
# 1156|             ValueCategory = prvalue(load)
# 1157|     3: [DeclStmt] declaration
# 1157|       0: [VariableDeclarationEntry] definition of vi4_shuffle
# 1157|           Type = [SpecifiedType] __attribute((vector_size(16UL))) int
# 1157|         init: [Initializer] initializer for vi4_shuffle
# 1157|           expr: [BuiltInOperationBuiltInShuffleVector] __builtin_shufflevector
# 1157|               Type = [GNUVectorType] __attribute((vector_size(16))) int
# 1157|               ValueCategory = prvalue
# 1157|             0: [VariableAccess] vi4
# 1157|                 Type = [SpecifiedType] __attribute((vector_size(16UL))) int
# 1157|                 ValueCategory = prvalue(load)
# 1157|             1: [VariableAccess] vi4
# 1157|                 Type = [SpecifiedType] __attribute((vector_size(16UL))) int
# 1157|                 ValueCategory = prvalue(load)
#-----|             2: [AddExpr] ... + ...
#-----|                 Type = [IntType] int
#-----|                 Value = [AddExpr] 3
#-----|                 ValueCategory = prvalue
# 1157|               0: [Literal] 3
# 1157|                   Type = [IntType] int
# 1157|                   Value = [Literal] 3
# 1157|                   ValueCategory = prvalue
# 1157|               1: [Literal] 0
# 1157|                   Type = [IntType] int
# 1157|                   Value = [Literal] 0
# 1157|                   ValueCategory = prvalue
# 1157|             3: [Literal] 2
# 1157|                 Type = [IntType] int
# 1157|                 Value = [Literal] 2
# 1157|                 ValueCategory = prvalue
# 1157|             4: [Literal] 1
# 1157|                 Type = [IntType] int
# 1157|                 Value = [Literal] 1
# 1157|                 ValueCategory = prvalue
# 1157|             5: [Literal] 0
# 1157|                 Type = [IntType] int
# 1157|                 Value = [Literal] 0
# 1157|                 ValueCategory = prvalue
# 1158|     4: [ExprStmt] ExprStmt
# 1158|       0: [AssignExpr] ... = ...
# 1158|           Type = [SpecifiedType] __attribute((vector_size(16UL))) int
# 1158|           ValueCategory = lvalue
# 1158|         0: [VariableAccess] vi4
# 1158|             Type = [SpecifiedType] __attribute((vector_size(16UL))) int
# 1158|             ValueCategory = lvalue
# 1158|         1: [AddExpr] ... + ...
# 1158|             Type = [GNUVectorType] __attribute((vector_size(16UL))) int
# 1158|             ValueCategory = prvalue
# 1158|           0: [VariableAccess] vi4
# 1158|               Type = [SpecifiedType] __attribute((vector_size(16UL))) int
# 1158|               ValueCategory = prvalue(load)
# 1158|           1: [VariableAccess] vi4_shuffle
# 1158|               Type = [SpecifiedType] __attribute((vector_size(16UL))) int
# 1158|               ValueCategory = prvalue(load)
# 1159|     5: [ReturnStmt] return ...
# 1161| [TopLevelFunction] void* memcpy(void*, void*, int)
# 1161|   params: 
# 1161|     0: [Parameter] dst
# 1161|         Type = [VoidPointerType] void *
# 1161|     1: [Parameter] src
# 1161|         Type = [VoidPointerType] void *
# 1161|     2: [Parameter] size
# 1161|         Type = [IntType] int
# 1163| [TopLevelFunction] int ModeledCallTarget(int)
# 1163|   params: 
# 1163|     0: [Parameter] x
# 1163|         Type = [IntType] int
# 1163|   body: [Block] { ... }
# 1164|     0: [DeclStmt] declaration
# 1164|       0: [VariableDeclarationEntry] definition of y
# 1164|           Type = [IntType] int
# 1165|     1: [ExprStmt] ExprStmt
# 1165|       0: [FunctionCall] call to memcpy
# 1165|           Type = [VoidPointerType] void *
# 1165|           ValueCategory = prvalue
# 1165|         0: [CStyleCast] (void *)...
# 1165|             Conversion = [PointerConversion] pointer conversion
# 1165|             Type = [VoidPointerType] void *
# 1165|             ValueCategory = prvalue
# 1165|           expr: [AddressOfExpr] & ...
# 1165|               Type = [IntPointerType] int *
# 1165|               ValueCategory = prvalue
# 1165|             0: [VariableAccess] y
# 1165|                 Type = [IntType] int
# 1165|                 ValueCategory = lvalue
# 1165|         1: [CStyleCast] (void *)...
# 1165|             Conversion = [PointerConversion] pointer conversion
# 1165|             Type = [VoidPointerType] void *
# 1165|             ValueCategory = prvalue
# 1165|           expr: [AddressOfExpr] & ...
# 1165|               Type = [IntPointerType] int *
# 1165|               ValueCategory = prvalue
# 1165|             0: [VariableAccess] x
# 1165|                 Type = [IntType] int
# 1165|                 ValueCategory = lvalue
# 1165|         2: [CStyleCast] (int)...
# 1165|             Conversion = [IntegralConversion] integral conversion
# 1165|             Type = [IntType] int
# 1165|             Value = [CStyleCast] 4
# 1165|             ValueCategory = prvalue
# 1165|           expr: [SizeofTypeOperator] sizeof(int)
# 1165|               Type = [LongType] unsigned long
# 1165|               Value = [SizeofTypeOperator] 4
# 1165|               ValueCategory = prvalue
# 1166|     2: [ReturnStmt] return ...
# 1166|       0: [VariableAccess] y
# 1166|           Type = [IntType] int
# 1166|           ValueCategory = prvalue(load)
# 1169| [TopLevelFunction] String ReturnObjectImpl()
# 1169|   params: 
# 1169|   body: [Block] { ... }
# 1170|     0: [ReturnStmt] return ...
# 1170|       0: [ConstructorCall] call to String
# 1170|           Type = [Struct] String
# 1170|           ValueCategory = prvalue
# 1170|         0: [ArrayToPointerConversion] array to pointer conversion
# 1170|             Type = [PointerType] const char *
# 1170|             ValueCategory = prvalue
# 1170|           expr: foo
# 1170|               Type = [ArrayType] const char[4]
# 1170|               Value = [StringLiteral] "foo"
# 1170|               ValueCategory = lvalue
# 1173| [TopLevelFunction] void switch1Case(int)
# 1173|   params: 
# 1173|     0: [Parameter] x
# 1173|         Type = [IntType] int
# 1173|   body: [Block] { ... }
# 1174|     0: [DeclStmt] declaration
# 1174|       0: [VariableDeclarationEntry] definition of y
# 1174|           Type = [IntType] int
# 1174|         init: [Initializer] initializer for y
# 1174|           expr: [Literal] 0
# 1174|               Type = [IntType] int
# 1174|               Value = [Literal] 0
# 1174|               ValueCategory = prvalue
# 1175|     1: [SwitchStmt] switch (...) ... 
# 1175|       0: [VariableAccess] x
# 1175|           Type = [IntType] int
# 1175|           ValueCategory = prvalue(load)
# 1175|       1: [Block] { ... }
# 1176|         0: [SwitchCase] case ...:
# 1176|           0: [Literal] 1
# 1176|               Type = [IntType] int
# 1176|               Value = [Literal] 1
# 1176|               ValueCategory = prvalue
# 1177|         1: [ExprStmt] ExprStmt
# 1177|           0: [AssignExpr] ... = ...
# 1177|               Type = [IntType] int
# 1177|               ValueCategory = lvalue
# 1177|             0: [VariableAccess] y
# 1177|                 Type = [IntType] int
# 1177|                 ValueCategory = lvalue
# 1177|             1: [Literal] 2
# 1177|                 Type = [IntType] int
# 1177|                 Value = [Literal] 2
# 1177|                 ValueCategory = prvalue
# 1179|     2: [DeclStmt] declaration
# 1179|       0: [VariableDeclarationEntry] definition of z
# 1179|           Type = [IntType] int
# 1179|         init: [Initializer] initializer for z
# 1179|           expr: [VariableAccess] y
# 1179|               Type = [IntType] int
# 1179|               ValueCategory = prvalue(load)
# 1180|     3: [ReturnStmt] return ...
# 1182| [TopLevelFunction] void switch2Case_fallthrough(int)
# 1182|   params: 
# 1182|     0: [Parameter] x
# 1182|         Type = [IntType] int
# 1182|   body: [Block] { ... }
# 1183|     0: [DeclStmt] declaration
# 1183|       0: [VariableDeclarationEntry] definition of y
# 1183|           Type = [IntType] int
# 1183|         init: [Initializer] initializer for y
# 1183|           expr: [Literal] 0
# 1183|               Type = [IntType] int
# 1183|               Value = [Literal] 0
# 1183|               ValueCategory = prvalue
# 1184|     1: [SwitchStmt] switch (...) ... 
# 1184|       0: [VariableAccess] x
# 1184|           Type = [IntType] int
# 1184|           ValueCategory = prvalue(load)
# 1184|       1: [Block] { ... }
# 1185|         0: [SwitchCase] case ...:
# 1185|           0: [Literal] 1
# 1185|               Type = [IntType] int
# 1185|               Value = [Literal] 1
# 1185|               ValueCategory = prvalue
# 1186|         1: [ExprStmt] ExprStmt
# 1186|           0: [AssignExpr] ... = ...
# 1186|               Type = [IntType] int
# 1186|               ValueCategory = lvalue
# 1186|             0: [VariableAccess] y
# 1186|                 Type = [IntType] int
# 1186|                 ValueCategory = lvalue
# 1186|             1: [Literal] 2
# 1186|                 Type = [IntType] int
# 1186|                 Value = [Literal] 2
# 1186|                 ValueCategory = prvalue
# 1187|         2: [SwitchCase] case ...:
# 1187|           0: [Literal] 2
# 1187|               Type = [IntType] int
# 1187|               Value = [Literal] 2
# 1187|               ValueCategory = prvalue
# 1188|         3: [ExprStmt] ExprStmt
# 1188|           0: [AssignExpr] ... = ...
# 1188|               Type = [IntType] int
# 1188|               ValueCategory = lvalue
# 1188|             0: [VariableAccess] y
# 1188|                 Type = [IntType] int
# 1188|                 ValueCategory = lvalue
# 1188|             1: [Literal] 3
# 1188|                 Type = [IntType] int
# 1188|                 Value = [Literal] 3
# 1188|                 ValueCategory = prvalue
# 1190|     2: [DeclStmt] declaration
# 1190|       0: [VariableDeclarationEntry] definition of z
# 1190|           Type = [IntType] int
# 1190|         init: [Initializer] initializer for z
# 1190|           expr: [VariableAccess] y
# 1190|               Type = [IntType] int
# 1190|               ValueCategory = prvalue(load)
# 1191|     3: [ReturnStmt] return ...
# 1193| [TopLevelFunction] void switch2Case(int)
# 1193|   params: 
# 1193|     0: [Parameter] x
# 1193|         Type = [IntType] int
# 1193|   body: [Block] { ... }
# 1194|     0: [DeclStmt] declaration
# 1194|       0: [VariableDeclarationEntry] definition of y
# 1194|           Type = [IntType] int
# 1194|         init: [Initializer] initializer for y
# 1194|           expr: [Literal] 0
# 1194|               Type = [IntType] int
# 1194|               Value = [Literal] 0
# 1194|               ValueCategory = prvalue
# 1195|     1: [SwitchStmt] switch (...) ... 
# 1195|       0: [VariableAccess] x
# 1195|           Type = [IntType] int
# 1195|           ValueCategory = prvalue(load)
# 1195|       1: [Block] { ... }
# 1196|         0: [SwitchCase] case ...:
# 1196|           0: [Literal] 1
# 1196|               Type = [IntType] int
# 1196|               Value = [Literal] 1
# 1196|               ValueCategory = prvalue
# 1197|         1: [ExprStmt] ExprStmt
# 1197|           0: [AssignExpr] ... = ...
# 1197|               Type = [IntType] int
# 1197|               ValueCategory = lvalue
# 1197|             0: [VariableAccess] y
# 1197|                 Type = [IntType] int
# 1197|                 ValueCategory = lvalue
# 1197|             1: [Literal] 2
# 1197|                 Type = [IntType] int
# 1197|                 Value = [Literal] 2
# 1197|                 ValueCategory = prvalue
# 1198|         2: [BreakStmt] break;
# 1199|         3: [SwitchCase] case ...:
# 1199|           0: [Literal] 2
# 1199|               Type = [IntType] int
# 1199|               Value = [Literal] 2
# 1199|               ValueCategory = prvalue
# 1200|         4: [ExprStmt] ExprStmt
# 1200|           0: [AssignExpr] ... = ...
# 1200|               Type = [IntType] int
# 1200|               ValueCategory = lvalue
# 1200|             0: [VariableAccess] y
# 1200|                 Type = [IntType] int
# 1200|                 ValueCategory = lvalue
# 1200|             1: [Literal] 3
# 1200|                 Type = [IntType] int
# 1200|                 Value = [Literal] 3
# 1200|                 ValueCategory = prvalue
# 1201|     2: [LabelStmt] label ...:
# 1202|     3: [DeclStmt] declaration
# 1202|       0: [VariableDeclarationEntry] definition of z
# 1202|           Type = [IntType] int
# 1202|         init: [Initializer] initializer for z
# 1202|           expr: [VariableAccess] y
# 1202|               Type = [IntType] int
# 1202|               ValueCategory = prvalue(load)
# 1203|     4: [ReturnStmt] return ...
# 1205| [TopLevelFunction] void switch2Case_default(int)
# 1205|   params: 
# 1205|     0: [Parameter] x
# 1205|         Type = [IntType] int
# 1205|   body: [Block] { ... }
# 1206|     0: [DeclStmt] declaration
# 1206|       0: [VariableDeclarationEntry] definition of y
# 1206|           Type = [IntType] int
# 1206|         init: [Initializer] initializer for y
# 1206|           expr: [Literal] 0
# 1206|               Type = [IntType] int
# 1206|               Value = [Literal] 0
# 1206|               ValueCategory = prvalue
# 1207|     1: [SwitchStmt] switch (...) ... 
# 1207|       0: [VariableAccess] x
# 1207|           Type = [IntType] int
# 1207|           ValueCategory = prvalue(load)
# 1207|       1: [Block] { ... }
# 1208|         0: [SwitchCase] case ...:
# 1208|           0: [Literal] 1
# 1208|               Type = [IntType] int
# 1208|               Value = [Literal] 1
# 1208|               ValueCategory = prvalue
# 1209|         1: [ExprStmt] ExprStmt
# 1209|           0: [AssignExpr] ... = ...
# 1209|               Type = [IntType] int
# 1209|               ValueCategory = lvalue
# 1209|             0: [VariableAccess] y
# 1209|                 Type = [IntType] int
# 1209|                 ValueCategory = lvalue
# 1209|             1: [Literal] 2
# 1209|                 Type = [IntType] int
# 1209|                 Value = [Literal] 2
# 1209|                 ValueCategory = prvalue
# 1210|         2: [BreakStmt] break;
# 1212|         3: [SwitchCase] case ...:
# 1212|           0: [Literal] 2
# 1212|               Type = [IntType] int
# 1212|               Value = [Literal] 2
# 1212|               ValueCategory = prvalue
# 1213|         4: [ExprStmt] ExprStmt
# 1213|           0: [AssignExpr] ... = ...
# 1213|               Type = [IntType] int
# 1213|               ValueCategory = lvalue
# 1213|             0: [VariableAccess] y
# 1213|                 Type = [IntType] int
# 1213|                 ValueCategory = lvalue
# 1213|             1: [Literal] 3
# 1213|                 Type = [IntType] int
# 1213|                 Value = [Literal] 3
# 1213|                 ValueCategory = prvalue
# 1214|         5: [BreakStmt] break;
# 1216|         6: [SwitchCase] default: 
# 1217|         7: [ExprStmt] ExprStmt
# 1217|           0: [AssignExpr] ... = ...
# 1217|               Type = [IntType] int
# 1217|               ValueCategory = lvalue
# 1217|             0: [VariableAccess] y
# 1217|                 Type = [IntType] int
# 1217|                 ValueCategory = lvalue
# 1217|             1: [Literal] 4
# 1217|                 Type = [IntType] int
# 1217|                 Value = [Literal] 4
# 1217|                 ValueCategory = prvalue
# 1218|     2: [LabelStmt] label ...:
# 1219|     3: [DeclStmt] declaration
# 1219|       0: [VariableDeclarationEntry] definition of z
# 1219|           Type = [IntType] int
# 1219|         init: [Initializer] initializer for z
# 1219|           expr: [VariableAccess] y
# 1219|               Type = [IntType] int
# 1219|               ValueCategory = prvalue(load)
# 1220|     4: [ReturnStmt] return ...
<<<<<<< HEAD
# 1224| [TopLevelFunction] char* strcpy(char*, char const*)
# 1224|   params: 
# 1224|     0: [Parameter] destination
# 1224|         Type = [CharPointerType] char *
# 1224|     1: [Parameter] source
# 1224|         Type = [PointerType] const char *
# 1225| [TopLevelFunction] char* strcat(char*, char const*)
# 1225|   params: 
# 1225|     0: [Parameter] destination
# 1225|         Type = [CharPointerType] char *
# 1225|     1: [Parameter] source
# 1225|         Type = [PointerType] const char *
# 1227| [TopLevelFunction] void test_strings(char*, char*)
# 1227|   params: 
# 1227|     0: [Parameter] s1
# 1227|         Type = [CharPointerType] char *
# 1227|     1: [Parameter] s2
# 1227|         Type = [CharPointerType] char *
# 1227|   body: [Block] { ... }
# 1228|     0: [DeclStmt] declaration
# 1228|       0: [VariableDeclarationEntry] definition of buffer
# 1228|           Type = [ArrayType] char[1024]
# 1228|         init: [Initializer] initializer for buffer
# 1228|           expr: [ArrayAggregateLiteral] {...}
# 1228|               Type = [ArrayType] char[1024]
# 1228|               ValueCategory = prvalue
# 1228|             [0]: [CStyleCast] (char)...
# 1228|                 Conversion = [IntegralConversion] integral conversion
# 1228|                 Type = [PlainCharType] char
# 1228|                 Value = [CStyleCast] 0
# 1228|                 ValueCategory = prvalue
# 1228|               expr: [Literal] 0
# 1228|                   Type = [IntType] int
# 1228|                   Value = [Literal] 0
# 1228|                   ValueCategory = prvalue
# 1230|     1: [ExprStmt] ExprStmt
# 1230|       0: [FunctionCall] call to strcpy
# 1230|           Type = [CharPointerType] char *
# 1230|           ValueCategory = prvalue
# 1230|         0: [ArrayToPointerConversion] array to pointer conversion
# 1230|             Type = [CharPointerType] char *
# 1230|             ValueCategory = prvalue
# 1230|           expr: [VariableAccess] buffer
# 1230|               Type = [ArrayType] char[1024]
# 1230|               ValueCategory = lvalue
# 1230|         1: [CStyleCast] (const char *)...
# 1230|             Conversion = [PointerConversion] pointer conversion
# 1230|             Type = [PointerType] const char *
# 1230|             ValueCategory = prvalue
# 1230|           expr: [VariableAccess] s1
# 1230|               Type = [CharPointerType] char *
# 1230|               ValueCategory = prvalue(load)
# 1231|     2: [ExprStmt] ExprStmt
# 1231|       0: [FunctionCall] call to strcat
# 1231|           Type = [CharPointerType] char *
# 1231|           ValueCategory = prvalue
# 1231|         0: [ArrayToPointerConversion] array to pointer conversion
# 1231|             Type = [CharPointerType] char *
# 1231|             ValueCategory = prvalue
# 1231|           expr: [VariableAccess] buffer
# 1231|               Type = [ArrayType] char[1024]
# 1231|               ValueCategory = lvalue
# 1231|         1: [CStyleCast] (const char *)...
# 1231|             Conversion = [PointerConversion] pointer conversion
# 1231|             Type = [PointerType] const char *
# 1231|             ValueCategory = prvalue
# 1231|           expr: [VariableAccess] s2
# 1231|               Type = [CharPointerType] char *
# 1231|               ValueCategory = prvalue(load)
# 1232|     3: [ReturnStmt] return ...
=======
# 1222| [TopLevelFunction] int staticLocalInit(int)
# 1222|   params: 
# 1222|     0: [Parameter] x
# 1222|         Type = [IntType] int
# 1222|   body: [Block] { ... }
# 1223|     0: [DeclStmt] declaration
# 1223|       0: [VariableDeclarationEntry] definition of a
# 1223|           Type = [IntType] int
# 1223|         init: [Initializer] initializer for a
# 1223|           expr: [Literal] 0
# 1223|               Type = [IntType] int
# 1223|               Value = [Literal] 0
# 1223|               ValueCategory = prvalue
# 1224|     1: [DeclStmt] declaration
# 1224|       0: [VariableDeclarationEntry] definition of b
# 1224|           Type = [IntType] int
# 1224|         init: [Initializer] initializer for b
# 1224|           expr: [CStyleCast] (int)...
# 1224|               Conversion = [IntegralConversion] integral conversion
# 1224|               Type = [IntType] int
# 1224|               Value = [CStyleCast] 4
# 1224|               ValueCategory = prvalue
# 1224|             expr: [SizeofExprOperator] sizeof(<expr>)
# 1224|                 Type = [LongType] unsigned long
# 1224|                 Value = [SizeofExprOperator] 4
# 1224|                 ValueCategory = prvalue
# 1224|               0: [ParenthesisExpr] (...)
# 1224|                   Type = [IntType] int
# 1224|                   ValueCategory = lvalue
# 1224|                 expr: [VariableAccess] x
# 1224|                     Type = [IntType] int
# 1224|                     ValueCategory = lvalue
# 1225|     2: [DeclStmt] declaration
# 1225|       0: [VariableDeclarationEntry] definition of c
# 1225|           Type = [IntType] int
# 1225|         init: [Initializer] initializer for c
# 1225|           expr: [VariableAccess] x
# 1225|               Type = [IntType] int
# 1225|               ValueCategory = prvalue(load)
# 1226|     3: [DeclStmt] declaration
# 1226|       0: [VariableDeclarationEntry] definition of d
# 1226|           Type = [IntType] int
# 1228|     4: [ReturnStmt] return ...
# 1228|       0: [AddExpr] ... + ...
# 1228|           Type = [IntType] int
# 1228|           ValueCategory = prvalue
# 1228|         0: [AddExpr] ... + ...
# 1228|             Type = [IntType] int
# 1228|             ValueCategory = prvalue
# 1228|           0: [AddExpr] ... + ...
# 1228|               Type = [IntType] int
# 1228|               ValueCategory = prvalue
# 1228|             0: [VariableAccess] a
# 1228|                 Type = [IntType] int
# 1228|                 ValueCategory = prvalue(load)
# 1228|             1: [VariableAccess] b
# 1228|                 Type = [IntType] int
# 1228|                 ValueCategory = prvalue(load)
# 1228|           1: [VariableAccess] c
# 1228|               Type = [IntType] int
# 1228|               ValueCategory = prvalue(load)
# 1228|         1: [VariableAccess] d
# 1228|             Type = [IntType] int
# 1228|             ValueCategory = prvalue(load)
# 1231| [TopLevelFunction] void staticLocalWithConstructor(char const*)
# 1231|   params: 
# 1231|     0: [Parameter] dynamic
# 1231|         Type = [PointerType] const char *
# 1231|   body: [Block] { ... }
# 1232|     0: [DeclStmt] declaration
# 1232|       0: [VariableDeclarationEntry] definition of a
# 1232|           Type = [Struct] String
#-----|         init: [Initializer] initializer for a
#-----|           expr: [ConstructorCall] call to String
#-----|               Type = [VoidType] void
#-----|               ValueCategory = prvalue
# 1233|     1: [DeclStmt] declaration
# 1233|       0: [VariableDeclarationEntry] definition of b
# 1233|           Type = [Struct] String
# 1233|         init: [Initializer] initializer for b
# 1233|           expr: [ConstructorCall] call to String
# 1233|               Type = [VoidType] void
# 1233|               ValueCategory = prvalue
# 1233|             0: [ArrayToPointerConversion] array to pointer conversion
# 1233|                 Type = [PointerType] const char *
# 1233|                 ValueCategory = prvalue
# 1233|               expr: static
# 1233|                   Type = [ArrayType] const char[7]
# 1233|                   Value = [StringLiteral] "static"
# 1233|                   ValueCategory = lvalue
# 1234|     2: [DeclStmt] declaration
# 1234|       0: [VariableDeclarationEntry] definition of c
# 1234|           Type = [Struct] String
# 1234|         init: [Initializer] initializer for c
# 1234|           expr: [ConstructorCall] call to String
# 1234|               Type = [VoidType] void
# 1234|               ValueCategory = prvalue
# 1234|             0: [VariableAccess] dynamic
# 1234|                 Type = [PointerType] const char *
# 1234|                 ValueCategory = prvalue(load)
# 1235|     3: [ReturnStmt] return ...
>>>>>>> b0303158
perf-regression.cpp:
#    4| [CopyAssignmentOperator] Big& Big::operator=(Big const&)
#    4|   params: 
#-----|     0: [Parameter] p#0
#-----|         Type = [LValueReferenceType] const Big &
#    4| [MoveAssignmentOperator] Big& Big::operator=(Big&&)
#    4|   params: 
#-----|     0: [Parameter] p#0
#-----|         Type = [RValueReferenceType] Big &&
#    4| [CopyConstructor] void Big::Big(Big const&)
#    4|   params: 
#-----|     0: [Parameter] p#0
#-----|         Type = [LValueReferenceType] const Big &
#    4| [MoveConstructor] void Big::Big(Big&&)
#    4|   params: 
#-----|     0: [Parameter] p#0
#-----|         Type = [RValueReferenceType] Big &&
#    6| [Constructor] void Big::Big()
#    6|   params: 
#    6|   initializations: 
#    6|     0: [ConstructorFieldInit] constructor init of field buffer
#    6|         Type = [ArrayType] char[1073741824]
#    6|         ValueCategory = prvalue
#    6|       0: [ArrayAggregateLiteral] {...}
#    6|           Type = [ArrayType] char[1073741824]
#    6|           ValueCategory = prvalue
#    6|   body: [Block] { ... }
#    6|     0: [ReturnStmt] return ...
#    9| [TopLevelFunction] int main()
#    9|   params: 
#    9|   body: [Block] { ... }
#   10|     0: [DeclStmt] declaration
#   10|       0: [VariableDeclarationEntry] definition of big
#   10|           Type = [PointerType] Big *
#   10|         init: [Initializer] initializer for big
#   10|           expr: [NewExpr] new
#   10|               Type = [PointerType] Big *
#   10|               ValueCategory = prvalue
#   10|             1: [ConstructorCall] call to Big
#   10|                 Type = [VoidType] void
#   10|                 ValueCategory = prvalue
#   12|     1: [ReturnStmt] return ...
#   12|       0: [Literal] 0
#   12|           Type = [IntType] int
#   12|           Value = [Literal] 0
#   12|           ValueCategory = prvalue
struct_init.cpp:
#    1| [TopLevelFunction] int handler1(void*)
#    1|   params: 
#    1|     0: [Parameter] p
#    1|         Type = [VoidPointerType] void *
#    2| [TopLevelFunction] int handler2(void*)
#    2|   params: 
#    2|     0: [Parameter] p
#    2|         Type = [VoidPointerType] void *
#    4| [CopyAssignmentOperator] Info& Info::operator=(Info const&)
#    4|   params: 
#-----|     0: [Parameter] p#0
#-----|         Type = [LValueReferenceType] const Info &
#    4| [MoveAssignmentOperator] Info& Info::operator=(Info&&)
#    4|   params: 
#-----|     0: [Parameter] p#0
#-----|         Type = [RValueReferenceType] Info &&
#   16| [TopLevelFunction] void let_info_escape(Info*)
#   16|   params: 
#   16|     0: [Parameter] info
#   16|         Type = [PointerType] Info *
#   16|   body: [Block] { ... }
#   17|     0: [ExprStmt] ExprStmt
#   17|       0: [AssignExpr] ... = ...
#   17|           Type = [PointerType] Info *
#   17|           ValueCategory = lvalue
#   17|         0: [VariableAccess] global_pointer
#   17|             Type = [PointerType] Info *
#   17|             ValueCategory = lvalue
#   17|         1: [VariableAccess] info
#   17|             Type = [PointerType] Info *
#   17|             ValueCategory = prvalue(load)
#   18|     1: [ReturnStmt] return ...
#   20| [TopLevelFunction] void declare_static_infos()
#   20|   params: 
#   20|   body: [Block] { ... }
#   21|     0: [DeclStmt] declaration
#   21|       0: [VariableDeclarationEntry] definition of static_infos
#   21|           Type = [ArrayType] Info[]
#   21|         init: [Initializer] initializer for static_infos
#   21|           expr: [ArrayAggregateLiteral] {...}
#   21|               Type = [ArrayType] Info[2]
#   21|               ValueCategory = prvalue
#   22|             [0]: [ClassAggregateLiteral] {...}
#   22|                 Type = [Struct] Info
#   22|                 ValueCategory = prvalue
#   22|               .name: [ArrayToPointerConversion] array to pointer conversion
#   22|                   Type = [PointerType] const char *
#   22|                   ValueCategory = prvalue
#   22|                 expr: 1
#   22|                     Type = [ArrayType] const char[2]
#   22|                     Value = [StringLiteral] "1"
#   22|                     ValueCategory = lvalue
#   22|               .handler: [FunctionAccess] handler1
#   22|                   Type = [FunctionPointerType] ..(*)(..)
#   22|                   ValueCategory = prvalue(load)
#   23|             [1]: [ClassAggregateLiteral] {...}
#   23|                 Type = [Struct] Info
#   23|                 ValueCategory = prvalue
#   23|               .name: [ArrayToPointerConversion] array to pointer conversion
#   23|                   Type = [PointerType] const char *
#   23|                   ValueCategory = prvalue
#   23|                 expr: 2
#   23|                     Type = [ArrayType] const char[2]
#   23|                     Value = [StringLiteral] "2"
#   23|                     ValueCategory = lvalue
#   23|               .handler: [AddressOfExpr] & ...
#   23|                   Type = [FunctionPointerType] ..(*)(..)
#   23|                   ValueCategory = prvalue
#   23|                 0: [FunctionAccess] handler2
#   23|                     Type = [RoutineType] ..()(..)
#   23|                     ValueCategory = lvalue
#   25|     1: [ExprStmt] ExprStmt
#   25|       0: [FunctionCall] call to let_info_escape
#   25|           Type = [VoidType] void
#   25|           ValueCategory = prvalue
#   25|         0: [ArrayToPointerConversion] array to pointer conversion
#   25|             Type = [PointerType] Info *
#   25|             ValueCategory = prvalue
#   25|           expr: [VariableAccess] static_infos
#   25|               Type = [ArrayType] Info[2]
#   25|               ValueCategory = lvalue
#   26|     2: [ReturnStmt] return ...
#   28| [TopLevelFunction] void declare_local_infos()
#   28|   params: 
#   28|   body: [Block] { ... }
#   29|     0: [DeclStmt] declaration
#   29|       0: [VariableDeclarationEntry] definition of local_infos
#   29|           Type = [ArrayType] Info[]
#   29|         init: [Initializer] initializer for local_infos
#   29|           expr: [ArrayAggregateLiteral] {...}
#   29|               Type = [ArrayType] Info[2]
#   29|               ValueCategory = prvalue
#   30|             [0]: [ClassAggregateLiteral] {...}
#   30|                 Type = [Struct] Info
#   30|                 ValueCategory = prvalue
#   30|               .name: [ArrayToPointerConversion] array to pointer conversion
#   30|                   Type = [PointerType] const char *
#   30|                   ValueCategory = prvalue
#   30|                 expr: 1
#   30|                     Type = [ArrayType] const char[2]
#   30|                     Value = [StringLiteral] "1"
#   30|                     ValueCategory = lvalue
#   30|               .handler: [FunctionAccess] handler1
#   30|                   Type = [FunctionPointerType] ..(*)(..)
#   30|                   ValueCategory = prvalue(load)
#   31|             [1]: [ClassAggregateLiteral] {...}
#   31|                 Type = [Struct] Info
#   31|                 ValueCategory = prvalue
#   31|               .name: [ArrayToPointerConversion] array to pointer conversion
#   31|                   Type = [PointerType] const char *
#   31|                   ValueCategory = prvalue
#   31|                 expr: 2
#   31|                     Type = [ArrayType] const char[2]
#   31|                     Value = [StringLiteral] "2"
#   31|                     ValueCategory = lvalue
#   31|               .handler: [AddressOfExpr] & ...
#   31|                   Type = [FunctionPointerType] ..(*)(..)
#   31|                   ValueCategory = prvalue
#   31|                 0: [FunctionAccess] handler2
#   31|                     Type = [RoutineType] ..()(..)
#   31|                     ValueCategory = lvalue
#   33|     1: [ExprStmt] ExprStmt
#   33|       0: [FunctionCall] call to let_info_escape
#   33|           Type = [VoidType] void
#   33|           ValueCategory = prvalue
#   33|         0: [ArrayToPointerConversion] array to pointer conversion
#   33|             Type = [PointerType] Info *
#   33|             ValueCategory = prvalue
#   33|           expr: [VariableAccess] local_infos
#   33|               Type = [ArrayType] Info[2]
#   33|               ValueCategory = lvalue
#   34|     2: [ReturnStmt] return ...
#   36| [TopLevelFunction] void declare_static_runtime_infos(char const*)
#   36|   params: 
#   36|     0: [Parameter] name1
#   36|         Type = [PointerType] const char *
#   36|   body: [Block] { ... }
#   37|     0: [DeclStmt] declaration
#   37|       0: [VariableDeclarationEntry] definition of static_infos
#   37|           Type = [ArrayType] Info[]
#   37|         init: [Initializer] initializer for static_infos
#   37|           expr: [ArrayAggregateLiteral] {...}
#   37|               Type = [ArrayType] Info[2]
#   37|               ValueCategory = prvalue
#   38|             [0]: [ClassAggregateLiteral] {...}
#   38|                 Type = [Struct] Info
#   38|                 ValueCategory = prvalue
#   38|               .name: [VariableAccess] name1
#   38|                   Type = [PointerType] const char *
#   38|                   ValueCategory = prvalue(load)
#   38|               .handler: [FunctionAccess] handler1
#   38|                   Type = [FunctionPointerType] ..(*)(..)
#   38|                   ValueCategory = prvalue(load)
#   39|             [1]: [ClassAggregateLiteral] {...}
#   39|                 Type = [Struct] Info
#   39|                 ValueCategory = prvalue
#   39|               .name: [ArrayToPointerConversion] array to pointer conversion
#   39|                   Type = [PointerType] const char *
#   39|                   ValueCategory = prvalue
#   39|                 expr: 2
#   39|                     Type = [ArrayType] const char[2]
#   39|                     Value = [StringLiteral] "2"
#   39|                     ValueCategory = lvalue
#   39|               .handler: [AddressOfExpr] & ...
#   39|                   Type = [FunctionPointerType] ..(*)(..)
#   39|                   ValueCategory = prvalue
#   39|                 0: [FunctionAccess] handler2
#   39|                     Type = [RoutineType] ..()(..)
#   39|                     ValueCategory = lvalue
#   41|     1: [ExprStmt] ExprStmt
#   41|       0: [FunctionCall] call to let_info_escape
#   41|           Type = [VoidType] void
#   41|           ValueCategory = prvalue
#   41|         0: [ArrayToPointerConversion] array to pointer conversion
#   41|             Type = [PointerType] Info *
#   41|             ValueCategory = prvalue
#   41|           expr: [VariableAccess] static_infos
#   41|               Type = [ArrayType] Info[2]
#   41|               ValueCategory = lvalue
#   42|     2: [ReturnStmt] return ...<|MERGE_RESOLUTION|>--- conflicted
+++ resolved
@@ -8303,78 +8303,6 @@
 # 1219|               Type = [IntType] int
 # 1219|               ValueCategory = prvalue(load)
 # 1220|     4: [ReturnStmt] return ...
-<<<<<<< HEAD
-# 1224| [TopLevelFunction] char* strcpy(char*, char const*)
-# 1224|   params: 
-# 1224|     0: [Parameter] destination
-# 1224|         Type = [CharPointerType] char *
-# 1224|     1: [Parameter] source
-# 1224|         Type = [PointerType] const char *
-# 1225| [TopLevelFunction] char* strcat(char*, char const*)
-# 1225|   params: 
-# 1225|     0: [Parameter] destination
-# 1225|         Type = [CharPointerType] char *
-# 1225|     1: [Parameter] source
-# 1225|         Type = [PointerType] const char *
-# 1227| [TopLevelFunction] void test_strings(char*, char*)
-# 1227|   params: 
-# 1227|     0: [Parameter] s1
-# 1227|         Type = [CharPointerType] char *
-# 1227|     1: [Parameter] s2
-# 1227|         Type = [CharPointerType] char *
-# 1227|   body: [Block] { ... }
-# 1228|     0: [DeclStmt] declaration
-# 1228|       0: [VariableDeclarationEntry] definition of buffer
-# 1228|           Type = [ArrayType] char[1024]
-# 1228|         init: [Initializer] initializer for buffer
-# 1228|           expr: [ArrayAggregateLiteral] {...}
-# 1228|               Type = [ArrayType] char[1024]
-# 1228|               ValueCategory = prvalue
-# 1228|             [0]: [CStyleCast] (char)...
-# 1228|                 Conversion = [IntegralConversion] integral conversion
-# 1228|                 Type = [PlainCharType] char
-# 1228|                 Value = [CStyleCast] 0
-# 1228|                 ValueCategory = prvalue
-# 1228|               expr: [Literal] 0
-# 1228|                   Type = [IntType] int
-# 1228|                   Value = [Literal] 0
-# 1228|                   ValueCategory = prvalue
-# 1230|     1: [ExprStmt] ExprStmt
-# 1230|       0: [FunctionCall] call to strcpy
-# 1230|           Type = [CharPointerType] char *
-# 1230|           ValueCategory = prvalue
-# 1230|         0: [ArrayToPointerConversion] array to pointer conversion
-# 1230|             Type = [CharPointerType] char *
-# 1230|             ValueCategory = prvalue
-# 1230|           expr: [VariableAccess] buffer
-# 1230|               Type = [ArrayType] char[1024]
-# 1230|               ValueCategory = lvalue
-# 1230|         1: [CStyleCast] (const char *)...
-# 1230|             Conversion = [PointerConversion] pointer conversion
-# 1230|             Type = [PointerType] const char *
-# 1230|             ValueCategory = prvalue
-# 1230|           expr: [VariableAccess] s1
-# 1230|               Type = [CharPointerType] char *
-# 1230|               ValueCategory = prvalue(load)
-# 1231|     2: [ExprStmt] ExprStmt
-# 1231|       0: [FunctionCall] call to strcat
-# 1231|           Type = [CharPointerType] char *
-# 1231|           ValueCategory = prvalue
-# 1231|         0: [ArrayToPointerConversion] array to pointer conversion
-# 1231|             Type = [CharPointerType] char *
-# 1231|             ValueCategory = prvalue
-# 1231|           expr: [VariableAccess] buffer
-# 1231|               Type = [ArrayType] char[1024]
-# 1231|               ValueCategory = lvalue
-# 1231|         1: [CStyleCast] (const char *)...
-# 1231|             Conversion = [PointerConversion] pointer conversion
-# 1231|             Type = [PointerType] const char *
-# 1231|             ValueCategory = prvalue
-# 1231|           expr: [VariableAccess] s2
-# 1231|               Type = [CharPointerType] char *
-# 1231|               ValueCategory = prvalue(load)
-# 1232|     3: [ReturnStmt] return ...
-=======
 # 1222| [TopLevelFunction] int staticLocalInit(int)
 # 1222|   params: 
 # 1222|     0: [Parameter] x
@@ -8476,7 +8404,76 @@
 # 1234|                 Type = [PointerType] const char *
 # 1234|                 ValueCategory = prvalue(load)
 # 1235|     3: [ReturnStmt] return ...
->>>>>>> b0303158
+# 1239| [TopLevelFunction] char* strcpy(char*, char const*)
+# 1239|   params: 
+# 1239|     0: [Parameter] destination
+# 1239|         Type = [CharPointerType] char *
+# 1239|     1: [Parameter] source
+# 1239|         Type = [PointerType] const char *
+# 1240| [TopLevelFunction] char* strcat(char*, char const*)
+# 1240|   params: 
+# 1240|     0: [Parameter] destination
+# 1240|         Type = [CharPointerType] char *
+# 1240|     1: [Parameter] source
+# 1240|         Type = [PointerType] const char *
+# 1242| [TopLevelFunction] void test_strings(char*, char*)
+# 1242|   params: 
+# 1242|     0: [Parameter] s1
+# 1242|         Type = [CharPointerType] char *
+# 1242|     1: [Parameter] s2
+# 1242|         Type = [CharPointerType] char *
+# 1242|   body: [Block] { ... }
+# 1243|     0: [DeclStmt] declaration
+# 1243|       0: [VariableDeclarationEntry] definition of buffer
+# 1243|           Type = [ArrayType] char[1024]
+# 1243|         init: [Initializer] initializer for buffer
+# 1243|           expr: [ArrayAggregateLiteral] {...}
+# 1243|               Type = [ArrayType] char[1024]
+# 1243|               ValueCategory = prvalue
+# 1243|             [0]: [CStyleCast] (char)...
+# 1243|                 Conversion = [IntegralConversion] integral conversion
+# 1243|                 Type = [PlainCharType] char
+# 1243|                 Value = [CStyleCast] 0
+# 1243|                 ValueCategory = prvalue
+# 1243|               expr: [Literal] 0
+# 1243|                   Type = [IntType] int
+# 1243|                   Value = [Literal] 0
+# 1243|                   ValueCategory = prvalue
+# 1245|     1: [ExprStmt] ExprStmt
+# 1245|       0: [FunctionCall] call to strcpy
+# 1245|           Type = [CharPointerType] char *
+# 1245|           ValueCategory = prvalue
+# 1245|         0: [ArrayToPointerConversion] array to pointer conversion
+# 1245|             Type = [CharPointerType] char *
+# 1245|             ValueCategory = prvalue
+# 1245|           expr: [VariableAccess] buffer
+# 1245|               Type = [ArrayType] char[1024]
+# 1245|               ValueCategory = lvalue
+# 1245|         1: [CStyleCast] (const char *)...
+# 1245|             Conversion = [PointerConversion] pointer conversion
+# 1245|             Type = [PointerType] const char *
+# 1245|             ValueCategory = prvalue
+# 1245|           expr: [VariableAccess] s1
+# 1245|               Type = [CharPointerType] char *
+# 1245|               ValueCategory = prvalue(load)
+# 1246|     2: [ExprStmt] ExprStmt
+# 1246|       0: [FunctionCall] call to strcat
+# 1246|           Type = [CharPointerType] char *
+# 1246|           ValueCategory = prvalue
+# 1246|         0: [ArrayToPointerConversion] array to pointer conversion
+# 1246|             Type = [CharPointerType] char *
+# 1246|             ValueCategory = prvalue
+# 1246|           expr: [VariableAccess] buffer
+# 1246|               Type = [ArrayType] char[1024]
+# 1246|               ValueCategory = lvalue
+# 1246|         1: [CStyleCast] (const char *)...
+# 1246|             Conversion = [PointerConversion] pointer conversion
+# 1246|             Type = [PointerType] const char *
+# 1246|             ValueCategory = prvalue
+# 1246|           expr: [VariableAccess] s2
+# 1246|               Type = [CharPointerType] char *
+# 1246|               ValueCategory = prvalue(load)
+# 1247|     3: [ReturnStmt] return ...
 perf-regression.cpp:
 #    4| [CopyAssignmentOperator] Big& Big::operator=(Big const&)
 #    4|   params: 
