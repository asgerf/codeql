--- conflicted
+++ resolved
@@ -2112,7 +2112,14 @@
   return end;
 }
 
-<<<<<<< HEAD
+struct HasOperatorBool {
+    operator bool();
+};
+
+void call_as_child_of_ConditionDeclExpr() {
+  if(HasOperatorBool b = HasOperatorBool()) {}
+}
+
 void TryCatchDestructors(bool b) {
   try {
     String s;
@@ -2183,20 +2190,4 @@
     ~Bool2();
 };
 
-void IfInitiaiizationConstructor(bool b) {
-    if(Bool2 B = Bool2(b)) {
-        String s1;
-    } else {
-        String s2;
-    }
-=======
-struct HasOperatorBool {
-    operator bool();
-};
-
-void call_as_child_of_ConditionDeclExpr() {
-  if(HasOperatorBool b = HasOperatorBool()) {}
->>>>>>> 23921afd
-}
-
 // semmle-extractor-options: -std=c++17 --clang