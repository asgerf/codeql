--- conflicted
+++ resolved
@@ -84,39 +84,21 @@
 | A.cpp:142:10:142:10 | b indirection [post update] [c] | A.cpp:143:7:143:31 | Store indirection [c] |
 | A.cpp:142:10:142:10 | b indirection [post update] [c] | A.cpp:151:18:151:18 | D output argument [c] |
 | A.cpp:142:14:142:20 | new | A.cpp:142:7:142:20 | Store |
-<<<<<<< HEAD
 | A.cpp:143:7:143:31 | Store | A.cpp:143:13:143:13 | this indirection [post update] [b] |
 | A.cpp:143:7:143:31 | Store | A.cpp:143:13:143:13 | this indirection [post update] [b] |
 | A.cpp:143:7:143:31 | Store indirection [c] | A.cpp:143:13:143:13 | this indirection [post update] [b indirection, c] |
-| A.cpp:143:13:143:13 | this indirection [post update] [b indirection, c] | A.cpp:151:12:151:24 | D output argument [b indirection, c] |
-| A.cpp:143:13:143:13 | this indirection [post update] [b] | A.cpp:151:12:151:24 | D output argument [b] |
+| A.cpp:143:13:143:13 | this indirection [post update] [b indirection, c] | A.cpp:151:12:151:24 | call to D [b indirection, c] |
+| A.cpp:143:13:143:13 | this indirection [post update] [b] | A.cpp:151:12:151:24 | call to D [b] |
 | A.cpp:143:25:143:31 | new | A.cpp:143:7:143:31 | Store |
 | A.cpp:150:12:150:18 | new | A.cpp:151:18:151:18 | b |
-| A.cpp:151:12:151:24 | D output argument [b indirection, c] | A.cpp:153:10:153:10 | d indirection [b indirection, c] |
-| A.cpp:151:12:151:24 | D output argument [b] | A.cpp:152:10:152:10 | d indirection [b] |
+| A.cpp:151:12:151:24 | call to D [b indirection, c] | A.cpp:153:10:153:10 | d indirection [b indirection, c] |
+| A.cpp:151:12:151:24 | call to D [b] | A.cpp:152:10:152:10 | d indirection [b] |
 | A.cpp:151:18:151:18 | D output argument [c] | A.cpp:154:10:154:10 | b indirection [c] |
 | A.cpp:151:18:151:18 | b | A.cpp:140:13:140:13 | b |
-| A.cpp:151:18:151:18 | b | A.cpp:151:12:151:24 | D output argument [b] |
+| A.cpp:151:18:151:18 | b | A.cpp:151:12:151:24 | call to D [b] |
 | A.cpp:152:10:152:10 | d indirection [b] | A.cpp:152:10:152:13 | b |
 | A.cpp:152:10:152:10 | d indirection [b] | A.cpp:152:13:152:13 | b |
 | A.cpp:152:10:152:10 | d indirection [b] | A.cpp:152:13:152:13 | b |
-=======
-| A.cpp:143:7:143:31 | Store | A.cpp:143:13:143:13 | Load indirection [post update] [b] |
-| A.cpp:143:7:143:31 | Store | A.cpp:143:13:143:13 | Load indirection [post update] [b] |
-| A.cpp:143:7:143:31 | Store indirection [c] | A.cpp:143:13:143:13 | Load indirection [post update] [b indirection, c] |
-| A.cpp:143:13:143:13 | Load indirection [post update] [b indirection, c] | A.cpp:151:12:151:24 | call to D [b indirection, c] |
-| A.cpp:143:13:143:13 | Load indirection [post update] [b] | A.cpp:151:12:151:24 | call to D [b] |
-| A.cpp:143:25:143:31 | new | A.cpp:143:7:143:31 | Store |
-| A.cpp:150:12:150:18 | new | A.cpp:151:18:151:18 | b |
-| A.cpp:151:12:151:24 | call to D [b indirection, c] | A.cpp:153:10:153:10 | Load indirection [b indirection, c] |
-| A.cpp:151:12:151:24 | call to D [b] | A.cpp:152:10:152:10 | Load indirection [b] |
-| A.cpp:151:18:151:18 | D output argument [c] | A.cpp:154:10:154:10 | Load indirection [c] |
-| A.cpp:151:18:151:18 | b | A.cpp:140:13:140:13 | b |
-| A.cpp:151:18:151:18 | b | A.cpp:151:12:151:24 | call to D [b] |
-| A.cpp:152:10:152:10 | Load indirection [b] | A.cpp:152:10:152:13 | b |
-| A.cpp:152:10:152:10 | Load indirection [b] | A.cpp:152:13:152:13 | b |
-| A.cpp:152:10:152:10 | Load indirection [b] | A.cpp:152:13:152:13 | b |
->>>>>>> b7e42e80
 | A.cpp:152:13:152:13 | b | A.cpp:152:10:152:13 | b |
 | A.cpp:153:10:153:10 | d indirection [b indirection, c] | A.cpp:153:13:153:13 | FieldAddress indirection [c] |
 | A.cpp:153:10:153:10 | d indirection [b indirection, c] | A.cpp:153:13:153:13 | b indirection [c] |
@@ -136,15 +118,9 @@
 | A.cpp:161:18:161:40 | call to MyList [next indirection, head] | A.cpp:162:38:162:39 | l2 indirection [next indirection, head] |
 | A.cpp:161:38:161:39 | l1 indirection [head] | A.cpp:161:18:161:40 | call to MyList [next indirection, head] |
 | A.cpp:161:38:161:39 | l1 indirection [head] | A.cpp:181:32:181:35 | next indirection [head] |
-<<<<<<< HEAD
-| A.cpp:162:18:162:40 | MyList output argument [next indirection, next indirection, head] | A.cpp:165:10:165:11 | l3 indirection [next indirection, next indirection, head] |
-| A.cpp:162:18:162:40 | MyList output argument [next indirection, next indirection, head] | A.cpp:167:44:167:44 | l indirection [next indirection, next indirection, head] |
-| A.cpp:162:38:162:39 | l2 indirection [next indirection, head] | A.cpp:162:18:162:40 | MyList output argument [next indirection, next indirection, head] |
-=======
-| A.cpp:162:18:162:40 | call to MyList [next indirection, next indirection, head] | A.cpp:165:10:165:11 | Load indirection [next indirection, next indirection, head] |
-| A.cpp:162:18:162:40 | call to MyList [next indirection, next indirection, head] | A.cpp:167:44:167:44 | Load indirection [next indirection, next indirection, head] |
+| A.cpp:162:18:162:40 | call to MyList [next indirection, next indirection, head] | A.cpp:165:10:165:11 | l3 indirection [next indirection, next indirection, head] |
+| A.cpp:162:18:162:40 | call to MyList [next indirection, next indirection, head] | A.cpp:167:44:167:44 | l indirection [next indirection, next indirection, head] |
 | A.cpp:162:38:162:39 | l2 indirection [next indirection, head] | A.cpp:162:18:162:40 | call to MyList [next indirection, next indirection, head] |
->>>>>>> b7e42e80
 | A.cpp:162:38:162:39 | l2 indirection [next indirection, head] | A.cpp:181:32:181:35 | next indirection [next indirection, head] |
 | A.cpp:165:10:165:11 | l3 indirection [next indirection, next indirection, head] | A.cpp:165:14:165:17 | FieldAddress indirection [next indirection, head] |
 | A.cpp:165:10:165:11 | l3 indirection [next indirection, next indirection, head] | A.cpp:165:14:165:17 | next indirection [next indirection, head] |
@@ -178,13 +154,8 @@
 | B.cpp:7:16:7:35 | call to Box1 [elem1] | B.cpp:8:25:8:26 | b1 indirection [elem1] |
 | B.cpp:7:25:7:25 | e | B.cpp:7:16:7:35 | call to Box1 [elem1] |
 | B.cpp:7:25:7:25 | e | B.cpp:33:16:33:17 | e1 |
-<<<<<<< HEAD
-| B.cpp:8:16:8:27 | Box2 output argument [box1 indirection, elem1] | B.cpp:9:10:9:11 | b2 indirection [box1 indirection, elem1] |
-| B.cpp:8:25:8:26 | b1 indirection [elem1] | B.cpp:8:16:8:27 | Box2 output argument [box1 indirection, elem1] |
-=======
-| B.cpp:8:16:8:27 | call to Box2 [box1 indirection, elem1] | B.cpp:9:10:9:11 | Load indirection [box1 indirection, elem1] |
+| B.cpp:8:16:8:27 | call to Box2 [box1 indirection, elem1] | B.cpp:9:10:9:11 | b2 indirection [box1 indirection, elem1] |
 | B.cpp:8:25:8:26 | b1 indirection [elem1] | B.cpp:8:16:8:27 | call to Box2 [box1 indirection, elem1] |
->>>>>>> b7e42e80
 | B.cpp:8:25:8:26 | b1 indirection [elem1] | B.cpp:44:16:44:17 | b1 indirection [elem1] |
 | B.cpp:9:10:9:11 | b2 indirection [box1 indirection, elem1] | B.cpp:9:14:9:17 | FieldAddress indirection [elem1] |
 | B.cpp:9:10:9:11 | b2 indirection [box1 indirection, elem1] | B.cpp:9:14:9:17 | box1 indirection [elem1] |
@@ -197,13 +168,8 @@
 | B.cpp:16:16:16:38 | call to Box1 [elem2] | B.cpp:17:25:17:26 | b1 indirection [elem2] |
 | B.cpp:16:37:16:37 | e | B.cpp:16:16:16:38 | call to Box1 [elem2] |
 | B.cpp:16:37:16:37 | e | B.cpp:33:26:33:27 | e2 |
-<<<<<<< HEAD
-| B.cpp:17:16:17:27 | Box2 output argument [box1 indirection, elem2] | B.cpp:19:10:19:11 | b2 indirection [box1 indirection, elem2] |
-| B.cpp:17:25:17:26 | b1 indirection [elem2] | B.cpp:17:16:17:27 | Box2 output argument [box1 indirection, elem2] |
-=======
-| B.cpp:17:16:17:27 | call to Box2 [box1 indirection, elem2] | B.cpp:19:10:19:11 | Load indirection [box1 indirection, elem2] |
+| B.cpp:17:16:17:27 | call to Box2 [box1 indirection, elem2] | B.cpp:19:10:19:11 | b2 indirection [box1 indirection, elem2] |
 | B.cpp:17:25:17:26 | b1 indirection [elem2] | B.cpp:17:16:17:27 | call to Box2 [box1 indirection, elem2] |
->>>>>>> b7e42e80
 | B.cpp:17:25:17:26 | b1 indirection [elem2] | B.cpp:44:16:44:17 | b1 indirection [elem2] |
 | B.cpp:19:10:19:11 | b2 indirection [box1 indirection, elem2] | B.cpp:19:14:19:17 | FieldAddress indirection [elem2] |
 | B.cpp:19:10:19:11 | b2 indirection [box1 indirection, elem2] | B.cpp:19:14:19:17 | box1 indirection [elem2] |
@@ -218,29 +184,17 @@
 | B.cpp:36:7:36:22 | Store | B.cpp:36:13:36:17 | this indirection [post update] [elem2] |
 | B.cpp:44:16:44:17 | b1 indirection [elem1] | B.cpp:46:7:46:21 | Store indirection [elem1] |
 | B.cpp:44:16:44:17 | b1 indirection [elem2] | B.cpp:46:7:46:21 | Store indirection [elem2] |
-<<<<<<< HEAD
 | B.cpp:46:7:46:21 | Store indirection [elem1] | B.cpp:46:13:46:16 | this indirection [post update] [box1 indirection, elem1] |
 | B.cpp:46:7:46:21 | Store indirection [elem2] | B.cpp:46:13:46:16 | this indirection [post update] [box1 indirection, elem2] |
-| C.cpp:18:12:18:18 | C output argument [s1] | C.cpp:19:5:19:5 | c indirection [s1] |
-| C.cpp:18:12:18:18 | C output argument [s3] | C.cpp:19:5:19:5 | c indirection [s3] |
-=======
-| B.cpp:46:7:46:21 | Store indirection [elem1] | B.cpp:46:13:46:16 | Load indirection [post update] [box1 indirection, elem1] |
-| B.cpp:46:7:46:21 | Store indirection [elem2] | B.cpp:46:13:46:16 | Load indirection [post update] [box1 indirection, elem2] |
 | C.cpp:18:12:18:18 | call to C [s1] | C.cpp:19:5:19:5 | c indirection [s1] |
 | C.cpp:18:12:18:18 | call to C [s3] | C.cpp:19:5:19:5 | c indirection [s3] |
->>>>>>> b7e42e80
 | C.cpp:19:5:19:5 | c indirection [s1] | C.cpp:27:8:27:11 | this indirection [s1] |
 | C.cpp:19:5:19:5 | c indirection [s3] | C.cpp:27:8:27:11 | this indirection [s3] |
 | C.cpp:22:9:22:22 | this indirection [post update] [s1] | C.cpp:18:12:18:18 | call to C [s1] |
 | C.cpp:22:12:22:21 | Store | C.cpp:22:9:22:22 | this indirection [post update] [s1] |
 | C.cpp:22:12:22:21 | new | C.cpp:22:12:22:21 | Store |
-<<<<<<< HEAD
 | C.cpp:24:5:24:25 | Store | C.cpp:24:11:24:12 | this indirection [post update] [s3] |
-| C.cpp:24:11:24:12 | this indirection [post update] [s3] | C.cpp:18:12:18:18 | C output argument [s3] |
-=======
-| C.cpp:24:5:24:25 | Store | C.cpp:24:11:24:12 | Load indirection [post update] [s3] |
-| C.cpp:24:11:24:12 | Load indirection [post update] [s3] | C.cpp:18:12:18:18 | call to C [s3] |
->>>>>>> b7e42e80
+| C.cpp:24:11:24:12 | this indirection [post update] [s3] | C.cpp:18:12:18:18 | call to C [s3] |
 | C.cpp:24:16:24:25 | new | C.cpp:24:5:24:25 | Store |
 | C.cpp:27:8:27:11 | this indirection [s1] | C.cpp:29:10:29:11 | this indirection [s1] |
 | C.cpp:27:8:27:11 | this indirection [s3] | C.cpp:31:10:31:11 | this indirection [s3] |
@@ -1085,17 +1039,10 @@
 | B.cpp:44:16:44:17 | b1 indirection [elem2] | semmle.label | b1 indirection [elem2] |
 | B.cpp:46:7:46:21 | Store indirection [elem1] | semmle.label | Store indirection [elem1] |
 | B.cpp:46:7:46:21 | Store indirection [elem2] | semmle.label | Store indirection [elem2] |
-<<<<<<< HEAD
 | B.cpp:46:13:46:16 | this indirection [post update] [box1 indirection, elem1] | semmle.label | this indirection [post update] [box1 indirection, elem1] |
 | B.cpp:46:13:46:16 | this indirection [post update] [box1 indirection, elem2] | semmle.label | this indirection [post update] [box1 indirection, elem2] |
-| C.cpp:18:12:18:18 | C output argument [s1] | semmle.label | C output argument [s1] |
-| C.cpp:18:12:18:18 | C output argument [s3] | semmle.label | C output argument [s3] |
-=======
-| B.cpp:46:13:46:16 | Load indirection [post update] [box1 indirection, elem1] | semmle.label | Load indirection [post update] [box1 indirection, elem1] |
-| B.cpp:46:13:46:16 | Load indirection [post update] [box1 indirection, elem2] | semmle.label | Load indirection [post update] [box1 indirection, elem2] |
 | C.cpp:18:12:18:18 | call to C [s1] | semmle.label | call to C [s1] |
 | C.cpp:18:12:18:18 | call to C [s3] | semmle.label | call to C [s3] |
->>>>>>> b7e42e80
 | C.cpp:19:5:19:5 | c indirection [s1] | semmle.label | c indirection [s1] |
 | C.cpp:19:5:19:5 | c indirection [s3] | semmle.label | c indirection [s3] |
 | C.cpp:22:9:22:22 | this indirection [post update] [s1] | semmle.label | this indirection [post update] [s1] |
@@ -1716,47 +1663,25 @@
 | struct_init.c:46:16:46:24 | FieldAddress indirection [a] | semmle.label | FieldAddress indirection [a] |
 | struct_init.c:46:16:46:24 | pointerAB indirection [a] | semmle.label | pointerAB indirection [a] |
 subpaths
-<<<<<<< HEAD
-| A.cpp:31:20:31:20 | c | A.cpp:23:10:23:10 | c | A.cpp:25:13:25:13 | this indirection [post update] [c] | A.cpp:31:14:31:21 | B output argument [c] |
+| A.cpp:31:20:31:20 | c | A.cpp:23:10:23:10 | c | A.cpp:25:13:25:13 | this indirection [post update] [c] | A.cpp:31:14:31:21 | call to B [c] |
 | A.cpp:48:20:48:20 | c | A.cpp:29:23:29:23 | c | A.cpp:29:15:29:18 | VariableAddress indirection [c] | A.cpp:48:12:48:18 | call to make indirection [c] |
 | A.cpp:55:12:55:19 | new | A.cpp:27:17:27:17 | c | A.cpp:27:28:27:28 | this indirection [post update] [c] | A.cpp:55:5:55:5 | set output argument [c] |
 | A.cpp:56:10:56:10 | b indirection [c] | A.cpp:28:8:28:10 | this indirection [c] | A.cpp:28:8:28:10 | VariableAddress indirection | A.cpp:56:10:56:17 | call to get |
 | A.cpp:57:11:57:24 | new indirection [c] | A.cpp:28:8:28:10 | this indirection [c] | A.cpp:28:8:28:10 | VariableAddress indirection | A.cpp:57:10:57:32 | call to get |
-| A.cpp:57:17:57:23 | new | A.cpp:23:10:23:10 | c | A.cpp:25:13:25:13 | this indirection [post update] [c] | A.cpp:57:11:57:24 | B output argument [c] |
+| A.cpp:57:17:57:23 | new | A.cpp:23:10:23:10 | c | A.cpp:25:13:25:13 | this indirection [post update] [c] | A.cpp:57:11:57:24 | call to B [c] |
 | A.cpp:64:21:64:28 | new | A.cpp:85:26:85:26 | c | A.cpp:85:9:85:14 | VariableAddress indirection [c] | A.cpp:64:10:64:15 | call to setOnB indirection [c] |
 | A.cpp:73:25:73:32 | new | A.cpp:78:27:78:27 | c | A.cpp:78:6:78:15 | VariableAddress indirection [c] | A.cpp:73:10:73:19 | call to setOnBWrap indirection [c] |
 | A.cpp:81:21:81:21 | c | A.cpp:85:26:85:26 | c | A.cpp:85:9:85:14 | VariableAddress indirection [c] | A.cpp:81:10:81:15 | call to setOnB indirection [c] |
 | A.cpp:90:15:90:15 | c | A.cpp:27:17:27:17 | c | A.cpp:27:28:27:28 | this indirection [post update] [c] | A.cpp:90:7:90:8 | set output argument [c] |
 | A.cpp:126:12:126:18 | new | A.cpp:27:17:27:17 | c | A.cpp:27:28:27:28 | this indirection [post update] [c] | A.cpp:126:5:126:5 | set output argument [c] |
-| A.cpp:151:18:151:18 | b | A.cpp:140:13:140:13 | b | A.cpp:143:13:143:13 | this indirection [post update] [b] | A.cpp:151:12:151:24 | D output argument [b] |
-| A.cpp:160:29:160:29 | b | A.cpp:181:15:181:21 | newHead | A.cpp:183:7:183:10 | this indirection [post update] [head] | A.cpp:160:18:160:60 | MyList output argument [head] |
-| A.cpp:161:38:161:39 | l1 indirection [head] | A.cpp:181:32:181:35 | next indirection [head] | A.cpp:184:13:184:16 | this indirection [post update] [next indirection, head] | A.cpp:161:18:161:40 | MyList output argument [next indirection, head] |
-| A.cpp:162:38:162:39 | l2 indirection [next indirection, head] | A.cpp:181:32:181:35 | next indirection [next indirection, head] | A.cpp:184:13:184:16 | this indirection [post update] [next indirection, next indirection, head] | A.cpp:162:18:162:40 | MyList output argument [next indirection, next indirection, head] |
-| B.cpp:7:25:7:25 | e | B.cpp:33:16:33:17 | e1 | B.cpp:35:13:35:17 | this indirection [post update] [elem1] | B.cpp:7:16:7:35 | Box1 output argument [elem1] |
-| B.cpp:8:25:8:26 | b1 indirection [elem1] | B.cpp:44:16:44:17 | b1 indirection [elem1] | B.cpp:46:13:46:16 | this indirection [post update] [box1 indirection, elem1] | B.cpp:8:16:8:27 | Box2 output argument [box1 indirection, elem1] |
-| B.cpp:16:37:16:37 | e | B.cpp:33:26:33:27 | e2 | B.cpp:36:13:36:17 | this indirection [post update] [elem2] | B.cpp:16:16:16:38 | Box1 output argument [elem2] |
-| B.cpp:17:25:17:26 | b1 indirection [elem2] | B.cpp:44:16:44:17 | b1 indirection [elem2] | B.cpp:46:13:46:16 | this indirection [post update] [box1 indirection, elem2] | B.cpp:17:16:17:27 | Box2 output argument [box1 indirection, elem2] |
-=======
-| A.cpp:31:20:31:20 | c | A.cpp:23:10:23:10 | c | A.cpp:25:13:25:13 | Load indirection [post update] [c] | A.cpp:31:14:31:21 | call to B [c] |
-| A.cpp:48:20:48:20 | c | A.cpp:29:23:29:23 | c | A.cpp:29:15:29:18 | VariableAddress indirection [c] | A.cpp:48:12:48:18 | Call indirection [c] |
-| A.cpp:55:12:55:19 | new | A.cpp:27:17:27:17 | c | A.cpp:27:28:27:28 | Load indirection [post update] [c] | A.cpp:55:5:55:5 | set output argument [c] |
-| A.cpp:56:10:56:10 | b indirection [c] | A.cpp:28:8:28:10 | this indirection [c] | A.cpp:28:8:28:10 | VariableAddress indirection | A.cpp:56:10:56:17 | call to get |
-| A.cpp:57:11:57:24 | new indirection [c] | A.cpp:28:8:28:10 | this indirection [c] | A.cpp:28:8:28:10 | VariableAddress indirection | A.cpp:57:10:57:32 | call to get |
-| A.cpp:57:17:57:23 | new | A.cpp:23:10:23:10 | c | A.cpp:25:13:25:13 | Load indirection [post update] [c] | A.cpp:57:11:57:24 | call to B [c] |
-| A.cpp:64:21:64:28 | new | A.cpp:85:26:85:26 | c | A.cpp:85:9:85:14 | VariableAddress indirection [c] | A.cpp:64:10:64:15 | Call indirection [c] |
-| A.cpp:73:25:73:32 | new | A.cpp:78:27:78:27 | c | A.cpp:78:6:78:15 | VariableAddress indirection [c] | A.cpp:73:10:73:19 | Call indirection [c] |
-| A.cpp:81:21:81:21 | c | A.cpp:85:26:85:26 | c | A.cpp:85:9:85:14 | VariableAddress indirection [c] | A.cpp:81:10:81:15 | Call indirection [c] |
-| A.cpp:90:15:90:15 | c | A.cpp:27:17:27:17 | c | A.cpp:27:28:27:28 | Load indirection [post update] [c] | A.cpp:90:7:90:8 | set output argument [c] |
-| A.cpp:126:12:126:18 | new | A.cpp:27:17:27:17 | c | A.cpp:27:28:27:28 | Load indirection [post update] [c] | A.cpp:126:5:126:5 | set output argument [c] |
-| A.cpp:151:18:151:18 | b | A.cpp:140:13:140:13 | b | A.cpp:143:13:143:13 | Load indirection [post update] [b] | A.cpp:151:12:151:24 | call to D [b] |
-| A.cpp:160:29:160:29 | b | A.cpp:181:15:181:21 | newHead | A.cpp:183:7:183:10 | Load indirection [post update] [head] | A.cpp:160:18:160:60 | call to MyList [head] |
-| A.cpp:161:38:161:39 | l1 indirection [head] | A.cpp:181:32:181:35 | next indirection [head] | A.cpp:184:13:184:16 | Load indirection [post update] [next indirection, head] | A.cpp:161:18:161:40 | call to MyList [next indirection, head] |
-| A.cpp:162:38:162:39 | l2 indirection [next indirection, head] | A.cpp:181:32:181:35 | next indirection [next indirection, head] | A.cpp:184:13:184:16 | Load indirection [post update] [next indirection, next indirection, head] | A.cpp:162:18:162:40 | call to MyList [next indirection, next indirection, head] |
-| B.cpp:7:25:7:25 | e | B.cpp:33:16:33:17 | e1 | B.cpp:35:13:35:17 | Load indirection [post update] [elem1] | B.cpp:7:16:7:35 | call to Box1 [elem1] |
-| B.cpp:8:25:8:26 | b1 indirection [elem1] | B.cpp:44:16:44:17 | b1 indirection [elem1] | B.cpp:46:13:46:16 | Load indirection [post update] [box1 indirection, elem1] | B.cpp:8:16:8:27 | call to Box2 [box1 indirection, elem1] |
-| B.cpp:16:37:16:37 | e | B.cpp:33:26:33:27 | e2 | B.cpp:36:13:36:17 | Load indirection [post update] [elem2] | B.cpp:16:16:16:38 | call to Box1 [elem2] |
-| B.cpp:17:25:17:26 | b1 indirection [elem2] | B.cpp:44:16:44:17 | b1 indirection [elem2] | B.cpp:46:13:46:16 | Load indirection [post update] [box1 indirection, elem2] | B.cpp:17:16:17:27 | call to Box2 [box1 indirection, elem2] |
->>>>>>> b7e42e80
+| A.cpp:151:18:151:18 | b | A.cpp:140:13:140:13 | b | A.cpp:143:13:143:13 | this indirection [post update] [b] | A.cpp:151:12:151:24 | call to D [b] |
+| A.cpp:160:29:160:29 | b | A.cpp:181:15:181:21 | newHead | A.cpp:183:7:183:10 | this indirection [post update] [head] | A.cpp:160:18:160:60 | call to MyList [head] |
+| A.cpp:161:38:161:39 | l1 indirection [head] | A.cpp:181:32:181:35 | next indirection [head] | A.cpp:184:13:184:16 | this indirection [post update] [next indirection, head] | A.cpp:161:18:161:40 | call to MyList [next indirection, head] |
+| A.cpp:162:38:162:39 | l2 indirection [next indirection, head] | A.cpp:181:32:181:35 | next indirection [next indirection, head] | A.cpp:184:13:184:16 | this indirection [post update] [next indirection, next indirection, head] | A.cpp:162:18:162:40 | call to MyList [next indirection, next indirection, head] |
+| B.cpp:7:25:7:25 | e | B.cpp:33:16:33:17 | e1 | B.cpp:35:13:35:17 | this indirection [post update] [elem1] | B.cpp:7:16:7:35 | call to Box1 [elem1] |
+| B.cpp:8:25:8:26 | b1 indirection [elem1] | B.cpp:44:16:44:17 | b1 indirection [elem1] | B.cpp:46:13:46:16 | this indirection [post update] [box1 indirection, elem1] | B.cpp:8:16:8:27 | call to Box2 [box1 indirection, elem1] |
+| B.cpp:16:37:16:37 | e | B.cpp:33:26:33:27 | e2 | B.cpp:36:13:36:17 | this indirection [post update] [elem2] | B.cpp:16:16:16:38 | call to Box1 [elem2] |
+| B.cpp:17:25:17:26 | b1 indirection [elem2] | B.cpp:44:16:44:17 | b1 indirection [elem2] | B.cpp:46:13:46:16 | this indirection [post update] [box1 indirection, elem2] | B.cpp:17:16:17:27 | call to Box2 [box1 indirection, elem2] |
 | D.cpp:22:10:22:11 | b2 indirection [box indirection, elem] | D.cpp:17:11:17:17 | this indirection [box indirection, elem] | D.cpp:17:11:17:17 | VariableAddress indirection [elem] | D.cpp:22:14:22:20 | call to getBox1 indirection [elem] |
 | D.cpp:22:14:22:20 | call to getBox1 indirection [elem] | D.cpp:10:11:10:17 | this indirection [elem] | D.cpp:10:11:10:17 | VariableAddress indirection | D.cpp:22:10:22:33 | call to getElem |
 | D.cpp:37:21:37:21 | e | D.cpp:11:24:11:24 | e | D.cpp:11:29:11:32 | this indirection [post update] [elem] | D.cpp:37:8:37:10 | setElem output argument [elem] |
@@ -1779,23 +1704,13 @@
 | complex.cpp:56:19:56:28 | call to user_input | complex.cpp:12:17:12:17 | b | complex.cpp:12:22:12:23 | this indirection [post update] [b_] | complex.cpp:56:12:56:12 | setB output argument [b_] |
 | constructors.cpp:28:10:28:10 | f indirection [a_] | constructors.cpp:18:9:18:9 | this indirection [a_] | constructors.cpp:18:9:18:9 | VariableAddress indirection | constructors.cpp:28:12:28:12 | call to a |
 | constructors.cpp:29:10:29:10 | f indirection [b_] | constructors.cpp:19:9:19:9 | this indirection [b_] | constructors.cpp:19:9:19:9 | VariableAddress indirection | constructors.cpp:29:12:29:12 | call to b |
-<<<<<<< HEAD
-| constructors.cpp:34:11:34:20 | call to user_input | constructors.cpp:23:13:23:13 | a | constructors.cpp:23:25:23:29 | this indirection [post update] [a_] | constructors.cpp:34:9:34:9 | Foo output argument [a_] |
-| constructors.cpp:35:14:35:23 | call to user_input | constructors.cpp:23:20:23:20 | b | constructors.cpp:23:32:23:36 | this indirection [post update] [b_] | constructors.cpp:35:9:35:9 | Foo output argument [b_] |
-| constructors.cpp:36:11:36:20 | call to user_input | constructors.cpp:23:13:23:13 | a | constructors.cpp:23:25:23:29 | this indirection [post update] [a_] | constructors.cpp:36:9:36:9 | Foo output argument [a_] |
-| constructors.cpp:36:25:36:34 | call to user_input | constructors.cpp:23:20:23:20 | b | constructors.cpp:23:32:23:36 | this indirection [post update] [b_] | constructors.cpp:36:9:36:9 | Foo output argument [b_] |
-| qualifiers.cpp:27:28:27:37 | call to user_input | qualifiers.cpp:9:21:9:25 | value | qualifiers.cpp:9:36:9:36 | this indirection [post update] [a] | qualifiers.cpp:27:11:27:18 | setA output argument [a] |
-| qualifiers.cpp:32:35:32:44 | call to user_input | qualifiers.cpp:12:40:12:44 | value | qualifiers.cpp:12:56:12:56 | inner indirection [post update] [a] | qualifiers.cpp:32:23:32:30 | pointerSetA output argument [a] |
-| qualifiers.cpp:37:38:37:47 | call to user_input | qualifiers.cpp:13:42:13:46 | value | qualifiers.cpp:13:57:13:57 | inner indirection [post update] [a] | qualifiers.cpp:37:19:37:35 | referenceSetA output argument [a] |
-=======
 | constructors.cpp:34:11:34:20 | call to user_input | constructors.cpp:23:13:23:13 | a | constructors.cpp:23:25:23:29 | this indirection [post update] [a_] | constructors.cpp:34:9:34:9 | call to Foo [a_] |
 | constructors.cpp:35:14:35:23 | call to user_input | constructors.cpp:23:20:23:20 | b | constructors.cpp:23:32:23:36 | this indirection [post update] [b_] | constructors.cpp:35:9:35:9 | call to Foo [b_] |
 | constructors.cpp:36:11:36:20 | call to user_input | constructors.cpp:23:13:23:13 | a | constructors.cpp:23:25:23:29 | this indirection [post update] [a_] | constructors.cpp:36:9:36:9 | call to Foo [a_] |
 | constructors.cpp:36:25:36:34 | call to user_input | constructors.cpp:23:20:23:20 | b | constructors.cpp:23:32:23:36 | this indirection [post update] [b_] | constructors.cpp:36:9:36:9 | call to Foo [b_] |
-| qualifiers.cpp:27:28:27:37 | call to user_input | qualifiers.cpp:9:21:9:25 | value | qualifiers.cpp:9:36:9:36 | Load indirection [post update] [a] | qualifiers.cpp:27:11:27:18 | setA output argument [a] |
-| qualifiers.cpp:32:35:32:44 | call to user_input | qualifiers.cpp:12:40:12:44 | value | qualifiers.cpp:12:56:12:56 | Load indirection [post update] [a] | qualifiers.cpp:32:23:32:30 | pointerSetA output argument [a] |
-| qualifiers.cpp:37:38:37:47 | call to user_input | qualifiers.cpp:13:42:13:46 | value | qualifiers.cpp:13:57:13:57 | (reference dereference) indirection [post update] [a] | qualifiers.cpp:37:19:37:35 | referenceSetA output argument [a] |
->>>>>>> b7e42e80
+| qualifiers.cpp:27:28:27:37 | call to user_input | qualifiers.cpp:9:21:9:25 | value | qualifiers.cpp:9:36:9:36 | this indirection [post update] [a] | qualifiers.cpp:27:11:27:18 | setA output argument [a] |
+| qualifiers.cpp:32:35:32:44 | call to user_input | qualifiers.cpp:12:40:12:44 | value | qualifiers.cpp:12:56:12:56 | inner indirection [post update] [a] | qualifiers.cpp:32:23:32:30 | pointerSetA output argument [a] |
+| qualifiers.cpp:37:38:37:47 | call to user_input | qualifiers.cpp:13:42:13:46 | value | qualifiers.cpp:13:57:13:57 | inner indirection [post update] [a] | qualifiers.cpp:37:19:37:35 | referenceSetA output argument [a] |
 | simple.cpp:28:10:28:10 | f indirection [a_] | simple.cpp:18:9:18:9 | this indirection [a_] | simple.cpp:18:9:18:9 | VariableAddress indirection | simple.cpp:28:12:28:12 | call to a |
 | simple.cpp:29:10:29:10 | f indirection [b_] | simple.cpp:19:9:19:9 | this indirection [b_] | simple.cpp:19:9:19:9 | VariableAddress indirection | simple.cpp:29:12:29:12 | call to b |
 | simple.cpp:39:12:39:21 | call to user_input | simple.cpp:20:19:20:19 | a | simple.cpp:20:24:20:25 | this indirection [post update] [a_] | simple.cpp:39:5:39:5 | setA output argument [a_] |
