--- conflicted
+++ resolved
@@ -20,9 +20,5 @@
   int a = accept(s, &addr, &size);
 
   sink(a); // $ ast=17:11 ir SPURIOUS: ast=18:12
-<<<<<<< HEAD
-  sink(addr); // $ ast MISSING: ir
-=======
   sink(addr); // $ ast=17:11 ir SPURIOUS: ast=18:12
->>>>>>> 5c109cde
 }