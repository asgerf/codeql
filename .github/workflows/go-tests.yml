name: "Go: Run Tests"
on:
  push:
    paths:
      - "go/**"
      - .github/workflows/go-tests.yml
      - .github/actions/fetch-codeql/action.yml
      - .github/actions/cache-query-compilation/action.yml
      - codeql-workspace.yml
    branches:
      - main
      - "rc/*"
  pull_request:
    paths:
      - "go/**"
      - .github/workflows/go-tests.yml
      - .github/actions/fetch-codeql/action.yml
      - .github/actions/cache-query-compilation/action.yml
      - codeql-workspace.yml
jobs:
  test-linux:
    name: Test Linux (Ubuntu)
    runs-on: ubuntu-latest-xl
    steps:
      - name: Set up Go 1.19
        uses: actions/setup-go@v3
        with:
          go-version: 1.19
        id: go

      - name: Check out code
        uses: actions/checkout@v2

      - name: Set up CodeQL CLI
        uses: ./.github/actions/fetch-codeql

      - name: Enable problem matchers in repository
        shell: bash
        run: 'find .github/problem-matchers -name \*.json -exec echo "::add-matcher::{}" \;'

      - name: Build
        run: |
          cd go
          make

      - name: Check that all Go code is autoformatted
        run: |
          cd go
          make check-formatting

      - name: Compile qhelp files to markdown
        run: |
          cd go
          env QHELP_OUT_DIR=qhelp-out make qhelp-to-markdown

      - name: Upload qhelp markdown
        uses: actions/upload-artifact@v3
        with:
          name: qhelp-markdown
          path: go/qhelp-out/**/*.md

<<<<<<< HEAD
      - name: Test
        run: |
          cd go
          env CODEQL_EXTRACTOR_GO_FAST_PACKAGE_INFO=1 make test

  test-mac:
    name: Test MacOS
    runs-on: macos-latest
    steps:
      - name: Set up Go 1.19
        uses: actions/setup-go@v3
        with:
          go-version: 1.19
        id: go

      - name: Check out code
        uses: actions/checkout@v2

      - name: Set up CodeQL CLI
        uses: ./.github/actions/fetch-codeql

      - name: Enable problem matchers in repository
        shell: bash
        run: 'find .github/problem-matchers -name \*.json -exec echo "::add-matcher::{}" \;'

      - name: Build
        run: |
          cd go
          make

      - name: Test
        run: |
          cd go
          make test

  test-win:
    name: Test Windows
    runs-on: windows-2019
    steps:
      - name: Set up Go 1.19
        uses: actions/setup-go@v3
=======
      - name: Cache compilation cache
        id: query-cache
        uses: ./.github/actions/cache-query-compilation
>>>>>>> 28bf0c9e
        with:
          key: go-qltest
    
      - name: Test
        run: |
          cd go
          make test cache="${{ steps.query-cache.outputs.cache-dir }}"<|MERGE_RESOLUTION|>--- conflicted
+++ resolved
@@ -59,57 +59,13 @@
           name: qhelp-markdown
           path: go/qhelp-out/**/*.md
 
-<<<<<<< HEAD
-      - name: Test
-        run: |
-          cd go
-          env CODEQL_EXTRACTOR_GO_FAST_PACKAGE_INFO=1 make test
-
-  test-mac:
-    name: Test MacOS
-    runs-on: macos-latest
-    steps:
-      - name: Set up Go 1.19
-        uses: actions/setup-go@v3
-        with:
-          go-version: 1.19
-        id: go
-
-      - name: Check out code
-        uses: actions/checkout@v2
-
-      - name: Set up CodeQL CLI
-        uses: ./.github/actions/fetch-codeql
-
-      - name: Enable problem matchers in repository
-        shell: bash
-        run: 'find .github/problem-matchers -name \*.json -exec echo "::add-matcher::{}" \;'
-
-      - name: Build
-        run: |
-          cd go
-          make
-
-      - name: Test
-        run: |
-          cd go
-          make test
-
-  test-win:
-    name: Test Windows
-    runs-on: windows-2019
-    steps:
-      - name: Set up Go 1.19
-        uses: actions/setup-go@v3
-=======
       - name: Cache compilation cache
         id: query-cache
         uses: ./.github/actions/cache-query-compilation
->>>>>>> 28bf0c9e
         with:
           key: go-qltest
     
       - name: Test
         run: |
           cd go
-          make test cache="${{ steps.query-cache.outputs.cache-dir }}"+          env CODEQL_EXTRACTOR_GO_FAST_PACKAGE_INFO=1 make test cache="${{ steps.query-cache.outputs.cache-dir }}"