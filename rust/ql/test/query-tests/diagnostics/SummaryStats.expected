--- conflicted
+++ resolved
@@ -1,8 +1,4 @@
-<<<<<<< HEAD
-| Elements extracted | 211 |
-=======
-| Elements extracted | 210 |
->>>>>>> 01c95097
+| Elements extracted | 216 |
 | Elements unextracted | 0 |
 | Files extracted | 6 |
 | Lines of code extracted | 49 |
