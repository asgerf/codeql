--- conflicted
+++ resolved
@@ -1322,20 +1322,12 @@
 #  137| enter patterns
 #-----|  -> patterns
 
-<<<<<<< HEAD
-=======
-#  137| exit patterns
-
-#  137| exit patterns (normal)
-#-----|  -> exit patterns
-
 #  137| patterns
 #-----|  -> x
 
 #  137| x
 #-----|  -> ...
 
->>>>>>> 7ca01443
 #  138| for ... in ... { ... }
 #-----| non-empty -> _
 #-----| empty -> switch x { ... }
