func source() -> Int { return 0; }
func sink<T>(arg: T) {}

func intraprocedural_with_local_flow() -> Void {
    var t2: Int
    var t1: Int = source()
    sink(arg: t1) // $ flow=6
    t2 = t1
    sink(arg: t1) // $ flow=6
    sink(arg: t2) // $ flow=6
    if(t1 != 0) {
        t2 = 0
        sink(arg: t2)
    }
    sink(arg: t2) // $ MISSING: flow=6

    t1 = 0;
    while(false) {
        t1 = t2
    }
    sink(arg: t1)
}

func caller_source() -> Void {
    callee_sink(x: source(), y: 1)
    callee_sink(x: 1, y: source())
}

func callee_sink(x: Int, y: Int) -> Void {
    sink(arg: x) // $ flow=25
    sink(arg: y) // $ flow=26
}

func callee_source() -> Int {
    return source()
}

func caller_sink() -> Void {
    sink(arg: callee_source()) // $ flow=35
}

func branching(b: Bool) -> Void {
    var t1: Int = source()
    var t: Int = 0
    if(b) {
        t = t1;
    } else {
        t = 1;
    }
    sink(arg: t) // $ flow=43
}

func inoutSource(arg: inout Int) -> Void {
    arg = source()
    return
}

func inoutUser() {
    var x: Int = 0
    sink(arg: x)
    inoutSource(arg: &x)
    sink(arg: x) // $ flow=54
}

func inoutSwap(arg1: inout Int, arg2: inout Int) -> Void {
    var temp: Int = arg1
    arg1 = arg2
    arg2 = temp
    return
}

func swapUser() {
    var x: Int = source()
    var y: Int = 0
    inoutSwap(arg1: &x, arg2: &y)
    sink(arg: x) // $ SPURIOUS: flow=73
    sink(arg: y) // $ flow=73
}

func inoutSourceWithoutReturn(arg: inout Int) {
    arg = source()
}

func inoutSourceMultipleReturn(arg: inout Int, bool: Bool) {
    if(bool) {
        arg = source()
        return
    } else {
        arg = source()
    }
}

func inoutUser2(bool: Bool) {
    do {
        var x: Int = 0
        sink(arg: x) // clean
        inoutSourceWithoutReturn(arg: &x)
        sink(arg: x)  // $ flow=81
    }

    do {
        var x: Int = 0
        sink(arg: x) // clean
        inoutSourceMultipleReturn(arg: &x, bool: bool)
        sink(arg: x) // $ flow=86 flow=89
    }
}

func id(arg: Int) -> Int {
    return arg
}

func forward(arg: Int, lambda: (Int) -> Int) -> Int {
    return lambda(arg)
}

func forwarder() {
    var x: Int = source()
    var y: Int = forward(arg: x, lambda: id)
    sink(arg: y) // $ flow=118

    var z: Int = forward(arg: source(), lambda: {
        (i: Int) -> Int in
        return i
    })
    sink(arg: z) // $ flow=122

    var clean: Int = forward(arg: source(), lambda: {
        (i: Int) -> Int in
        return 0
    })
    sink(arg: clean)
}

func lambdaFlows() {
    var lambda1 = {
        () -> Void in
        sink(arg: source()) // $ flow=138
    }

    var lambda2 = {
        (i: Int) -> Int in
        return i
    }
    sink(arg: lambda2(source())) // $ flow=145

    var lambdaSource = {
        () -> Int in
        return source()
    }
    sink(arg: lambdaSource()) // $ flow=149

    var lambdaSink = {
        (i: Int) -> Void in
        sink(arg: i) // $ flow=157 flow=149
    }
    lambdaSink(source())

    lambdaSink(lambdaSource())
}

class A {
  var x : Int

  init() {
    x = 0
  }

  func set(_ value : Int) {
    x = value
  }

  func get() -> Int {
    return x
  }
}

func simple_field_flow() {
  var a = A()
  a.x = source()
  sink(arg: a.x) // $ flow=180
}

class B {
  var a : A

  init() {
    a = A()
  }
}

func reverse_read() {
  var b = B()
  b.a.x = source()
  sink(arg: b.a.x) // $ flow=194
}

func test_setter() {
  var a = A()
  a.set(source())
  sink(arg: a.x) // $ flow=200
}

func test_getter() {
  var a = A()
  a.x = source()
  sink(arg: a.get()) // $ flow=206
}

func test_setter_getter() {
  var a = A()
  a.set(source())
  sink(arg: a.get()) // $ flow=212
}

func flow_through(b : B) {
  var b = B()
  b.a.set(source())
  sink(arg: b.a.x) // $ flow=218
}

class HasComputedProperty {
  var source_value : Int {
    get {
      return source()
    }
    set {

    }
  }
}

func test_computed_property() {
  var a = HasComputedProperty()
  sink(arg: a.source_value) // $ flow=225

  a.source_value = 0
  sink(arg: a.source_value) // $ flow=225
}

@propertyWrapper struct DidSetSource {
    var wrappedValue: Int {
        didSet { wrappedValue = source() }
    }

    init(wrappedValue: Int) {
        self.wrappedValue = 0
    }
}

func test_property_wrapper() {
    @DidSetSource var x = 42
    sink(arg: x) // $ MISSING: flow=243
}

func sink(opt: Int?) {}

func optionalSource() -> Int? {
    return source()
}

func test_optionals(y: Int?) {
    let x = optionalSource()

    sink(opt: x) // $ flow=259
    sink(opt: y)
    sink(arg: x!) // $ flow=259
    sink(arg: y!)

    sink(arg: source().signum()) // $ flow=270
    sink(opt: x?.signum()) // $ flow=259
    sink(opt: y?.signum())

    sink(arg: x ?? 0) // $ flow=259
    sink(arg: x ?? source()) // $ flow=259 MISSING: flow=276
    sink(arg: y ?? 0)
    sink(arg: y ?? source()) // $ MISSING: flow=278

    sink(arg: x != nil ? x! : 0) // $ flow=259
    sink(arg: x != nil ? x! : source()) // $ flow=259 flow=280
    sink(arg: y != nil ? y! : 0)
    sink(arg: y != nil ? y! : source()) // $ flow=282

    if let z = x {
        sink(arg: z) // $ flow=259
    }
    if let z = y {
        sink(arg: z)
    }

    if let z = x?.signum() {
        sink(arg: z) // $ flow=259
    }
    if let z = y?.signum() {
        sink(arg: z)
    }

    guard let z1 = x else { return }
    guard let z2 = y else { return }
    sink(arg: z1) // $ flow=259
    sink(arg: z2)

    sink(arg: x!.signum()) // $ flow=259
    sink(arg: y!.signum())

    if case .some(let z) = x {
        sink(arg: z) // $ flow=259
    }
    if case .some(let z) = y {
        sink(arg: z)
    }

    switch x {
    case .some(let z):
        sink(arg: z) // $ flow=259
    case .none:
        ()
    }
    switch y {
    case .some(let z):
        sink(arg: z)
    case .none:
        ()
    }
}

func sink(arg: (Int, Int)) {}
func sink(arg: (Int, Int, Int)) {}

func testTuples() {
    var t1 = (1, source())

    sink(arg: t1)
    sink(arg: t1.0)
    sink(arg: t1.1) // $ flow=331

    t1.1 = 2

    sink(arg: t1)
    sink(arg: t1.0)
    sink(arg: t1.1)

    t1.0 = source()

    sink(arg: t1)
    sink(arg: t1.0) // $ flow=343
    sink(arg: t1.1)
}

func testTuples2() {
    let t1 = (x: source(), y: source(), z: 0)
    let t2 = t1
    let (a, b, c) = t1

    sink(arg: t1)
    sink(arg: t1.x) // $ flow=351
    sink(arg: t1.y) // $ flow=351
    sink(arg: t1.z)
    sink(arg: t2)
    sink(arg: t2.x) // $ flow=351
    sink(arg: t2.y) // $ flow=351
    sink(arg: t2.z)
    sink(arg: a) // $ flow=351
    sink(arg: b) // $ flow=351
    sink(arg: c)
}

func tupleShiftLeft1(_ t: (Int, Int)) -> (Int, Int) {
    return (t.1, 0)
}

func tupleShiftLeft2(_ t: (Int, Int)) -> (Int, Int) { return (0, 0) } // modelled flow

func testTuples3() {
    let t1 = (1, source())
    let t2 = tupleShiftLeft1(t1)
    let t3 = tupleShiftLeft2(t1)

    sink(arg: t1.0)
    sink(arg: t1.1) // $ flow=375
    sink(arg: t2.0) // $ flow=375
    sink(arg: t2.1)
    sink(arg: t3.0) // $ flow=375
    sink(arg: t3.1)
}

indirect enum MyEnum {
    case myNone
    case mySingle(Int)
    case myPair(Int, Int)
    case myCons(Int, MyEnum)
}

func mkMyEnum1(_ v: Int) -> MyEnum { return MyEnum.mySingle(v) }
func mkMyEnum2(_ v: Int) -> MyEnum { return MyEnum.myNone } // modelled flow
func mkOptional1(_ v: Int) -> Int? { return Optional.some(v) }
func mkOptional2(_ v: Int) -> Int? { return nil } // modelled flow

func testEnums() {
    var a : MyEnum = .myNone

    switch a {
    case .myNone:
        ()
    case .mySingle(let a):
        sink(arg: a)
    case .myPair(let a, let b):
        sink(arg: a)
        sink(arg: b)
    case let .myCons(a, _):
        sink(arg: a)
    }

    if case .mySingle(let x) = a {
        sink(arg: x)
    }
    if case .myPair(let x, let y) = a {
        sink(arg: x)
        sink(arg: y)
    }

    a = .mySingle(source())

    switch a {
    case .myNone:
        ()
    case .mySingle(let a):
        sink(arg: a) // $ flow=422
    case .myPair(let a, let b):
        sink(arg: a)
        sink(arg: b)
    case let .myCons(a, _):
        sink(arg: a)
    }

    if case .mySingle(let x) = a {
        sink(arg: x) // $ flow=422
    }
    if case .myPair(let x, let y) = a {
        sink(arg: x)
        sink(arg: y)
    }

    a = MyEnum.myPair(0, source())

    switch a {
    case .myNone:
        ()
    case .mySingle(let a):
        sink(arg: a)
    case .myPair(let a, let b):
        sink(arg: a)
        sink(arg: b) // $ flow=444
    case let .myCons(a, _):
        sink(arg: a)
    }

    if case .mySingle(let x) = a {
        sink(arg: x)
    }
    if case .myPair(let x, let y) = a {
        sink(arg: x)
        sink(arg: y) // $ flow=444
    }

    let b: MyEnum = .myCons(42, a)

    switch b {
    case .myNone:
        ()
    case .mySingle(let a):
        sink(arg: a)
    case .myPair(let a, let b):
        sink(arg: a)
        sink(arg: b)
    case let .myCons(a, .myPair(b, c)):
        sink(arg: a)
        sink(arg: b)
        sink(arg: c) // $ flow=444
    case let .myCons(a, _):
        sink(arg: a)
    }

    if case .mySingle(let x) = MyEnum.myPair(source(), 0) {
        sink(arg: x)
    }
    if case MyEnum.myPair(let x, let y) = .myPair(source(), 0) {
        sink(arg: x) // $ flow=487
        sink(arg: y)
    }
    if case let .myCons(_, .myPair(_, c)) = b {
        sink(arg: c) // $ flow=444
    }

    switch (a, b) {
    case let (.myPair(a, b), .myCons(c, .myPair(d, e))):
        sink(arg: a)
        sink(arg: b) // $ flow=444
        sink(arg: c)
        sink(arg: d)
        sink(arg: e) // $ flow=444
    default:
        ()
    }

    let c1 = MyEnum.mySingle(0)
    let c2 = MyEnum.mySingle(source())
    let c3 = mkMyEnum1(0)
    let c4 = mkMyEnum1(source())
    let c5 = mkMyEnum2(0)
    let c6 = mkMyEnum2(source())
    if case MyEnum.mySingle(let d1) = c1 { sink(arg: d1) }
    if case MyEnum.mySingle(let d2) = c2 { sink(arg: d2) } // $ flow=507
    if case MyEnum.mySingle(let d3) = c3 { sink(arg: d3) }
    if case MyEnum.mySingle(let d4) = c4 { sink(arg: d4) } // $ flow=509
    if case MyEnum.mySingle(let d5) = c5 { sink(arg: d5) }
    if case MyEnum.mySingle(let d6) = c6 { sink(arg: d6) } // $ flow=511

    let e1 = Optional.some(0)
    let e2 = Optional.some(source())
    let e3 = mkOptional1(0)
    let e4 = mkOptional1(source())
    let e5 = mkOptional2(0)
    let e6 = mkOptional2(source())
    sink(arg: e1!)
    sink(arg: e2!) // $ flow=520
    sink(arg: e3!)
    sink(arg: e4!) // $ flow=522
    sink(arg: e5!)
    sink(arg: e6!) // $ flow=524
}

func source2() -> (Int, Int)? { return nil }

func testOptionals2(y: Int?) {
    let x = optionalSource()

    if let a = x, let b = y {
        sink(arg: a) // $ flow=259
        sink(arg: b)
    }

    let tuple1 = (x, y)
    switch tuple1 {
    case (.some(let a), .some(let b)):
        sink(arg: a) // $ flow=259
        sink(arg: b)
    default:
        ()
    }

    if let (x, y) = source2() {
        sink(arg: x) // (taint but not data flow)
        sink(arg: y) // (taint but not data flow)
    }
}

class C {
    var x: Int?
}

func testOptionalPropertyAccess(y: Int?) {
    let x = optionalSource()
    let cx = C()
    cx.x = x
    let cy = C()
    cy.x = y

    guard let z1 = cx.x else { return }
    sink(arg: z1) // $ flow=259
    guard let z2 = cy.x else { return }
    sink(arg: z2)
}

func testIdentityArithmetic() {
  sink(arg: +source()) // $ flow=576
  sink(arg: (source())) // $ flow=577
}

func sink(str: String) {}

func source3() -> String { return "" }

class MyClass {
    var str: String
    init(s: String) {
      str = s
    }
}

extension MyClass {
    convenience init(contentsOfFile: String) {
      self.init(s: source3())
      sink(str: str) // $ flow=593
    }
}

func extensionInits(path: String) {
  sink(str: MyClass(s: source3()).str) // $ flow=599
  sink(str: MyClass(contentsOfFile: path).str) // $ flow=593
}

class InoutConstructorClass {
  init(_ n : inout Int) { n = source() }
}

func sink(arg: InoutConstructorClass) {}

func inoutConstructor() {
  var n = 0
  sink(arg: InoutConstructorClass(&n))
}

struct S {
  var x: Int

  init(x: Int) {
    self.x = x
  }
}

func testKeyPath() {
  let s = S(x: source())
  let f = \S.x
  sink(arg: s[keyPath: f]) // $ flow=623

  let inferred : KeyPath<S, Int> = \.x
  sink(arg: s[keyPath: inferred]) // $ flow=623
}

struct S2 {
  var s: S

  init(s: S) {
    self.s = s
  }
}

func testNestedKeyPath() {
  let s = S(x: source())
  let s2 = S2(s: s)
  let f = \S2.s.x
  sink(arg: s2[keyPath: f]) // $ flow=640
}

func testArrayKeyPath() {
    let array = [source()]
    let f = \[Int].[0]
    sink(arg: array[keyPath: f]) // $ flow=647
}

struct S2_Optional {
  let s: S?

  init(s: S?) {
    self.s = s
  }
}

func testOptionalKeyPath() {
    let s = S(x: source())
    let s2 = S2_Optional(s: s)
    let f = \S2_Optional.s?.x
    sink(arg: s2[keyPath: f]!) // $ flow=661
}

func testSwap() {
    var x = source()
    var y = 0
    var t: Int

    t = x
    x = y
    y = t
    sink(arg: x)
    sink(arg: y) // $ flow=668

    x = source()
    y = 0
    swap(&x, &y)
    sink(arg: x) // $ SPURIOUS: flow=678
    sink(arg: y) // $ flow=678
}

func testArray() {
    var arr1 = [1,2,3]
    sink(arg: arr1[0])
    arr1[1] = source()
    sink(arg: arr1[0]) // $ flow=688
    sink(arg: arr1)

    var arr2 = [source()]
    sink(arg: arr2[0]) // $ flow=692

    var matrix = [[source()]]
    sink(arg: matrix[0])
    sink(arg: matrix[0][0]) // $ flow=695

    var matrix2 = [[1]]
    matrix2[0][0] = source()
    sink(arg: matrix2[0][0]) // $ flow=700

    var arr3 = [1]
    var arr4 = arr2 + arr3
    sink(arg: arr3[0])
    sink(arg: arr4[0]) // $ MISSING: flow=692

    var arr5 = Array(repeating: source(), count: 2)
    sink(arg: arr5[0]) // $ MISSING: flow=708

    var arr6 = [1,2,3]
    arr6.insert(source(), at: 2)
    sink(arg: arr6[0]) // $ flow=712

    var arr7 = [source()]
    sink(arg: arr7.randomElement()!) // $ flow=715
}

func testSetCollections() {
    var set1: Set = [1,2,3]
    sink(arg: set1.randomElement()!)
    set1.insert(source())
    sink(arg: set1.randomElement()!) // $ flow=722

    let set2 = Set([source()])
    sink(arg: set2.randomElement()!) // $ flow=725
}

struct MyOptionals {
    var v1 : Int? = 0
    var v2 : Int? = 0
    var v3 : Int! = 0
}

func testWriteOptional() {
    var v1 : Int? = 0
    var v2 : Int? = 0
    var v3 : Int! = 0
    var mo1 = MyOptionals()
    var mo2 : MyOptionals! = MyOptionals()

    v1! = source()
    v2 = source()
    v3 = source()
    mo1.v1! = source()
    mo1.v2 = source()
    mo1.v3 = source()
    mo2!.v1! = source()
    mo2!.v2 = source()
    mo2!.v3 = source()

    sink(arg: v1!) // $ flow=742
    sink(arg: v2!) // $ flow=743
    sink(arg: v3) // $ flow=744
    sink(arg: mo1.v1!) // $ MISSING:flow=745
    sink(arg: mo1.v2!) // $ flow=746
    sink(arg: mo1.v3) // $ flow=747
    sink(arg: mo2!.v1!) // $ MISSING:flow=748
    sink(arg: mo2!.v2!) // $ MISSING:flow=749
    sink(arg: mo2!.v3) // $ MISSING:flow=750
}

func testOptionalKeyPathForce() {
    let s = S(x: source())
    let s2 = S2_Optional(s: s)
    let f = \S2_Optional.s!.x
    sink(arg: s2[keyPath: f]) // $ flow=764
}

func testDictionary() {
    var dict1 = [1:2, 3:4, 5:6]
    sink(arg: dict1[1])

    dict1[1] = source()

    sink(arg: dict1[1]) // $ flow=774

    var dict2 = [source(): 1]
    sink(arg: dict2[1])

    for (key, value) in dict2 {
        sink(arg: key) // $ flow=778
        sink(arg: value)
    }

    var dict3 = [1: source()]
    sink(arg: dict3[1]) // $ flow=786

    dict3[source()] = 2

    sink(arg: dict3.randomElement()!.0) // $ flow=789
    sink(arg: dict3.randomElement()!.1) // $ flow=786

    for (key, value) in dict3 {
        sink(arg: key) // $ flow=789
        sink(arg: value) // $ flow=786
    }

    var dict4 = [1:source()]
    sink(arg: dict4.updateValue(1, forKey: source())!) // $ flow=799
    sink(arg: dict4.updateValue(source(), forKey: 2)!) // $ SPURIOUS: flow=799
    sink(arg: dict4.randomElement()!.0) // $ flow=800
    sink(arg: dict4.randomElement()!.1) // $ flow=799 flow=801
    sink(arg: dict4.keys.randomElement()) // $ MISSING: flow=800
    sink(arg: dict4.values.randomElement()) // $ MISSING: flow=799 flow=801
}

<<<<<<< HEAD
func testSetForEach() {
    var set1 = Set([source()])
    
    for elem in set1 {
        sink(arg: elem) // $ flow=809
    }

    var generator = set1.makeIterator()
    sink(arg: generator.next()!) // $ flow=809
}

func testAsyncFor () async {
    var stream = AsyncStream(Int.self, bufferingPolicy: .bufferingNewest(5), {
        continuation in
            Task.detached {
                for _ in 1...100 {
                    continuation.yield(source())
                }
                continuation.finish()
            }
    })

    for try await i in stream {
        sink(arg: i) // $ MISSING: flow=824
    }
=======
struct S3 {
  init(_ v: Int) {
    self.v = v
  }

  func getv() -> Int { return v }

  var v: Int
}

func testStruct() {
    var s1 = S3(source())
    var s2 = S3(0)

    sink(arg: s1.v) // $ flow=819
    sink(arg: s2.v)
    sink(arg: s1.getv()) // $ flow=819
    sink(arg: s2.getv())

    s1.v = 0
    s2.v = source()

    sink(arg: s1.v)
    sink(arg: s2.v) // $ flow=828
    sink(arg: s1.getv())
    sink(arg: s2.getv()) // $ flow=828
}

func testNestedKeyPathWrite() {
  var s2 = S2(s: S(x: 1))
  sink(arg: s2.s.x)
  var f = \S2.s.x
  s2[keyPath: f] = source()
  sink(arg: s2.s.x) // $ flow=840
>>>>>>> 55546fe6
}<|MERGE_RESOLUTION|>--- conflicted
+++ resolved
@@ -805,16 +805,51 @@
     sink(arg: dict4.values.randomElement()) // $ MISSING: flow=799 flow=801
 }
 
-<<<<<<< HEAD
+struct S3 {
+  init(_ v: Int) {
+    self.v = v
+  }
+
+  func getv() -> Int { return v }
+
+  var v: Int
+}
+
+func testStruct() {
+    var s1 = S3(source())
+    var s2 = S3(0)
+
+    sink(arg: s1.v) // $ flow=819
+    sink(arg: s2.v)
+    sink(arg: s1.getv()) // $ flow=819
+    sink(arg: s2.getv())
+
+    s1.v = 0
+    s2.v = source()
+
+    sink(arg: s1.v)
+    sink(arg: s2.v) // $ flow=828
+    sink(arg: s1.getv())
+    sink(arg: s2.getv()) // $ flow=828
+}
+
+func testNestedKeyPathWrite() {
+  var s2 = S2(s: S(x: 1))
+  sink(arg: s2.s.x)
+  var f = \S2.s.x
+  s2[keyPath: f] = source()
+  sink(arg: s2.s.x) // $ flow=840
+}
+
 func testSetForEach() {
     var set1 = Set([source()])
     
     for elem in set1 {
-        sink(arg: elem) // $ flow=809
+        sink(arg: elem) // $ flow=845
     }
 
     var generator = set1.makeIterator()
-    sink(arg: generator.next()!) // $ flow=809
+    sink(arg: generator.next()!) // $ flow=845
 }
 
 func testAsyncFor () async {
@@ -829,42 +864,6 @@
     })
 
     for try await i in stream {
-        sink(arg: i) // $ MISSING: flow=824
-    }
-=======
-struct S3 {
-  init(_ v: Int) {
-    self.v = v
-  }
-
-  func getv() -> Int { return v }
-
-  var v: Int
-}
-
-func testStruct() {
-    var s1 = S3(source())
-    var s2 = S3(0)
-
-    sink(arg: s1.v) // $ flow=819
-    sink(arg: s2.v)
-    sink(arg: s1.getv()) // $ flow=819
-    sink(arg: s2.getv())
-
-    s1.v = 0
-    s2.v = source()
-
-    sink(arg: s1.v)
-    sink(arg: s2.v) // $ flow=828
-    sink(arg: s1.getv())
-    sink(arg: s2.getv()) // $ flow=828
-}
-
-func testNestedKeyPathWrite() {
-  var s2 = S2(s: S(x: 1))
-  sink(arg: s2.s.x)
-  var f = \S2.s.x
-  s2[keyPath: f] = source()
-  sink(arg: s2.s.x) // $ flow=840
->>>>>>> 55546fe6
+        sink(arg: i) // $ MISSING: flow=860
+    }
 }