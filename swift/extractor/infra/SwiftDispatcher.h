#pragma once

#include <filesystem>

#include <swift/AST/SourceFile.h>
#include <swift/Basic/SourceManager.h>
#include <swift/Parse/Token.h>

#include "swift/extractor/trap/TrapDomain.h"
#include "swift/extractor/infra/SwiftTagTraits.h"
#include "swift/extractor/trap/generated/TrapClasses.h"
#include "swift/extractor/infra/SwiftLocationExtractor.h"
#include "swift/extractor/infra/SwiftBodyEmissionStrategy.h"
#include "swift/extractor/infra/SwiftMangledName.h"
#include "swift/extractor/config/SwiftExtractorState.h"
#include "swift/extractor/infra/log/SwiftAssert.h"

namespace codeql {

// The main responsibilities of the SwiftDispatcher are as follows:
// * redirect specific AST node emission to a corresponding visitor (statements, expressions, etc.)
// * storing TRAP labels for emitted AST nodes (in the TrapLabelStore) to avoid re-emission
// Since SwiftDispatcher sees all the AST nodes, it also attaches a location to every 'locatable'
// node (AST nodes that are not types: declarations, statements, expressions, etc.).
class SwiftDispatcher {
  // types to be supported by assignNewLabel/fetchLabel need to be listed here
  using Handle = std::variant<const swift::Decl*,
                              const swift::Stmt*,
                              const swift::StmtCondition*,
                              const swift::StmtConditionElement*,
                              const swift::CaseLabelItem*,
                              const swift::Expr*,
                              const swift::Pattern*,
                              const swift::TypeRepr*,
                              const swift::TypeBase*,
                              const swift::CapturedValue*,
                              const swift::PoundAvailableInfo*,
                              const swift::AvailabilitySpec*>;

  template <typename E>
  static constexpr bool IsFetchable = std::is_constructible_v<Handle, const E&>;

  template <typename E>
  static constexpr bool IsLocatable =
      std::is_base_of_v<LocatableTag, TrapTagOf<E>> && !std::is_base_of_v<TypeTag, TrapTagOf<E>>;

  template <typename E>
  static constexpr bool IsDeclPointer = std::is_convertible_v<E, const swift::Decl*>;

  template <typename E>
  static constexpr bool IsTypePointer = std::is_convertible_v<E, const swift::TypeBase*>;

 public:
  // all references and pointers passed as parameters to this constructor are supposed to outlive
  // the SwiftDispatcher
  SwiftDispatcher(const swift::SourceManager& sourceManager,
                  SwiftExtractorState& state,
                  TrapDomain& trap,
                  SwiftLocationExtractor& locationExtractor,
                  SwiftBodyEmissionStrategy& bodyEmissionStrategy)
      : sourceManager{sourceManager},
        state{state},
        trap{trap},
        locationExtractor{locationExtractor},
        bodyEmissionStrategy{bodyEmissionStrategy} {}

  const std::unordered_set<swift::ModuleDecl*> getEncounteredModules() && {
    return std::move(encounteredModules);
  }

  template <typename Entry>
  void emit(Entry&& entry) {
    bool valid = true;
    entry.forEachLabel([&valid, &entry, this](const char* field, int index, auto& label) {
      using Label = std::remove_reference_t<decltype(label)>;
      if (!label.valid()) {
        const char* action;
        if constexpr (std::is_base_of_v<typename Label::Tag, UnspecifiedElementTag>) {
          action = "replacing with unspecified element";
          label = emitUnspecified(idOf(entry), field, index);
        } else {
          action = "skipping emission";
          valid = false;
        }
        LOG_ERROR("{} has undefined field {}{}, {}", entry.NAME, field,
                  index >= 0 ? ('[' + std::to_string(index) + ']') : "", action);
      }
    });
    if (valid) {
      trap.emit(entry, /* check */ false);
    }
  }

  template <typename Entry>
  void emit(std::optional<Entry>&& entry) {
    if (entry) {
      emit(std::move(*entry));
    }
  }

  template <typename... Cases>
  void emit(std::variant<Cases...>&& entry) {
    std::visit([this](auto&& e) { this->emit(std::move(e)); }, std::move(entry));
  }

  // This is a helper method to emit TRAP entries for AST nodes that we don't fully support yet.
  template <typename E>
  void emitUnknown(E* entity) {
    auto label = assignNewLabel(entity);
    using Trap = BindingTrapOf<E>;
    static_assert(sizeof(Trap) == sizeof(label),
                  "Binding traps of unknown entities must only have the `id` field (the class "
                  "should be empty in schema.yml)");
    emit(Trap{label});
    emit(ElementIsUnknownTrap{label});
  }

  TrapLabel<UnspecifiedElementTag> emitUnspecified(std::optional<TrapLabel<ElementTag>>&& parent,
                                                   const char* property,
                                                   int index) {
    UnspecifiedElement entry{trap.createTypedLabel<UnspecifiedElementTag>()};
    entry.error = "element was unspecified by the extractor";
    entry.parent = std::move(parent);
    entry.property = property;
    if (index >= 0) {
      entry.index = index;
    }
    trap.emit(entry);
    return entry.id;
  }

  template <typename E>
  std::optional<TrapLabel<ElementTag>> idOf(const E& entry) {
    if constexpr (HasId<E>::value) {
      return entry.id;
    } else {
      return std::nullopt;
    }
  }

  // This method gives a TRAP label for already emitted AST node.
  // If the AST node was not emitted yet, then the emission is dispatched to a corresponding
  // visitor (see `visit(T *)` methods below).
  template <typename E, std::enable_if_t<IsFetchable<E>>* = nullptr>
  TrapLabelOf<E> fetchLabel(const E& e, swift::Type type = {}) {
    if constexpr (std::is_constructible_v<bool, const E&>) {
      if (!e) {
        // this will be treated on emission
        return undefined_label;
      }
    }
<<<<<<< HEAD
    // this is required so we avoid any recursive loop: a `fetchLabel` during the visit of `e` might
    // end up calling `fetchLabel` on `e` itself, so we want the visit of `e` to call `fetchLabel`
    // only after having called `assignNewLabel` on `e`.
    CODEQL_ASSERT(std::holds_alternative<std::monostate>(waitingForNewLabel),
                  "fetchLabel called before assignNewLabel");
    if (auto l = store.get(e)) {
      return *l;
    }
    waitingForNewLabel = e;
    // TODO: add tracing logs for visited stuff, maybe within the translators?
    visit(e, std::forward<Args>(args)...);
    Log::flush();
    // TODO when everything is moved to structured C++ classes, this should be moved to createEntry
    if (auto l = store.get(e)) {
      if constexpr (IsLocatable<E>) {
        locationExtractor.attachLocation(sourceManager, e, *l);
      }
      return *l;
    }
    LOG_CRITICAL("assignNewLabel not called during visit");
    abort();
=======
    auto& stored = store[e];
    if (!stored.valid()) {
      auto inserted = fetching.insert(e);
      assert(inserted.second && "detected infinite fetchLabel recursion");
      stored = createLabel(e, type);
      fetching.erase(e);
    }
    return TrapLabelOf<E>::unsafeCreateFromUntyped(stored);
>>>>>>> 3f645e94
  }

  // convenience `fetchLabel` overload for `swift::Type` (which is just a wrapper for
  // `swift::TypeBase*`)
  TrapLabel<TypeTag> fetchLabel(swift::Type t) { return fetchLabel(t.getPointer()); }

  TrapLabel<AstNodeTag> fetchLabel(swift::ASTNode node) {
    auto ret = fetchLabelFromUnion<AstNodeTag>(node);
    if (!ret.valid()) {
      // TODO to be more useful, we need a generic way of attaching original source location info
      // to logs, this will come in upcoming work
      LOG_ERROR("Unable to fetch label for ASTNode");
    }
    return ret;
  }

  template <typename E, std::enable_if_t<IsFetchable<E*>>* = nullptr>
  TrapLabelOf<E> fetchLabel(const E& e) {
    return fetchLabel(&e);
  }

<<<<<<< HEAD
  // Due to the lazy emission approach, we must assign a label to a corresponding AST node before
  // it actually gets emitted to handle recursive cases such as recursive calls, or recursive type
  // declarations
  template <typename E, typename... Args, std::enable_if_t<IsStorable<E>>* = nullptr>
  TrapLabel<ConcreteTrapTagOf<E>> assignNewLabel(const E& e, Args&&... args) {
    CODEQL_ASSERT(waitingForNewLabel == Store::Handle{e}, "assignNewLabel called on wrong entity");
    auto label = trap.createLabel<ConcreteTrapTagOf<E>>(std::forward<Args>(args)...);
    store.insert(e, label);
    waitingForNewLabel = std::monostate{};
    return label;
  }

  template <typename E, typename... Args, std::enable_if_t<IsStorable<E*>>* = nullptr>
  TrapLabel<ConcreteTrapTagOf<E>> assignNewLabel(const E& e, Args&&... args) {
    return assignNewLabel(&e, std::forward<Args>(args)...);
  }

=======
>>>>>>> 3f645e94
  // convenience methods for structured C++ creation
  template <typename E>
  auto createEntry(const E& e) {
    auto found = store.find(&e);
    assert(found != store.end() && "createEntry called on non-fetched label");
    auto label = TrapLabel<ConcreteTrapTagOf<E>>::unsafeCreateFromUntyped(found->second);
    if constexpr (IsLocatable<E>) {
      locationExtractor.attachLocation(sourceManager, e, label);
    }
    return TrapClassOf<E>{label};
  }

  // used to create a new entry for entities that should not be cached
  // an example is swift::Argument, that are created on the fly and thus have no stable pointer
  template <typename E>
  auto createUncachedEntry(const E& e) {
    auto label = trap.createTypedLabel<TrapTagOf<E>>();
    locationExtractor.attachLocation(sourceManager, &e, label);
    return TrapClassOf<E>{label};
  }

  // return `std::optional(fetchLabel(arg))` if arg converts to true, otherwise std::nullopt
  // universal reference `Arg&&` is used to catch both temporary and non-const references, not
  // for perfect forwarding
  template <typename Arg, typename... Args>
  auto fetchOptionalLabel(Arg&& arg, Args&&... args) -> std::optional<decltype(fetchLabel(arg))> {
    if (arg) {
      return fetchLabel(arg, std::forward<Args>(args)...);
    }
    return std::nullopt;
  }

  // map `fetchLabel` on the iterable `arg`
  // universal reference `Arg&&` is used to catch both temporary and non-const references, not
  // for perfect forwarding
  template <typename Iterable>
  auto fetchRepeatedLabels(Iterable&& arg) {
    using Label = decltype(fetchLabel(*arg.begin()));
    TrapLabelVectorWrapper<typename Label::Tag> ret;
    if constexpr (HasSize<Iterable>::value) {
      ret.data.reserve(arg.size());
    }
    for (auto&& e : arg) {
      ret.data.push_back(fetchLabel(e));
    }
    return ret;
  }

  template <typename... Args>
  void emitDebugInfo(const Args&... args) {
    trap.debug(args...);
  }

  void emitComment(swift::Token& comment) {
    CommentsTrap entry{trap.createTypedLabel<CommentTag>(), comment.getRawText().str()};
    trap.emit(entry);
    locationExtractor.attachLocation(sourceManager, comment, entry.id);
  }

 protected:
  void visitPending() {
    while (!toBeVisited.empty()) {
      auto [next, type] = toBeVisited.back();
      toBeVisited.pop_back();
      // TODO: add tracing logs for visited stuff, maybe within the translators?
      std::visit([this, type = type](const auto* e) { visit(e, type); }, next);
    }
  }

 private:
  template <typename E>
  UntypedTrapLabel createLabel(const E& e, swift::Type type) {
    if constexpr (IsDeclPointer<E> || IsTypePointer<E>) {
      if (auto mangledName = name(e)) {
        if (shouldVisit(e)) {
          toBeVisited.emplace_back(e, type);
        }
        return trap.createLabel(mangledName);
      }
    }
    // we always need to visit unnamed things
    toBeVisited.emplace_back(e, type);
    return trap.createLabel();
  }

  template <typename E>
  bool shouldVisit(const E& e) {
    if constexpr (IsDeclPointer<E>) {
      encounteredModules.insert(e->getModuleContext());
      if (bodyEmissionStrategy.shouldEmitDeclBody(*e)) {
        extractedDeclaration(e);
        return true;
      }
      skippedDeclaration(e);
      return false;
    }
    return true;
  }

  void extractedDeclaration(const swift::Decl* decl) {
    if (isLazyDeclaration(decl)) {
      state.emittedDeclarations.insert(decl);
    }
  }
  void skippedDeclaration(const swift::Decl* decl) {
    if (isLazyDeclaration(decl)) {
      state.pendingDeclarations.insert(decl);
    }
  }

  static bool isLazyDeclaration(const swift::Decl* decl) {
    swift::ModuleDecl* module = decl->getModuleContext();
    return module->isBuiltinModule() || module->getName().str() == "__ObjC" ||
           module->isNonSwiftModule();
  }

  template <typename T, typename = void>
  struct HasSize : std::false_type {};

  template <typename T>
  struct HasSize<T, decltype(std::declval<T>().size(), void())> : std::true_type {};

  template <typename T, typename = void>
  struct HasId : std::false_type {};

  template <typename T>
  struct HasId<T, decltype(std::declval<T>().id, void())> : std::true_type {};

  template <typename Tag, typename... Ts>
  TrapLabel<Tag> fetchLabelFromUnion(const llvm::PointerUnion<Ts...> u) {
    TrapLabel<Tag> ret{};
    // with logical op short-circuiting, this will stop trying on the first successful fetch
    bool unionCaseFound = (... || fetchLabelFromUnionCase<Tag, Ts>(u, ret));
    if (!unionCaseFound) {
      return undefined_label;
    }
    return ret;
  }

  template <typename Tag, typename T, typename... Ts>
  bool fetchLabelFromUnionCase(const llvm::PointerUnion<Ts...> u, TrapLabel<Tag>& output) {
    // we rely on the fact that when we extract `ASTNode` instances (which only happens
    // on `BraceStmt`/`IfConfigDecl` elements), we cannot encounter a standalone `TypeRepr` there,
    // so we skip this case; extracting `TypeRepr`s here would be problematic as we would not be
    // able to provide the corresponding type
    if constexpr (!std::is_same_v<T, swift::TypeRepr*>) {
      if (auto e = u.template dyn_cast<T>()) {
        output = fetchLabel(e);
        return true;
      }
    }
    return false;
  }

  virtual SwiftMangledName name(const swift::Decl* decl) = 0;
  virtual SwiftMangledName name(const swift::TypeBase* type) = 0;
  virtual void visit(const swift::Decl* decl) = 0;
  virtual void visit(const swift::Stmt* stmt) = 0;
  virtual void visit(const swift::StmtCondition* cond) = 0;
  virtual void visit(const swift::StmtConditionElement* cond) = 0;
  virtual void visit(const swift::PoundAvailableInfo* availability) = 0;
  virtual void visit(const swift::AvailabilitySpec* spec) = 0;
  virtual void visit(const swift::CaseLabelItem* item) = 0;
  virtual void visit(const swift::Expr* expr) = 0;
  virtual void visit(const swift::Pattern* pattern) = 0;
  virtual void visit(const swift::TypeRepr* typeRepr, swift::Type type) = 0;
  virtual void visit(const swift::TypeBase* type) = 0;
  virtual void visit(const swift::CapturedValue* capture) = 0;

  template <typename T, std::enable_if<!std::is_base_of_v<swift::TypeRepr, T>>* = nullptr>
  void visit(const T* e, swift::Type) {
    visit(e);
  }

  const swift::SourceManager& sourceManager;
  SwiftExtractorState& state;
  TrapDomain& trap;
  std::unordered_map<Handle, UntypedTrapLabel> store;
  std::unordered_set<Handle> fetching;
  std::vector<std::pair<Handle, swift::Type>> toBeVisited;
  SwiftLocationExtractor& locationExtractor;
  SwiftBodyEmissionStrategy& bodyEmissionStrategy;
  std::unordered_set<swift::ModuleDecl*> encounteredModules;
  Logger& logger() {
    static Logger ret{"dispatcher"};
    return ret;
  }
};

}  // namespace codeql<|MERGE_RESOLUTION|>--- conflicted
+++ resolved
@@ -149,38 +149,14 @@
         return undefined_label;
       }
     }
-<<<<<<< HEAD
-    // this is required so we avoid any recursive loop: a `fetchLabel` during the visit of `e` might
-    // end up calling `fetchLabel` on `e` itself, so we want the visit of `e` to call `fetchLabel`
-    // only after having called `assignNewLabel` on `e`.
-    CODEQL_ASSERT(std::holds_alternative<std::monostate>(waitingForNewLabel),
-                  "fetchLabel called before assignNewLabel");
-    if (auto l = store.get(e)) {
-      return *l;
-    }
-    waitingForNewLabel = e;
-    // TODO: add tracing logs for visited stuff, maybe within the translators?
-    visit(e, std::forward<Args>(args)...);
-    Log::flush();
-    // TODO when everything is moved to structured C++ classes, this should be moved to createEntry
-    if (auto l = store.get(e)) {
-      if constexpr (IsLocatable<E>) {
-        locationExtractor.attachLocation(sourceManager, e, *l);
-      }
-      return *l;
-    }
-    LOG_CRITICAL("assignNewLabel not called during visit");
-    abort();
-=======
     auto& stored = store[e];
     if (!stored.valid()) {
       auto inserted = fetching.insert(e);
-      assert(inserted.second && "detected infinite fetchLabel recursion");
+      CODEQL_ASSERT(inserted.second, "detected infinite fetchLabel recursion");
       stored = createLabel(e, type);
       fetching.erase(e);
     }
     return TrapLabelOf<E>::unsafeCreateFromUntyped(stored);
->>>>>>> 3f645e94
   }
 
   // convenience `fetchLabel` overload for `swift::Type` (which is just a wrapper for
@@ -202,31 +178,11 @@
     return fetchLabel(&e);
   }
 
-<<<<<<< HEAD
-  // Due to the lazy emission approach, we must assign a label to a corresponding AST node before
-  // it actually gets emitted to handle recursive cases such as recursive calls, or recursive type
-  // declarations
-  template <typename E, typename... Args, std::enable_if_t<IsStorable<E>>* = nullptr>
-  TrapLabel<ConcreteTrapTagOf<E>> assignNewLabel(const E& e, Args&&... args) {
-    CODEQL_ASSERT(waitingForNewLabel == Store::Handle{e}, "assignNewLabel called on wrong entity");
-    auto label = trap.createLabel<ConcreteTrapTagOf<E>>(std::forward<Args>(args)...);
-    store.insert(e, label);
-    waitingForNewLabel = std::monostate{};
-    return label;
-  }
-
-  template <typename E, typename... Args, std::enable_if_t<IsStorable<E*>>* = nullptr>
-  TrapLabel<ConcreteTrapTagOf<E>> assignNewLabel(const E& e, Args&&... args) {
-    return assignNewLabel(&e, std::forward<Args>(args)...);
-  }
-
-=======
->>>>>>> 3f645e94
   // convenience methods for structured C++ creation
   template <typename E>
   auto createEntry(const E& e) {
     auto found = store.find(&e);
-    assert(found != store.end() && "createEntry called on non-fetched label");
+    CODEQL_ASSERT(found != store.end(), "createEntry called on non-fetched label");
     auto label = TrapLabel<ConcreteTrapTagOf<E>>::unsafeCreateFromUntyped(found->second);
     if constexpr (IsLocatable<E>) {
       locationExtractor.attachLocation(sourceManager, e, label);
