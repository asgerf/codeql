#pragma once

// This file implements the mapping needed by the API defined in the TrapTagTraits.h, so that
// TrapTagOf/TrapLabelOf/TrapClassOf provide the tags/labels for specific swift entity types.
#include <filesystem>
#include "swift/extractor/trap/TrapTagTraits.h"
#include "swift/extractor/trap/generated/TrapTags.h"
#include <swift/AST/ASTNode.h>
#include <swift/AST/Decl.h>
#include <swift/AST/Expr.h>
#include <swift/AST/Stmt.h>
#include <swift/AST/Pattern.h>
#include <swift/AST/TypeRepr.h>
#include <swift/AST/Type.h>

namespace codeql {

<<<<<<< HEAD
#define MAP(TYPE, TAG)                \
=======
// OverloadSetRefExpr is collapsed with its only derived class OverloadedDeclRefExpr
using OverloadSetRefExprTag = OverloadedDeclRefExprTag;

// We don't really expect to see the following in extraction. Mapping these tags to void effectively
// ignores all elements of that class (with a message).

// only generated for code editing
using CodeCompletionExprTag = void;
using EditorPlaceholderExprTag = void;
// not present after the Sema phase
using ArrowExprTag = void;
// experimental variadic generics, implemented only in the frontend for now, thus not compilable
using PackExprTag = void;
using PackTypeTag = void;
using ReifyPackExprTag = void;
using PackExpansionTypeTag = void;
using SequenceArchetypeTypeTag = void;
// Placeholder types appear in ambiguous types but are anyway transformed to UnresolvedType
using PlaceholderTypeTag = void;
// SIL types that cannot really appear in the frontend run
using SILBlockStorageTypeTag = void;
using SILBoxTypeTag = void;
using SILFunctionTypeTag = void;
using SILTokenTypeTag = void;
// This is created during type checking and is only used for constraint checking
using TypeVariableTypeTag = void;

using ABISafeConversionExprTag = AbiSafeConversionExprTag;

#define MAP_TYPE_TO_TAG(TYPE, TAG)    \
>>>>>>> 8af2138a
  template <>                         \
  struct detail::ToTagFunctor<TYPE> { \
    using type = TAG;                 \
  };
#define MAP_CONCRETE(TYPE, TAG)                \
  template <>                                  \
  struct detail::ToTagConcreteOverride<TYPE> { \
    using type = TAG;                          \
  };

// clang-format off
// use indentation to recreate all involved type hierarchies
MAP(std::filesystem::path, DbFileTag)
MAP(swift::StmtCondition, StmtConditionTag)
MAP(swift::StmtConditionElement, ConditionElementTag)
MAP(swift::CaseLabelItem, CaseLabelItemTag)

MAP(swift::Stmt, StmtTag)
  MAP(swift::BraceStmt, BraceStmtTag)
  MAP(swift::ReturnStmt, ReturnStmtTag)
  MAP(swift::YieldStmt, YieldStmtTag)
  MAP(swift::DeferStmt, DeferStmtTag)
  MAP(swift::LabeledStmt, LabeledStmtTag)
    MAP(swift::LabeledConditionalStmt, LabeledConditionalStmtTag)
      MAP(swift::IfStmt, IfStmtTag)
      MAP(swift::GuardStmt, GuardStmtTag)
      MAP(swift::WhileStmt, WhileStmtTag)
    MAP(swift::DoStmt, DoStmtTag)
    MAP(swift::DoCatchStmt, DoCatchStmtTag)
    MAP(swift::RepeatWhileStmt, RepeatWhileStmtTag)
    MAP(swift::ForEachStmt, ForEachStmtTag)
    MAP(swift::SwitchStmt, SwitchStmtTag)
  MAP(swift::CaseStmt, CaseStmtTag)
  MAP(swift::BreakStmt, BreakStmtTag)
  MAP(swift::ContinueStmt, ContinueStmtTag)
  MAP(swift::FallthroughStmt, FallthroughStmtTag)
  MAP(swift::FailStmt, FailStmtTag)
  MAP(swift::ThrowStmt, ThrowStmtTag)
  MAP(swift::PoundAssertStmt, PoundAssertStmtTag)

MAP(swift::Argument, ArgumentTag)
MAP(swift::Expr, ExprTag)
  MAP(swift::ErrorExpr, ErrorExprTag)
  MAP(swift::LiteralExpr, LiteralExprTag)
    MAP(swift::NilLiteralExpr, NilLiteralExprTag)
    MAP(swift::BuiltinLiteralExpr, BuiltinLiteralExprTag)
      MAP(swift::BooleanLiteralExpr, BooleanLiteralExprTag)
      MAP(swift::NumberLiteralExpr, NumberLiteralExprTag)
        MAP(swift::IntegerLiteralExpr, IntegerLiteralExprTag)
        MAP(swift::FloatLiteralExpr, FloatLiteralExprTag)
      MAP(swift::StringLiteralExpr, StringLiteralExprTag)
      MAP(swift::MagicIdentifierLiteralExpr, MagicIdentifierLiteralExprTag)
    MAP(swift::InterpolatedStringLiteralExpr, InterpolatedStringLiteralExprTag)
    MAP(swift::RegexLiteralExpr, RegexLiteralExprTag)
    MAP(swift::ObjectLiteralExpr, ObjectLiteralExprTag)
  MAP(swift::DiscardAssignmentExpr, DiscardAssignmentExprTag)
  MAP(swift::DeclRefExpr, DeclRefExprTag)
  MAP(swift::SuperRefExpr, SuperRefExprTag)
  MAP(swift::TypeExpr, TypeExprTag)
  MAP(swift::OtherConstructorDeclRefExpr, OtherConstructorDeclRefExprTag)
  MAP(swift::DotSyntaxBaseIgnoredExpr, DotSyntaxBaseIgnoredExprTag)
  MAP(swift::OverloadSetRefExpr, OverloadedDeclRefExprTag)  // collapsed with its only derived class OverloadedDeclRefExpr
    MAP(swift::OverloadedDeclRefExpr, OverloadedDeclRefExprTag)
  MAP(swift::UnresolvedDeclRefExpr, UnresolvedDeclRefExprTag)
  MAP(swift::LookupExpr, LookupExprTag)
    MAP(swift::MemberRefExpr, MemberRefExprTag)
    MAP(swift::SubscriptExpr, SubscriptExprTag)
    MAP(swift::DynamicLookupExpr, DynamicLookupExprTag)
      MAP(swift::DynamicMemberRefExpr, DynamicMemberRefExprTag)
      MAP(swift::DynamicSubscriptExpr, DynamicSubscriptExprTag)
  MAP(swift::UnresolvedSpecializeExpr, UnresolvedSpecializeExprTag)
  MAP(swift::UnresolvedMemberExpr, UnresolvedMemberExprTag)
  MAP(swift::UnresolvedDotExpr, UnresolvedDotExprTag)
  MAP(swift::SequenceExpr, SequenceExprTag)
  MAP(swift::IdentityExpr, IdentityExprTag)
    MAP(swift::ParenExpr, ParenExprTag)
    MAP(swift::DotSelfExpr, DotSelfExprTag)
    MAP(swift::AwaitExpr, AwaitExprTag)
    MAP(swift::UnresolvedMemberChainResultExpr, UnresolvedMemberChainResultExprTag)
  MAP(swift::AnyTryExpr, AnyTryExprTag)
    MAP(swift::TryExpr, TryExprTag)
    MAP(swift::ForceTryExpr, ForceTryExprTag)
    MAP(swift::OptionalTryExpr, OptionalTryExprTag)
  MAP(swift::TupleExpr, TupleExprTag)
  MAP(swift::CollectionExpr, CollectionExprTag)
    MAP(swift::ArrayExpr, ArrayExprTag)
    MAP(swift::DictionaryExpr, DictionaryExprTag)
  MAP(swift::KeyPathApplicationExpr, KeyPathApplicationExprTag)
  MAP(swift::TupleElementExpr, TupleElementExprTag)
  MAP(swift::CaptureListExpr, CaptureListExprTag)
  MAP(swift::AbstractClosureExpr, AbstractClosureExprTag)
    MAP(swift::ClosureExpr, ClosureExprTag)
    MAP(swift::AutoClosureExpr, AutoClosureExprTag)
  MAP(swift::InOutExpr, InOutExprTag)
  MAP(swift::VarargExpansionExpr, VarargExpansionExprTag)
  MAP(swift::DynamicTypeExpr, DynamicTypeExprTag)
  MAP(swift::RebindSelfInConstructorExpr, RebindSelfInConstructorExprTag)
  MAP(swift::OpaqueValueExpr, OpaqueValueExprTag)
  MAP(swift::PropertyWrapperValuePlaceholderExpr, PropertyWrapperValuePlaceholderExprTag)
  MAP(swift::AppliedPropertyWrapperExpr, AppliedPropertyWrapperExprTag)
  MAP(swift::DefaultArgumentExpr, DefaultArgumentExprTag)
  MAP(swift::BindOptionalExpr, BindOptionalExprTag)
  MAP(swift::OptionalEvaluationExpr, OptionalEvaluationExprTag)
  MAP(swift::ForceValueExpr, ForceValueExprTag)
  MAP(swift::OpenExistentialExpr, OpenExistentialExprTag)
  MAP(swift::MakeTemporarilyEscapableExpr, MakeTemporarilyEscapableExprTag)
  MAP(swift::ApplyExpr, ApplyExprTag)
    MAP(swift::CallExpr, CallExprTag)
    MAP(swift::PrefixUnaryExpr, PrefixUnaryExprTag)
    MAP(swift::PostfixUnaryExpr, PostfixUnaryExprTag)
    MAP(swift::BinaryExpr, BinaryExprTag)
    MAP(swift::SelfApplyExpr, SelfApplyExprTag)
      MAP(swift::DotSyntaxCallExpr, DotSyntaxCallExprTag)
      MAP(swift::ConstructorRefCallExpr, ConstructorRefCallExprTag)
  MAP(swift::ImplicitConversionExpr, ImplicitConversionExprTag)
    MAP(swift::LoadExpr, LoadExprTag)
    MAP(swift::DestructureTupleExpr, DestructureTupleExprTag)
    MAP(swift::UnresolvedTypeConversionExpr, UnresolvedTypeConversionExprTag)
    MAP(swift::FunctionConversionExpr, FunctionConversionExprTag)
    MAP(swift::CovariantFunctionConversionExpr, CovariantFunctionConversionExprTag)
    MAP(swift::CovariantReturnConversionExpr, CovariantReturnConversionExprTag)
    MAP(swift::MetatypeConversionExpr, MetatypeConversionExprTag)
    MAP(swift::CollectionUpcastConversionExpr, CollectionUpcastConversionExprTag)
    MAP(swift::ErasureExpr, ErasureExprTag)
    MAP(swift::AnyHashableErasureExpr, AnyHashableErasureExprTag)
    MAP(swift::BridgeToObjCExpr, BridgeToObjCExprTag)
    MAP(swift::BridgeFromObjCExpr, BridgeFromObjCExprTag)
    MAP(swift::ConditionalBridgeFromObjCExpr, ConditionalBridgeFromObjCExprTag)
    MAP(swift::DerivedToBaseExpr, DerivedToBaseExprTag)
    MAP(swift::ArchetypeToSuperExpr, ArchetypeToSuperExprTag)
    MAP(swift::InjectIntoOptionalExpr, InjectIntoOptionalExprTag)
    MAP(swift::ClassMetatypeToObjectExpr, ClassMetatypeToObjectExprTag)
    MAP(swift::ExistentialMetatypeToObjectExpr, ExistentialMetatypeToObjectExprTag)
    MAP(swift::ProtocolMetatypeToObjectExpr, ProtocolMetatypeToObjectExprTag)
    MAP(swift::InOutToPointerExpr, InOutToPointerExprTag)
    MAP(swift::ArrayToPointerExpr, ArrayToPointerExprTag)
    MAP(swift::StringToPointerExpr, StringToPointerExprTag)
    MAP(swift::PointerToPointerExpr, PointerToPointerExprTag)
    MAP(swift::ForeignObjectConversionExpr, ForeignObjectConversionExprTag)
    MAP(swift::UnevaluatedInstanceExpr, UnevaluatedInstanceExprTag)
    MAP(swift::UnderlyingToOpaqueExpr, UnderlyingToOpaqueExprTag)
    MAP(swift::DifferentiableFunctionExpr, DifferentiableFunctionExprTag)
    MAP(swift::LinearFunctionExpr, LinearFunctionExprTag)
    MAP(swift::DifferentiableFunctionExtractOriginalExpr, DifferentiableFunctionExtractOriginalExprTag)
    MAP(swift::LinearFunctionExtractOriginalExpr, LinearFunctionExtractOriginalExprTag)
    MAP(swift::LinearToDifferentiableFunctionExpr, LinearToDifferentiableFunctionExprTag)
    MAP(swift::ReifyPackExpr, void)  // experimental variadic generics
  MAP(swift::ExplicitCastExpr, ExplicitCastExprTag)
    MAP(swift::CheckedCastExpr, CheckedCastExprTag)
      MAP(swift::ForcedCheckedCastExpr, ForcedCheckedCastExprTag)
      MAP(swift::ConditionalCheckedCastExpr, ConditionalCheckedCastExprTag)
      MAP(swift::IsExpr, IsExprTag)
    MAP(swift::CoerceExpr, CoerceExprTag)
  MAP(swift::ArrowExpr, void)  // not present after the Sema phase
  MAP(swift::IfExpr, IfExprTag)
  MAP(swift::EnumIsCaseExpr, EnumIsCaseExprTag)
  MAP(swift::AssignExpr, AssignExprTag)
  MAP(swift::CodeCompletionExpr, void) // only generated for code editing
  MAP(swift::UnresolvedPatternExpr, UnresolvedPatternExprTag)
  MAP(swift::LazyInitializerExpr, LazyInitializerExprTag)
  MAP(swift::EditorPlaceholderExpr, void)  // only generated for code editing
  MAP(swift::ObjCSelectorExpr, ObjCSelectorExprTag)
  MAP(swift::KeyPathExpr, KeyPathExprTag)
  MAP(swift::KeyPathDotExpr, KeyPathDotExprTag)
  MAP(swift::OneWayExpr, OneWayExprTag)
  MAP(swift::TapExpr, TapExprTag)
  MAP(swift::PackExpr, void)  // experimental variadic generics

MAP(swift::Decl, DeclTag)
  MAP(swift::ValueDecl, ValueDeclTag)
    MAP(swift::TypeDecl, TypeDeclTag)
      MAP(swift::GenericTypeDecl, GenericTypeDeclTag)
        MAP(swift::NominalTypeDecl, NominalTypeDeclTag)
          MAP(swift::EnumDecl, EnumDeclTag)
          MAP(swift::StructDecl, StructDeclTag)
          MAP(swift::ClassDecl, ClassDeclTag)
          MAP(swift::ProtocolDecl, ProtocolDeclTag)
        MAP(swift::OpaqueTypeDecl, OpaqueTypeDeclTag)
        MAP(swift::TypeAliasDecl, TypeAliasDeclTag)
      MAP(swift::AbstractTypeParamDecl, AbstractTypeParamDeclTag)
        MAP(swift::GenericTypeParamDecl, GenericTypeParamDeclTag)
        MAP(swift::AssociatedTypeDecl, AssociatedTypeDeclTag)
      MAP(swift::ModuleDecl, ModuleDeclTag)
    MAP(swift::AbstractStorageDecl, AbstractStorageDeclTag)
      MAP(swift::VarDecl, VarDeclTag)
        MAP_CONCRETE(swift::VarDecl, ConcreteVarDeclTag)
        MAP(swift::ParamDecl, ParamDeclTag)
      MAP(swift::SubscriptDecl, SubscriptDeclTag)
    MAP(swift::AbstractFunctionDecl, AbstractFunctionDeclTag)
      MAP(swift::ConstructorDecl, ConstructorDeclTag)
      MAP(swift::DestructorDecl, DestructorDeclTag)
      MAP(swift::FuncDecl, FuncDeclTag)
        MAP_CONCRETE(swift::FuncDecl, ConcreteFuncDeclTag)
        MAP(swift::AccessorDecl, AccessorDeclTag)
    MAP(swift::EnumElementDecl, EnumElementDeclTag)
  MAP(swift::ExtensionDecl, ExtensionDeclTag)
  MAP(swift::TopLevelCodeDecl, TopLevelCodeDeclTag)
  MAP(swift::ImportDecl, ImportDeclTag)
  MAP(swift::IfConfigDecl, IfConfigDeclTag)
  MAP(swift::PoundDiagnosticDecl, PoundDiagnosticDeclTag)
  MAP(swift::PrecedenceGroupDecl, PrecedenceGroupDeclTag)
  MAP(swift::MissingMemberDecl, MissingMemberDeclTag)
  MAP(swift::PatternBindingDecl, PatternBindingDeclTag)
  MAP(swift::EnumCaseDecl, EnumCaseDeclTag)
  MAP(swift::OperatorDecl, OperatorDeclTag)
    MAP(swift::InfixOperatorDecl, InfixOperatorDeclTag)
    MAP(swift::PrefixOperatorDecl, PrefixOperatorDeclTag)
    MAP(swift::PostfixOperatorDecl, PostfixOperatorDeclTag)

MAP(swift::Pattern, PatternTag)
  MAP(swift::ParenPattern, ParenPatternTag)
  MAP(swift::TuplePattern, TuplePatternTag)
  MAP(swift::NamedPattern, NamedPatternTag)
  MAP(swift::AnyPattern, AnyPatternTag)
  MAP(swift::TypedPattern, TypedPatternTag)
  MAP(swift::BindingPattern, BindingPatternTag)
  MAP(swift::IsPattern, IsPatternTag)
  MAP(swift::EnumElementPattern, EnumElementPatternTag)
  MAP(swift::OptionalSomePattern, OptionalSomePatternTag)
  MAP(swift::BoolPattern, BoolPatternTag)
  MAP(swift::ExprPattern, ExprPatternTag)

MAP(swift::TypeRepr, TypeReprTag)

MAP(swift::Type, TypeTag)
MAP(swift::TypeBase, TypeTag)
  MAP(swift::ErrorType, ErrorTypeTag)
  MAP(swift::UnresolvedType, UnresolvedTypeTag)
  MAP(swift::PlaceholderType, void)  // appears in ambiguous types but are then transformed to UnresolvedType
  MAP(swift::BuiltinType, BuiltinTypeTag)
    MAP(swift::AnyBuiltinIntegerType, AnyBuiltinIntegerTypeTag)
      MAP(swift::BuiltinIntegerType, BuiltinIntegerTypeTag)
      MAP(swift::BuiltinIntegerLiteralType, BuiltinIntegerLiteralTypeTag)
    MAP(swift::BuiltinExecutorType, BuiltinExecutorTypeTag)
    MAP(swift::BuiltinFloatType, BuiltinFloatTypeTag)
    MAP(swift::BuiltinJobType, BuiltinJobTypeTag)
    MAP(swift::BuiltinRawPointerType, BuiltinRawPointerTypeTag)
    MAP(swift::BuiltinRawUnsafeContinuationType, BuiltinRawUnsafeContinuationTypeTag)
    MAP(swift::BuiltinNativeObjectType, BuiltinNativeObjectTypeTag)
    MAP(swift::BuiltinBridgeObjectType, BuiltinBridgeObjectTypeTag)
    MAP(swift::BuiltinUnsafeValueBufferType, BuiltinUnsafeValueBufferTypeTag)
    MAP(swift::BuiltinDefaultActorStorageType, BuiltinDefaultActorStorageTypeTag)
    MAP(swift::BuiltinVectorType, BuiltinVectorTypeTag)
  MAP(swift::TupleType, TupleTypeTag)
  MAP(swift::ReferenceStorageType, ReferenceStorageTypeTag)
  MAP(swift::WeakStorageType, WeakStorageTypeTag)
  MAP(swift::UnownedStorageType, UnownedStorageTypeTag)
  MAP(swift::UnmanagedStorageType, UnmanagedStorageTypeTag)
  MAP(swift::AnyGenericType, AnyGenericTypeTag)
    MAP(swift::NominalOrBoundGenericNominalType, NominalOrBoundGenericNominalTypeTag)
      MAP(swift::NominalType, NominalTypeTag)
        MAP(swift::EnumType, EnumTypeTag)
        MAP(swift::StructType, StructTypeTag)
        MAP(swift::ClassType, ClassTypeTag)
        MAP(swift::ProtocolType, ProtocolTypeTag)
      MAP(swift::BoundGenericType, BoundGenericTypeTag)
        MAP(swift::BoundGenericClassType, BoundGenericClassTypeTag)
        MAP(swift::BoundGenericEnumType, BoundGenericEnumTypeTag)
        MAP(swift::BoundGenericStructType, BoundGenericStructTypeTag)
    MAP(swift::UnboundGenericType, UnboundGenericTypeTag)
  MAP(swift::AnyMetatypeType, AnyMetatypeTypeTag)
    MAP(swift::MetatypeType, MetatypeTypeTag)
    MAP(swift::ExistentialMetatypeType, ExistentialMetatypeTypeTag)
  MAP(swift::ModuleType, ModuleTypeTag)
  MAP(swift::DynamicSelfType, DynamicSelfTypeTag)
  MAP(swift::SubstitutableType, SubstitutableTypeTag)
    MAP(swift::ArchetypeType, ArchetypeTypeTag)
      MAP(swift::PrimaryArchetypeType, PrimaryArchetypeTypeTag)
      MAP(swift::OpaqueTypeArchetypeType, OpaqueTypeArchetypeTypeTag)
      MAP(swift::OpenedArchetypeType, OpenedArchetypeTypeTag)
      MAP(swift::SequenceArchetypeType, void)  // experimental variadic generics
    MAP(swift::GenericTypeParamType, GenericTypeParamTypeTag)
  MAP(swift::DependentMemberType, DependentMemberTypeTag)
  MAP(swift::AnyFunctionType, AnyFunctionTypeTag)
    MAP(swift::FunctionType, FunctionTypeTag)
    MAP(swift::GenericFunctionType, GenericFunctionTypeTag)
  MAP(swift::SILFunctionType, void)  // SIL types cannot really appear in the frontend run)
  MAP(swift::SILBlockStorageType, void)  // SIL types cannot really appear in the frontend run)
  MAP(swift::SILBoxType, void)  // SIL types cannot really appear in the frontend run)
  MAP(swift::SILTokenType, void)  // SIL types cannot really appear in the frontend run)
  MAP(swift::ProtocolCompositionType, ProtocolCompositionTypeTag)
  MAP(swift::ParameterizedProtocolType, ParameterizedProtocolTypeTag)
  MAP(swift::ExistentialType, ExistentialTypeTag)
  MAP(swift::LValueType, LValueTypeTag)
  MAP(swift::InOutType, InOutTypeTag)
  MAP(swift::PackType, void)  // experimental variadic generics
  MAP(swift::PackExpansionType, void)  // experimental variadic generics
  MAP(swift::TypeVariableType, void)  // created during type checking and only used for constraint checking
  MAP(swift::SugarType, SugarTypeTag)
    MAP(swift::ParenType, ParenTypeTag)
    MAP(swift::TypeAliasType, TypeAliasTypeTag)
    MAP(swift::SyntaxSugarType, SyntaxSugarTypeTag)
      MAP(swift::UnarySyntaxSugarType, UnarySyntaxSugarTypeTag)
        MAP(swift::ArraySliceType, ArraySliceTypeTag)
        MAP(swift::OptionalType, OptionalTypeTag)
        MAP(swift::VariadicSequenceType, VariadicSequenceTypeTag)
      MAP(swift::DictionaryType, DictionaryTypeTag)
// clang-format on
#undef MAP
#undef MAP_CONCRETE
}  // namespace codeql<|MERGE_RESOLUTION|>--- conflicted
+++ resolved
@@ -15,40 +15,7 @@
 
 namespace codeql {
 
-<<<<<<< HEAD
 #define MAP(TYPE, TAG)                \
-=======
-// OverloadSetRefExpr is collapsed with its only derived class OverloadedDeclRefExpr
-using OverloadSetRefExprTag = OverloadedDeclRefExprTag;
-
-// We don't really expect to see the following in extraction. Mapping these tags to void effectively
-// ignores all elements of that class (with a message).
-
-// only generated for code editing
-using CodeCompletionExprTag = void;
-using EditorPlaceholderExprTag = void;
-// not present after the Sema phase
-using ArrowExprTag = void;
-// experimental variadic generics, implemented only in the frontend for now, thus not compilable
-using PackExprTag = void;
-using PackTypeTag = void;
-using ReifyPackExprTag = void;
-using PackExpansionTypeTag = void;
-using SequenceArchetypeTypeTag = void;
-// Placeholder types appear in ambiguous types but are anyway transformed to UnresolvedType
-using PlaceholderTypeTag = void;
-// SIL types that cannot really appear in the frontend run
-using SILBlockStorageTypeTag = void;
-using SILBoxTypeTag = void;
-using SILFunctionTypeTag = void;
-using SILTokenTypeTag = void;
-// This is created during type checking and is only used for constraint checking
-using TypeVariableTypeTag = void;
-
-using ABISafeConversionExprTag = AbiSafeConversionExprTag;
-
-#define MAP_TYPE_TO_TAG(TYPE, TAG)    \
->>>>>>> 8af2138a
   template <>                         \
   struct detail::ToTagFunctor<TYPE> { \
     using type = TAG;                 \
@@ -196,6 +163,7 @@
     MAP(swift::LinearFunctionExtractOriginalExpr, LinearFunctionExtractOriginalExprTag)
     MAP(swift::LinearToDifferentiableFunctionExpr, LinearToDifferentiableFunctionExprTag)
     MAP(swift::ReifyPackExpr, void)  // experimental variadic generics
+    MAP(swift::ABISafeConversionExpr, AbiSafeConversionExprTag)  // different acronym convention
   MAP(swift::ExplicitCastExpr, ExplicitCastExprTag)
     MAP(swift::CheckedCastExpr, CheckedCastExprTag)
       MAP(swift::ForcedCheckedCastExpr, ForcedCheckedCastExprTag)
