--- conflicted
+++ resolved
@@ -15,7 +15,6 @@
 /**
  * A taint-tracking configuration for reasoning about unsafe HTML constructed from library input vulnerabilities.
  */
-<<<<<<< HEAD
 module UnsafeHtmlConstructionConfig implements DataFlow::StateConfigSig {
   class FlowState = DataFlow::FlowLabel;
 
@@ -75,12 +74,8 @@
 /**
  * DEPRECATED. Use the `UnsafeHtmlConstructionFlow` module instead.
  */
-deprecated class Configration extends TaintTracking::Configuration {
-  Configration() { this = "UnsafeHtmlConstruction" }
-=======
-class Configuration extends TaintTracking::Configuration {
+deprecated class Configuration extends TaintTracking::Configuration {
   Configuration() { this = "UnsafeHtmlConstruction" }
->>>>>>> 8d504d8b
 
   override predicate isSource(DataFlow::Node source, DataFlow::FlowLabel label) {
     source instanceof Source and
