import pathlib
import subprocess
import sys

import pytest

from misc.codegen.generators import qlgen
from misc.codegen.lib import ql
from misc.codegen.test.utils import *


@pytest.fixture(autouse=True)
def run_mock():
    with mock.patch("subprocess.run") as ret:
        ret.return_value.returncode = 0
        yield ret


# these are lambdas so that they will use patched paths when called
def stub_path(): return paths.root_dir / "ql/lib/stub/path"


def ql_output_path(): return paths.root_dir / "ql/lib/other/path"


def ql_test_output_path(): return paths.root_dir / "ql/test/path"


def generated_registry_path(): return paths.root_dir / "ql/registry.list"


def import_file(): return stub_path().with_suffix(".qll")


def children_file(): return ql_output_path() / "ParentChild.qll"


stub_import = "stub.path"
stub_import_prefix = stub_import + "."
root_import = stub_import_prefix + "Element"
gen_import = "other.path"
gen_import_prefix = gen_import + "."


@pytest.fixture
def qlgen_opts(opts):
    opts.ql_stub_output = stub_path()
    opts.ql_output = ql_output_path()
    opts.ql_test_output = ql_test_output_path()
    opts.generated_registry = generated_registry_path()
    opts.ql_format = True
    opts.root_dir = paths.root_dir
    opts.force = False
    return opts


@pytest.fixture
def generate(input, qlgen_opts, renderer, render_manager):
    render_manager.written = []

    def func(classes):
        input.classes = {cls.name: cls for cls in classes}
        return run_managed_generation(qlgen.generate, qlgen_opts, renderer, render_manager)

    return func


@pytest.fixture
def generate_import_list(generate):
    def func(classes):
        ret = generate(classes)
        assert import_file() in ret
        return ret[import_file()]

    return func


@pytest.fixture
def generate_children_implementations(generate):
    def func(classes):
        ret = generate(classes)
        assert children_file() in ret
        return ret[children_file()]

    return func


def _filter_generated_classes(ret, output_test_files=False):
    files = {x for x in ret}
    print(files)
    files.remove(import_file())
    files.remove(children_file())
    stub_files = set()
    base_files = set()
    test_files = set()
    for f in files:
        try:
            stub_files.add(f.relative_to(stub_path()))
            print(f)
        except ValueError:
            try:
                base_files.add(f.relative_to(ql_output_path()))
            except ValueError:
                try:
                    test_files.add(f.relative_to(ql_test_output_path()))
                except ValueError:
                    assert False, f"{f} is in wrong directory"
    if output_test_files:
        return {
            str(f): ret[ql_test_output_path() / f]
            for f in test_files
        }
    base_files -= {pathlib.Path(f"{name}.qll") for name in
                   ("Raw", "Synth", "SynthConstructors", "PureSynthConstructors")}
    assert base_files <= stub_files
    return {
        str(f): (ret[stub_path() / f], ret[ql_output_path() / f])
        for f in base_files
    }


@pytest.fixture
def generate_classes(generate):
    def func(classes):
        return _filter_generated_classes(generate(classes))

    return func


@pytest.fixture
def generate_tests(generate):
    def func(classes):
        return _filter_generated_classes(generate(classes), output_test_files=True)

    return func


def a_ql_class(**kwargs):
    return ql.Class(**kwargs, import_prefix=gen_import)


def a_ql_stub(*, name, import_prefix="", **kwargs):
    return ql.Stub(name=name, **kwargs, import_prefix=gen_import,
                   base_import=f"{gen_import_prefix}{import_prefix}{name}")


def test_one_empty_class(generate_classes):
    assert generate_classes([
        schema.Class("A")
    ]) == {
        "A.qll": (a_ql_stub(name="A"),
                  a_ql_class(name="A", final=True)),
    }


def test_hierarchy(generate_classes):
    assert generate_classes([
        schema.Class("D", bases=["B", "C"]),
        schema.Class("C", bases=["A"], derived={"D"}),
        schema.Class("B", bases=["A"], derived={"D"}),
        schema.Class("A", derived={"B", "C"}),
    ]) == {
        "A.qll": (a_ql_stub(name="A"), a_ql_class(name="A")),
        "B.qll": (a_ql_stub(name="B"), a_ql_class(name="B", bases=["A"], imports=[stub_import_prefix + "A"])),
        "C.qll": (a_ql_stub(name="C"), a_ql_class(name="C", bases=["A"], imports=[stub_import_prefix + "A"])),
        "D.qll": (a_ql_stub(name="D"), a_ql_class(name="D", final=True, bases=["B", "C"],
                                                  imports=[stub_import_prefix + cls for cls in "BC"])),
    }


def test_hierarchy_imports(generate_import_list):
    assert generate_import_list([
        schema.Class("D", bases=["B", "C"]),
        schema.Class("C", bases=["A"], derived={"D"}),
        schema.Class("B", bases=["A"], derived={"D"}),
        schema.Class("A", derived={"B", "C"}),
    ]) == ql.ImportList([stub_import_prefix + cls for cls in "ABCD"])


def test_internal_not_in_import_list(generate_import_list):
    assert generate_import_list([
        schema.Class("D", bases=["B", "C"]),
        schema.Class("C", bases=["A"], derived={"D"}, pragmas=["ql_internal"]),
        schema.Class("B", bases=["A"], derived={"D"}),
        schema.Class("A", derived={"B", "C"}, pragmas=["ql_internal"]),
    ]) == ql.ImportList([stub_import_prefix + cls for cls in "BD"])


def test_hierarchy_children(generate_children_implementations):
    assert generate_children_implementations([
        schema.Class("A", derived={"B", "C"}, pragmas=["ql_internal"]),
        schema.Class("B", bases=["A"], derived={"D"}),
        schema.Class("C", bases=["A"], derived={"D"}, pragmas=["ql_internal"]),
        schema.Class("D", bases=["B", "C"]),
    ]) == ql.GetParentImplementation(
        classes=[a_ql_class(name="A", ql_internal=True),
                 a_ql_class(name="B", bases=["A"], imports=[
                     stub_import_prefix + "A"]),
                 a_ql_class(name="C", bases=["A"], imports=[
                     stub_import_prefix + "A"], ql_internal=True),
                 a_ql_class(name="D", final=True, bases=["B", "C"],
                            imports=[stub_import_prefix + cls for cls in "BC"]),
                 ],
        imports=[stub_import] + [stub_import_prefix + cls for cls in "AC"],
    )


def test_single_property(generate_classes):
    assert generate_classes([
        schema.Class("MyObject", properties=[
            schema.SingleProperty("foo", "bar")]),
    ]) == {
        "MyObject.qll": (a_ql_stub(name="MyObject"),
                         a_ql_class(name="MyObject", final=True,
                                    properties=[
                                        ql.Property(singular="Foo", type="bar", tablename="my_objects",
                                                    tableparams=["this", "result"], doc="foo of this my object"),
                                    ])),
    }


def test_children(generate_classes):
    assert generate_classes([
        schema.Class("FakeRoot"),
        schema.Class("MyObject", properties=[
            schema.SingleProperty("a", "int"),
            schema.SingleProperty("child_1", "int", is_child=True),
            schema.RepeatedProperty("bs", "int"),
            schema.RepeatedProperty("children", "int", is_child=True),
            schema.OptionalProperty("c", "int"),
            schema.OptionalProperty("child_3", "int", is_child=True),
            schema.RepeatedOptionalProperty("d", "int"),
            schema.RepeatedOptionalProperty("child_4", "int", is_child=True),
        ]),
    ]) == {
        "FakeRoot.qll": (a_ql_stub(name="FakeRoot"), a_ql_class(name="FakeRoot", final=True)),
        "MyObject.qll": (a_ql_stub(name="MyObject"),
                         a_ql_class(name="MyObject", final=True,
                                    properties=[
                                        ql.Property(singular="A", type="int", tablename="my_objects",
                                                    tableparams=["this", "result", "_"],
                                                    doc="a of this my object"),
                                        ql.Property(singular="Child1", type="int", tablename="my_objects",
                                                    tableparams=["this", "_", "result"], prev_child="",
                                                    doc="child 1 of this my object"),
                                        ql.Property(singular="B", plural="Bs", type="int",
                                                    tablename="my_object_bs",
                                                    tableparams=["this", "index", "result"],
                                                    doc="b of this my object",
                                                    doc_plural="bs of this my object"),
                                        ql.Property(singular="Child", plural="Children", type="int",
                                                    tablename="my_object_children",
                                                    tableparams=["this", "index", "result"], prev_child="Child1",
                                                    doc="child of this my object",
                                                    doc_plural="children of this my object"),
                                        ql.Property(singular="C", type="int", tablename="my_object_cs",
                                                    tableparams=["this", "result"], is_optional=True,
                                                    doc="c of this my object"),
                                        ql.Property(singular="Child3", type="int",
                                                    tablename="my_object_child_3s",
                                                    tableparams=["this", "result"], is_optional=True,
                                                    prev_child="Child", doc="child 3 of this my object"),
                                        ql.Property(singular="D", plural="Ds", type="int",
                                                    tablename="my_object_ds",
                                                    tableparams=["this", "index", "result"], is_optional=True,
                                                    doc="d of this my object",
                                                    doc_plural="ds of this my object"),
                                        ql.Property(singular="Child4", plural="Child4s", type="int",
                                                    tablename="my_object_child_4s",
                                                    tableparams=["this", "index", "result"], is_optional=True,
                                                    prev_child="Child3", doc="child 4 of this my object",
                                                    doc_plural="child 4s of this my object"),
                                    ])),
    }


def test_single_properties(generate_classes):
    assert generate_classes([
        schema.Class("MyObject", properties=[
            schema.SingleProperty("one", "x"),
            schema.SingleProperty("two", "y"),
            schema.SingleProperty("three", "z"),
        ]),
    ]) == {
        "MyObject.qll": (a_ql_stub(name="MyObject"),
                         a_ql_class(name="MyObject", final=True,
                                    properties=[
                                        ql.Property(singular="One", type="x", tablename="my_objects",
                                                    tableparams=["this", "result", "_", "_"],
                                                    doc="one of this my object"),
                                        ql.Property(singular="Two", type="y", tablename="my_objects",
                                                    tableparams=["this", "_", "result", "_"],
                                                    doc="two of this my object"),
                                        ql.Property(singular="Three", type="z", tablename="my_objects",
                                                    tableparams=["this", "_", "_", "result"],
                                                    doc="three of this my object"),
                                    ])),
    }


@pytest.mark.parametrize("is_child,prev_child", [(False, None), (True, "")])
def test_optional_property(generate_classes, is_child, prev_child):
    assert generate_classes([
        schema.Class("FakeRoot"),
        schema.Class("MyObject", properties=[
            schema.OptionalProperty("foo", "bar", is_child=is_child)]),
    ]) == {
        "FakeRoot.qll": (a_ql_stub(name="FakeRoot"), a_ql_class(name="FakeRoot", final=True)),
        "MyObject.qll": (a_ql_stub(name="MyObject"),
                         a_ql_class(name="MyObject", final=True, properties=[
                                    ql.Property(singular="Foo", type="bar", tablename="my_object_foos",
                                                tableparams=["this", "result"],
                                                is_optional=True, prev_child=prev_child, doc="foo of this my object"),
                                    ])),
    }


@pytest.mark.parametrize("is_child,prev_child", [(False, None), (True, "")])
def test_repeated_property(generate_classes, is_child, prev_child):
    assert generate_classes([
        schema.Class("FakeRoot"),
        schema.Class("MyObject", properties=[
            schema.RepeatedProperty("foo", "bar", is_child=is_child)]),
    ]) == {
        "FakeRoot.qll": (a_ql_stub(name="FakeRoot"), a_ql_class(name="FakeRoot", final=True)),
        "MyObject.qll": (a_ql_stub(name="MyObject"),
                         a_ql_class(name="MyObject", final=True, properties=[
                                    ql.Property(singular="Foo", plural="Foos", type="bar", tablename="my_object_foos",
                                                tableparams=["this", "index", "result"], prev_child=prev_child,
                                                doc="foo of this my object", doc_plural="foos of this my object"),
                                    ])),
    }


def test_repeated_unordered_property(generate_classes):
    assert generate_classes([
        schema.Class("FakeRoot"),
        schema.Class("MyObject", properties=[
            schema.RepeatedUnorderedProperty("foo", "bar")]),
    ]) == {
        "FakeRoot.qll": (a_ql_stub(name="FakeRoot"), a_ql_class(name="FakeRoot", final=True)),
        "MyObject.qll": (a_ql_stub(name="MyObject"),
                         a_ql_class(name="MyObject", final=True, properties=[
                                    ql.Property(singular="Foo", plural="Foos", type="bar", tablename="my_object_foos",
                                                tableparams=["this", "result"], is_unordered=True,
                                                doc="foo of this my object", doc_plural="foos of this my object"),
                                    ])),
    }


@pytest.mark.parametrize("is_child,prev_child", [(False, None), (True, "")])
def test_repeated_optional_property(generate_classes, is_child, prev_child):
    assert generate_classes([
        schema.Class("FakeRoot"),
        schema.Class("MyObject", properties=[
            schema.RepeatedOptionalProperty("foo", "bar", is_child=is_child)]),
    ]) == {

        "FakeRoot.qll": (a_ql_stub(name="FakeRoot"), a_ql_class(name="FakeRoot", final=True)),
        "MyObject.qll": (a_ql_stub(name="MyObject"),
                         a_ql_class(name="MyObject", final=True, properties=[
                                    ql.Property(singular="Foo", plural="Foos", type="bar", tablename="my_object_foos",
                                                tableparams=["this", "index", "result"], is_optional=True,
                                                prev_child=prev_child, doc="foo of this my object",
                                                doc_plural="foos of this my object"),
                                    ])),
    }


def test_predicate_property(generate_classes):
    assert generate_classes([
        schema.Class("MyObject", properties=[
            schema.PredicateProperty("is_foo")]),
    ]) == {
        "MyObject.qll": (a_ql_stub(name="MyObject"),
                         a_ql_class(name="MyObject", final=True, properties=[
                                    ql.Property(singular="isFoo", type="predicate", tablename="my_object_is_foo",
                                                tableparams=["this"], is_predicate=True, doc="this my object is foo"),
                                    ])),
    }


@pytest.mark.parametrize("is_child,prev_child", [(False, None), (True, "")])
def test_single_class_property(generate_classes, is_child, prev_child):
    assert generate_classes([
        schema.Class("Bar"),
        schema.Class("MyObject", properties=[
            schema.SingleProperty("foo", "Bar", is_child=is_child)]),
    ]) == {
        "MyObject.qll": (a_ql_stub(name="MyObject"),
                         a_ql_class(
            name="MyObject", final=True, imports=[stub_import_prefix + "Bar"], properties=[
                ql.Property(singular="Foo", type="Bar", tablename="my_objects",
                            tableparams=[
                                "this", "result"],
                            prev_child=prev_child, doc="foo of this my object"),
            ],
        )),
        "Bar.qll": (a_ql_stub(name="Bar"), a_ql_class(name="Bar", final=True)),
    }


def test_class_with_doc(generate_classes):
    doc = ["Very important class.", "Very."]
    assert generate_classes([
        schema.Class("A", doc=doc),
    ]) == {
        "A.qll": (a_ql_stub(name="A"), a_ql_class(name="A", final=True, doc=doc)),
    }


def test_class_dir(generate_classes):
    dir = "another/rel/path"
    assert generate_classes([
        schema.Class("A", derived={"B"}, group=dir),
        schema.Class("B", bases=["A"]),
    ]) == {
        f"{dir}/A.qll": (a_ql_stub(name="A", import_prefix="another.rel.path."), a_ql_class(name="A", dir=pathlib.Path(dir))),
        "B.qll": (a_ql_stub(name="B"),
                  a_ql_class(name="B", final=True, bases=["A"],
                             imports=[stub_import_prefix + "another.rel.path.A"])),
    }


def test_root_element_cannot_have_children(generate_classes):
    with pytest.raises(qlgen.RootElementHasChildren):
        generate_classes([
            schema.Class('A', properties=[schema.SingleProperty("x", is_child=True)])
        ])


def test_class_dir_imports(generate_import_list):
    dir = "another/rel/path"
    assert generate_import_list([
        schema.Class("A", derived={"B"}, group=dir),
        schema.Class("B", bases=["A"]),
    ]) == ql.ImportList([
        stub_import_prefix + "B",
        stub_import_prefix + "another.rel.path.A",
    ])


def test_format(opts, generate, render_manager, run_mock):
    opts.codeql_binary = "my_fake_codeql"
    run_mock.return_value.stderr = "some\nlines\n"
    render_manager.written = [
        pathlib.Path("x", "foo.ql"),
        pathlib.Path("bar.qll"),
        pathlib.Path("y", "baz.txt"),
    ]
    generate([schema.Class('A')])
    assert run_mock.mock_calls == [
        mock.call(["my_fake_codeql", "query", "format", "--in-place", "--", "x/foo.ql", "bar.qll"],
                  stderr=subprocess.PIPE, text=True),
    ]


def test_format_error(opts, generate, render_manager, run_mock):
    opts.codeql_binary = "my_fake_codeql"
    run_mock.return_value.stderr = "some\nlines\n"
    run_mock.return_value.returncode = 1
    render_manager.written = [
        pathlib.Path("x", "foo.ql"),
        pathlib.Path("bar.qll"),
        pathlib.Path("y", "baz.txt"),
    ]
    with pytest.raises(qlgen.FormatError):
        generate([schema.Class('A')])


@pytest.mark.parametrize("force", [False, True])
def test_manage_parameters(opts, generate, renderer, force):
    opts.force = force
    ql_a = opts.ql_output / "A.qll"
    ql_b = opts.ql_output / "B.qll"
    stub_a = opts.ql_stub_output / "A.qll"
    stub_b = opts.ql_stub_output / "B.qll"
    test_a = opts.ql_test_output / "A.ql"
    test_b = opts.ql_test_output / "MISSING_SOURCE.txt"
    test_c = opts.ql_test_output / "B.txt"
    write(ql_a)
    write(ql_b)
    write(stub_a)
    write(stub_b)
    write(test_a)
    write(test_b)
    write(test_c)
    generate([schema.Class('A')])
    assert renderer.mock_calls == [
        mock.call.manage(generated={ql_a, ql_b, test_a, test_b, import_file()}, stubs={stub_a, stub_b},
                         registry=opts.generated_registry, force=force)
    ]


def test_modified_stub_skipped(qlgen_opts, generate, render_manager):
    stub = qlgen_opts.ql_stub_output / "A.qll"
    render_manager.is_customized_stub.side_effect = lambda f: f == stub
    assert stub not in generate([schema.Class('A')])


def test_test_missing_source(generate_tests):
    generate_tests([
        schema.Class("A"),
    ]) == {
        "A/MISSING_SOURCE.txt": ql.MissingTestInstructions(),
    }


def a_ql_class_tester(**kwargs):
    return ql.ClassTester(**kwargs, elements_module=stub_import)


def a_ql_property_tester(**kwargs):
    return ql.PropertyTester(**kwargs, elements_module=stub_import)


def test_test_source_present(opts, generate_tests):
    write(opts.ql_test_output / "A" / "test.swift")
    assert generate_tests([
        schema.Class("A"),
    ]) == {
        "A/A.ql": a_ql_class_tester(class_name="A"),
    }


def test_test_source_present_with_dir(opts, generate_tests):
    write(opts.ql_test_output / "foo" / "A" / "test.swift")
    assert generate_tests([
        schema.Class("A", group="foo"),
    ]) == {
        "foo/A/A.ql": a_ql_class_tester(class_name="A"),
    }


def test_test_total_properties(opts, generate_tests):
    write(opts.ql_test_output / "B" / "test.swift")
    assert generate_tests([
        schema.Class("A", derived={"B"}, properties=[
            schema.SingleProperty("x", "string"),
        ]),
        schema.Class("B", bases=["A"], properties=[
            schema.PredicateProperty("y", "int"),
        ]),
    ]) == {
        "B/B.ql": a_ql_class_tester(class_name="B", properties=[
            ql.PropertyForTest(getter="getX", type="string"),
            ql.PropertyForTest(getter="y"),
        ])
    }


def test_test_partial_properties(opts, generate_tests):
    write(opts.ql_test_output / "B" / "test.swift")
    assert generate_tests([
        schema.Class("A", derived={"B", "C"}, properties=[
            schema.OptionalProperty("x", "string"),
        ]),
        schema.Class("B", bases=["A"], properties=[
            schema.RepeatedProperty("y", "bool"),
            schema.RepeatedOptionalProperty("z", "int"),
            schema.RepeatedUnorderedProperty("w", "string"),
        ]),
    ]) == {
        "B/B.ql": a_ql_class_tester(class_name="B", properties=[
            ql.PropertyForTest(getter="hasX"),
            ql.PropertyForTest(getter="getNumberOfYs", type="int"),
            ql.PropertyForTest(getter="getNumberOfWs", type="int"),
        ]),
        "B/B_getX.ql": a_ql_property_tester(class_name="B",
                                            property=ql.PropertyForTest(getter="getX", is_total=False,
                                                                               type="string")),
        "B/B_getY.ql": a_ql_property_tester(class_name="B",
                                            property=ql.PropertyForTest(getter="getY", is_total=False,
                                                                               is_indexed=True,
                                                                               type="bool")),
        "B/B_getZ.ql": a_ql_property_tester(class_name="B",
                                            property=ql.PropertyForTest(getter="getZ", is_total=False,
                                                                               is_indexed=True,
                                                                               type="int")),
        "B/B_getAW.ql": a_ql_property_tester(class_name="B",
                                             property=ql.PropertyForTest(getter="getAW", is_total=False,
                                                                                type="string")),
    }


def test_test_properties_deduplicated(opts, generate_tests):
    write(opts.ql_test_output / "Final" / "test.swift")
    assert generate_tests([
        schema.Class("Base", derived={"A", "B"}, properties=[
            schema.SingleProperty("x", "string"),
            schema.RepeatedProperty("y", "bool"),
        ]),
        schema.Class("A", bases=["Base"], derived={"Final"}),
        schema.Class("B", bases=["Base"], derived={"Final"}),
        schema.Class("Final", bases=["A", "B"]),
    ]) == {
        "Final/Final.ql": a_ql_class_tester(class_name="Final", properties=[
            ql.PropertyForTest(getter="getX", type="string"),
            ql.PropertyForTest(getter="getNumberOfYs", type="int"),
        ]),
        "Final/Final_getY.ql": a_ql_property_tester(class_name="Final",
                                                    property=ql.PropertyForTest(getter="getY", is_total=False,
                                                                                       is_indexed=True,
                                                                                       type="bool")),
    }


def test_test_properties_skipped(opts, generate_tests):
    write(opts.ql_test_output / "Derived" / "test.swift")
    assert generate_tests([
        schema.Class("Base", derived={"Derived"}, properties=[
            schema.SingleProperty("x", "string", pragmas=["qltest_skip", "foo"]),
            schema.RepeatedProperty("y", "int", pragmas=["bar", "qltest_skip"]),
        ]),
        schema.Class("Derived", bases=["Base"], properties=[
            schema.PredicateProperty("a", pragmas=["qltest_skip"]),
            schema.OptionalProperty(
                "b", "int", pragmas=["bar", "qltest_skip", "baz"]),
        ]),
    ]) == {
        "Derived/Derived.ql": a_ql_class_tester(class_name="Derived"),
    }


def test_test_base_class_skipped(opts, generate_tests):
    write(opts.ql_test_output / "Derived" / "test.swift")
    assert generate_tests([
        schema.Class("Base", derived={"Derived"}, pragmas=["qltest_skip", "foo"], properties=[
            schema.SingleProperty("x", "string"),
            schema.RepeatedProperty("y", "int"),
        ]),
        schema.Class("Derived", bases=["Base"]),
    ]) == {
        "Derived/Derived.ql": a_ql_class_tester(class_name="Derived"),
    }


def test_test_final_class_skipped(opts, generate_tests):
    write(opts.ql_test_output / "Derived" / "test.swift")
    assert generate_tests([
        schema.Class("Base", derived={"Derived"}),
        schema.Class("Derived", bases=["Base"], pragmas=["qltest_skip", "foo"], properties=[
            schema.SingleProperty("x", "string"),
            schema.RepeatedProperty("y", "int"),
        ]),
    ]) == {}


def test_test_class_hierarchy_collapse(opts, generate_tests):
    write(opts.ql_test_output / "Base" / "test.swift")
    assert generate_tests([
        schema.Class("Base", derived={"D1", "D2"}, pragmas=["foo", "qltest_collapse_hierarchy"]),
        schema.Class("D1", bases=["Base"], properties=[schema.SingleProperty("x", "string")]),
        schema.Class("D2", bases=["Base"], derived={"D3"}, properties=[schema.SingleProperty("y", "string")]),
        schema.Class("D3", bases=["D2"], properties=[schema.SingleProperty("z", "string")]),
    ]) == {
        "Base/Base.ql": a_ql_class_tester(class_name="Base", show_ql_class=True),
    }


def test_test_class_hierarchy_uncollapse(opts, generate_tests):
    for d in ("Base", "D3", "D4"):
        write(opts.ql_test_output / d / "test.swift")
    assert generate_tests([
        schema.Class("Base", derived={"D1", "D2"}, pragmas=["foo", "qltest_collapse_hierarchy"]),
        schema.Class("D1", bases=["Base"], properties=[schema.SingleProperty("x", "string")]),
        schema.Class("D2", bases=["Base"], derived={"D3", "D4"}, pragmas=["qltest_uncollapse_hierarchy", "bar"]),
        schema.Class("D3", bases=["D2"]),
        schema.Class("D4", bases=["D2"]),
    ]) == {
        "Base/Base.ql": a_ql_class_tester(class_name="Base", show_ql_class=True),
        "D3/D3.ql": a_ql_class_tester(class_name="D3"),
        "D4/D4.ql": a_ql_class_tester(class_name="D4"),
    }


def test_test_class_hierarchy_uncollapse_at_final(opts, generate_tests):
    for d in ("Base", "D3"):
        write(opts.ql_test_output / d / "test.swift")
    assert generate_tests([
        schema.Class("Base", derived={"D1", "D2"}, pragmas=["foo", "qltest_collapse_hierarchy"]),
        schema.Class("D1", bases=["Base"], properties=[schema.SingleProperty("x", "string")]),
        schema.Class("D2", bases=["Base"], derived={"D3"}),
        schema.Class("D3", bases=["D2"], pragmas=["qltest_uncollapse_hierarchy", "bar"]),
    ]) == {
        "Base/Base.ql": a_ql_class_tester(class_name="Base", show_ql_class=True),
        "D3/D3.ql": a_ql_class_tester(class_name="D3"),
    }


def test_property_description(generate_classes):
    description = ["Lorem", "Ipsum"]
    assert generate_classes([
        schema.Class("MyObject", properties=[
            schema.SingleProperty("foo", "bar", description=description),
        ]),
    ]) == {
        "MyObject.qll": (a_ql_stub(name="MyObject"),
                         a_ql_class(name="MyObject", final=True,
                                    properties=[
                                        ql.Property(singular="Foo", type="bar", tablename="my_objects",
                                                    tableparams=["this", "result"],
                                                    doc="foo of this my object",
                                                    description=description),
                                    ])),
    }


def test_property_doc_override(generate_classes):
    assert generate_classes([
        schema.Class("MyObject", properties=[
            schema.SingleProperty("foo", "bar", doc="baz")]),
    ]) == {
        "MyObject.qll": (a_ql_stub(name="MyObject"),
                         a_ql_class(name="MyObject", final=True,
                                    properties=[
                                        ql.Property(singular="Foo", type="bar", tablename="my_objects",
                                                    tableparams=["this", "result"], doc="baz"),
                                    ])),
    }


def test_repeated_property_doc_override(generate_classes):
    assert generate_classes([
        schema.Class("MyObject", properties=[
            schema.RepeatedProperty("x", "int", doc="children of this"),
            schema.RepeatedOptionalProperty("y", "int", doc="child of this")]),
    ]) == {
        "MyObject.qll": (a_ql_stub(name="MyObject"),
                         a_ql_class(name="MyObject", final=True,
                                    properties=[
                                        ql.Property(singular="X", plural="Xes", type="int",
                                                    tablename="my_object_xes",
                                                    tableparams=["this", "index", "result"],
                                                    doc="child of this", doc_plural="children of this"),
                                        ql.Property(singular="Y", plural="Ys", type="int",
                                                    tablename="my_object_ies", is_optional=True,
                                                    tableparams=["this", "index", "result"],
                                                    doc="child of this", doc_plural="children of this"),
                                    ])),
    }


@pytest.mark.parametrize("abbr,expected", list(qlgen.abbreviations.items()))
def test_property_doc_abbreviations(generate_classes, abbr, expected):
    expected_doc = f"foo {expected} bar of this object"
    assert generate_classes([
        schema.Class("Object", properties=[
            schema.SingleProperty(f"foo_{abbr}_bar", "baz")]),
    ]) == {
        "Object.qll": (a_ql_stub(name="Object"),
                       a_ql_class(name="Object", final=True,
                                  properties=[
                                      ql.Property(singular=f"Foo{abbr.capitalize()}Bar", type="baz",
                                                  tablename="objects",
                                                  tableparams=["this", "result"], doc=expected_doc),
                                  ])),
    }


@pytest.mark.parametrize("abbr,expected", list(qlgen.abbreviations.items()))
def test_property_doc_abbreviations_ignored_if_within_word(generate_classes, abbr, expected):
    expected_doc = f"foo {abbr}acadabra bar of this object"
    assert generate_classes([
        schema.Class("Object", properties=[
            schema.SingleProperty(f"foo_{abbr}acadabra_bar", "baz")]),
    ]) == {
        "Object.qll": (a_ql_stub(name="Object"),
                       a_ql_class(name="Object", final=True,
                                  properties=[
                                      ql.Property(singular=f"Foo{abbr.capitalize()}acadabraBar", type="baz",
                                                  tablename="objects",
                                                  tableparams=["this", "result"], doc=expected_doc),
                                  ])),
    }


def test_repeated_property_doc_override_with_format(generate_classes):
    assert generate_classes([
        schema.Class("MyObject", properties=[
            schema.RepeatedProperty("x", "int", doc="special {children} of this"),
            schema.RepeatedOptionalProperty("y", "int", doc="special {child} of this")]),
    ]) == {
        "MyObject.qll": (a_ql_stub(name="MyObject"),
                         a_ql_class(name="MyObject", final=True,
                                    properties=[
                                        ql.Property(singular="X", plural="Xes", type="int",
                                                    tablename="my_object_xes",
                                                    tableparams=["this", "index", "result"],
                                                    doc="special child of this",
                                                    doc_plural="special children of this"),
                                        ql.Property(singular="Y", plural="Ys", type="int",
                                                    tablename="my_object_ies", is_optional=True,
                                                    tableparams=["this", "index", "result"],
                                                    doc="special child of this",
                                                    doc_plural="special children of this"),
                                    ])),
    }


def test_repeated_property_doc_override_with_multiple_formats(generate_classes):
    assert generate_classes([
        schema.Class("MyObject", properties=[
            schema.RepeatedProperty("x", "int", doc="{cat} or {dog}"),
            schema.RepeatedOptionalProperty("y", "int", doc="{cats} or {dogs}")]),
    ]) == {
        "MyObject.qll": (a_ql_stub(name="MyObject"),
                         a_ql_class(name="MyObject", final=True,
                                    properties=[
                                        ql.Property(singular="X", plural="Xes", type="int",
                                                    tablename="my_object_xes",
                                                    tableparams=["this", "index", "result"],
                                                    doc="cat or dog", doc_plural="cats or dogs"),
                                        ql.Property(singular="Y", plural="Ys", type="int",
                                                    tablename="my_object_ies", is_optional=True,
                                                    tableparams=["this", "index", "result"],
                                                    doc="cat or dog", doc_plural="cats or dogs"),
                                    ])),
    }


def test_property_doc_override_with_format(generate_classes):
    assert generate_classes([
        schema.Class("MyObject", properties=[
            schema.SingleProperty("foo", "bar", doc="special {baz} of this")]),
    ]) == {
        "MyObject.qll": (a_ql_stub(name="MyObject"),
                         a_ql_class(name="MyObject", final=True,
                                    properties=[
                                        ql.Property(singular="Foo", type="bar", tablename="my_objects",
                                                    tableparams=["this", "result"], doc="special baz of this"),
                                    ])),
    }


def test_property_on_class_with_default_doc_name(generate_classes):
    assert generate_classes([
        schema.Class("MyObject", properties=[
            schema.SingleProperty("foo", "bar")],
            default_doc_name="baz"),
    ]) == {
        "MyObject.qll": (a_ql_stub(name="MyObject"),
                         a_ql_class(name="MyObject", final=True,
                                    properties=[
                                        ql.Property(singular="Foo", type="bar", tablename="my_objects",
                                                    tableparams=["this", "result"], doc="foo of this baz"),
                                    ])),
    }


def test_stub_on_class_with_synth_from_class(generate_classes):
    assert generate_classes([
<<<<<<< HEAD
        schema.Class("MyObject", ipa=schema.IpaInfo(from_class="A"),
=======
        schema.Class("MyObject", synth=schema.SynthInfo(from_class="A"),
>>>>>>> 357542a1
                     properties=[schema.SingleProperty("foo", "bar")]),
    ]) == {
        "MyObject.qll": (a_ql_stub(name="MyObject", synth_accessors=[
            ql.SynthUnderlyingAccessor(argument="Entity", type="Raw::A", constructorparams=["result"]),
        ]),
            a_ql_class(name="MyObject", final=True, properties=[
                ql.Property(singular="Foo", type="bar", tablename="my_objects", synth=True,
                            tableparams=["this", "result"], doc="foo of this my object"),
            ])),
    }


def test_stub_on_class_with_synth_on_arguments(generate_classes):
    assert generate_classes([
<<<<<<< HEAD
        schema.Class("MyObject", ipa=schema.IpaInfo(on_arguments={"base": "A", "index": "int", "label": "string"}),
=======
        schema.Class("MyObject", synth=schema.SynthInfo(on_arguments={"base": "A", "index": "int", "label": "string"}),
>>>>>>> 357542a1
                     properties=[schema.SingleProperty("foo", "bar")]),
    ]) == {
        "MyObject.qll": (a_ql_stub(name="MyObject", synth_accessors=[
            ql.SynthUnderlyingAccessor(argument="Base", type="Raw::A", constructorparams=["result", "_", "_"]),
            ql.SynthUnderlyingAccessor(argument="Index", type="int", constructorparams=["_", "result", "_"]),
            ql.SynthUnderlyingAccessor(argument="Label", type="string", constructorparams=["_", "_", "result"]),
        ]),
            a_ql_class(name="MyObject", final=True, properties=[
                ql.Property(singular="Foo", type="bar", tablename="my_objects", synth=True,
                            tableparams=["this", "result"], doc="foo of this my object"),
            ])),
    }


def test_synth_property(generate_classes):
    assert generate_classes([
        schema.Class("MyObject", properties=[
            schema.SingleProperty("foo", "bar", synth=True)]),
    ]) == {
        "MyObject.qll": (a_ql_stub(name="MyObject"),
                         a_ql_class(name="MyObject", final=True,
                                    properties=[
                                        ql.Property(singular="Foo", type="bar", tablename="my_objects", synth=True,
                                                    tableparams=["this", "result"], doc="foo of this my object"),
                                    ])),
    }


def test_hideable_class(generate_classes):
    assert generate_classes([
        schema.Class("MyObject", hideable=True),
    ]) == {
        "MyObject.qll": (a_ql_stub(name="MyObject"), a_ql_class(name="MyObject", final=True, hideable=True)),
    }


def test_hideable_property(generate_classes):
    assert generate_classes([
        schema.Class("MyObject", hideable=True),
        schema.Class("Other", properties=[
            schema.SingleProperty("x", "MyObject"),
        ]),
    ]) == {
        "MyObject.qll": (a_ql_stub(name="MyObject"), a_ql_class(name="MyObject", final=True, hideable=True)),
        "Other.qll": (a_ql_stub(name="Other"),
                      a_ql_class(name="Other", imports=[stub_import_prefix + "MyObject"],
                                 final=True, properties=[
                          ql.Property(singular="X", type="MyObject", tablename="others", type_is_hideable=True,
                                      tableparams=["this", "result"], doc="x of this other"),
                      ])),
    }


if __name__ == '__main__':
    sys.exit(pytest.main([__file__] + sys.argv[1:]))<|MERGE_RESOLUTION|>--- conflicted
+++ resolved
@@ -850,11 +850,7 @@
 
 def test_stub_on_class_with_synth_from_class(generate_classes):
     assert generate_classes([
-<<<<<<< HEAD
-        schema.Class("MyObject", ipa=schema.IpaInfo(from_class="A"),
-=======
         schema.Class("MyObject", synth=schema.SynthInfo(from_class="A"),
->>>>>>> 357542a1
                      properties=[schema.SingleProperty("foo", "bar")]),
     ]) == {
         "MyObject.qll": (a_ql_stub(name="MyObject", synth_accessors=[
@@ -869,11 +865,7 @@
 
 def test_stub_on_class_with_synth_on_arguments(generate_classes):
     assert generate_classes([
-<<<<<<< HEAD
-        schema.Class("MyObject", ipa=schema.IpaInfo(on_arguments={"base": "A", "index": "int", "label": "string"}),
-=======
         schema.Class("MyObject", synth=schema.SynthInfo(on_arguments={"base": "A", "index": "int", "label": "string"}),
->>>>>>> 357542a1
                      properties=[schema.SingleProperty("foo", "bar")]),
     ]) == {
         "MyObject.qll": (a_ql_stub(name="MyObject", synth_accessors=[
