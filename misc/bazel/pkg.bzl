--- conflicted
+++ resolved
@@ -112,12 +112,8 @@
     attrs = {
         "src": attr.label(providers = [PackageFilegroupInfo, DefaultInfo]),
         "kind": attr.string(doc = "What part to extract", values = ["generic", "arch"]),
-<<<<<<< HEAD
+        "arch_overrides": attr.string_list(doc = "A list of files that should be included in the arch package regardless of the path"),
     } | OS_DETECTION_ATTRS,
-=======
-        "arch_overrides": attr.string_list(doc = "A list of files that should be included in the arch package regardless of the path"),
-    } | _PLAT_DETECTION_ATTRS,
->>>>>>> 67e2ea19
 )
 
 _ZipInfo = provider(fields = {"zips_to_prefixes": "mapping of zip files to prefixes"})
