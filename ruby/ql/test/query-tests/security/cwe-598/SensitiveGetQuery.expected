--- conflicted
+++ resolved
@@ -1,32 +1,3 @@
-<<<<<<< HEAD
-edges
-| app/controllers/users_controller.rb:4:11:4:16 | call to params :  | app/controllers/users_controller.rb:4:11:4:27 | ...[...] |
-| app/controllers/users_controller.rb:9:5:9:12 | password :  | app/controllers/users_controller.rb:10:42:10:49 | password |
-| app/controllers/users_controller.rb:9:16:9:21 | call to params :  | app/controllers/users_controller.rb:9:16:9:27 | ...[...] :  |
-| app/controllers/users_controller.rb:9:16:9:27 | ...[...] :  | app/controllers/users_controller.rb:9:5:9:12 | password :  |
-| app/controllers/users_controller.rb:14:5:14:13 | [post] self [@password] :  | app/controllers/users_controller.rb:15:42:15:50 | self [@password] :  |
-| app/controllers/users_controller.rb:14:17:14:22 | call to params :  | app/controllers/users_controller.rb:14:17:14:28 | ...[...] :  |
-| app/controllers/users_controller.rb:14:17:14:28 | ...[...] :  | app/controllers/users_controller.rb:14:5:14:13 | [post] self [@password] :  |
-| app/controllers/users_controller.rb:15:42:15:50 | self [@password] :  | app/controllers/users_controller.rb:15:42:15:50 | @password |
-nodes
-| app/controllers/users_controller.rb:4:11:4:16 | call to params :  | semmle.label | call to params :  |
-| app/controllers/users_controller.rb:4:11:4:27 | ...[...] | semmle.label | ...[...] |
-| app/controllers/users_controller.rb:9:5:9:12 | password :  | semmle.label | password :  |
-| app/controllers/users_controller.rb:9:16:9:21 | call to params :  | semmle.label | call to params :  |
-| app/controllers/users_controller.rb:9:16:9:27 | ...[...] :  | semmle.label | ...[...] :  |
-| app/controllers/users_controller.rb:10:42:10:49 | password | semmle.label | password |
-| app/controllers/users_controller.rb:14:5:14:13 | [post] self [@password] :  | semmle.label | [post] self [@password] :  |
-| app/controllers/users_controller.rb:14:17:14:22 | call to params :  | semmle.label | call to params :  |
-| app/controllers/users_controller.rb:14:17:14:28 | ...[...] :  | semmle.label | ...[...] :  |
-| app/controllers/users_controller.rb:15:42:15:50 | @password | semmle.label | @password |
-| app/controllers/users_controller.rb:15:42:15:50 | self [@password] :  | semmle.label | self [@password] :  |
-subpaths
-#select
-| app/controllers/users_controller.rb:4:11:4:16 | call to params | app/controllers/users_controller.rb:4:11:4:16 | call to params :  | app/controllers/users_controller.rb:4:11:4:27 | ...[...] | $@ for GET requests uses query parameter as sensitive data. | app/controllers/users_controller.rb:3:3:6:5 | login_get_1 | Route handler |
-| app/controllers/users_controller.rb:9:16:9:21 | call to params | app/controllers/users_controller.rb:9:16:9:21 | call to params :  | app/controllers/users_controller.rb:10:42:10:49 | password | $@ for GET requests uses query parameter as sensitive data. | app/controllers/users_controller.rb:8:3:11:5 | login_get_2 | Route handler |
-| app/controllers/users_controller.rb:14:17:14:22 | call to params | app/controllers/users_controller.rb:14:17:14:22 | call to params :  | app/controllers/users_controller.rb:15:42:15:50 | @password | $@ for GET requests uses query parameter as sensitive data. | app/controllers/users_controller.rb:13:3:16:5 | login_get_3 | Route handler |
-=======
 | app/controllers/users_controller.rb:4:11:4:16 | call to params | $@ for GET requests uses query parameter as sensitive data. | app/controllers/users_controller.rb:3:3:6:5 | login_get_1 | Route handler |
 | app/controllers/users_controller.rb:9:16:9:21 | call to params | $@ for GET requests uses query parameter as sensitive data. | app/controllers/users_controller.rb:8:3:11:5 | login_get_2 | Route handler |
-| app/controllers/users_controller.rb:14:17:14:22 | call to params | $@ for GET requests uses query parameter as sensitive data. | app/controllers/users_controller.rb:13:3:16:5 | login_get_3 | Route handler |
->>>>>>> ee6fa930
+| app/controllers/users_controller.rb:14:17:14:22 | call to params | $@ for GET requests uses query parameter as sensitive data. | app/controllers/users_controller.rb:13:3:16:5 | login_get_3 | Route handler |