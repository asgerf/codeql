--- conflicted
+++ resolved
@@ -1,28 +1,10 @@
 edges
-<<<<<<< HEAD
-| ErbInjection.rb:5:5:5:8 | name :  | ErbInjection.rb:8:5:8:12 | bad_text :  |
-| ErbInjection.rb:5:5:5:8 | name :  | ErbInjection.rb:11:11:11:14 | name :  |
-| ErbInjection.rb:5:12:5:17 | call to params :  | ErbInjection.rb:5:12:5:24 | ...[...] :  |
-| ErbInjection.rb:5:12:5:24 | ...[...] :  | ErbInjection.rb:5:5:5:8 | name :  |
-| ErbInjection.rb:8:5:8:12 | bad_text :  | ErbInjection.rb:15:24:15:31 | bad_text |
-| ErbInjection.rb:8:5:8:12 | bad_text :  | ErbInjection.rb:19:20:19:27 | bad_text |
-| ErbInjection.rb:8:16:11:14 | ... % ... :  | ErbInjection.rb:8:5:8:12 | bad_text :  |
-| ErbInjection.rb:11:11:11:14 | name :  | ErbInjection.rb:8:16:11:14 | ... % ... :  |
-| SlimInjection.rb:5:5:5:8 | name :  | SlimInjection.rb:8:5:8:12 | bad_text :  |
-| SlimInjection.rb:5:5:5:8 | name :  | SlimInjection.rb:11:11:11:14 | name :  |
-| SlimInjection.rb:5:5:5:8 | name :  | SlimInjection.rb:17:5:17:13 | bad2_text :  |
-| SlimInjection.rb:5:12:5:17 | call to params :  | SlimInjection.rb:5:12:5:24 | ...[...] :  |
-| SlimInjection.rb:5:12:5:24 | ...[...] :  | SlimInjection.rb:5:5:5:8 | name :  |
-| SlimInjection.rb:8:5:8:12 | bad_text :  | SlimInjection.rb:14:25:14:32 | bad_text |
-| SlimInjection.rb:8:16:11:14 | ... % ... :  | SlimInjection.rb:8:5:8:12 | bad_text :  |
-| SlimInjection.rb:11:11:11:14 | name :  | SlimInjection.rb:8:16:11:14 | ... % ... :  |
-| SlimInjection.rb:17:5:17:13 | bad2_text :  | SlimInjection.rb:23:25:23:33 | bad2_text |
-=======
 | ErbInjection.rb:5:5:5:8 | name | ErbInjection.rb:8:5:8:12 | bad_text |
 | ErbInjection.rb:5:5:5:8 | name | ErbInjection.rb:11:11:11:14 | name |
 | ErbInjection.rb:5:12:5:17 | call to params | ErbInjection.rb:5:12:5:24 | ...[...] |
 | ErbInjection.rb:5:12:5:24 | ...[...] | ErbInjection.rb:5:5:5:8 | name |
 | ErbInjection.rb:8:5:8:12 | bad_text | ErbInjection.rb:15:24:15:31 | bad_text |
+| ErbInjection.rb:8:5:8:12 | bad_text | ErbInjection.rb:19:20:19:27 | bad_text |
 | ErbInjection.rb:8:16:11:14 | ... % ... | ErbInjection.rb:8:5:8:12 | bad_text |
 | ErbInjection.rb:11:11:11:14 | name | ErbInjection.rb:8:16:11:14 | ... % ... |
 | SlimInjection.rb:5:5:5:8 | name | SlimInjection.rb:8:5:8:12 | bad_text |
@@ -34,7 +16,6 @@
 | SlimInjection.rb:8:16:11:14 | ... % ... | SlimInjection.rb:8:5:8:12 | bad_text |
 | SlimInjection.rb:11:11:11:14 | name | SlimInjection.rb:8:16:11:14 | ... % ... |
 | SlimInjection.rb:17:5:17:13 | bad2_text | SlimInjection.rb:23:25:23:33 | bad2_text |
->>>>>>> 2e5a0485
 nodes
 | ErbInjection.rb:5:5:5:8 | name | semmle.label | name |
 | ErbInjection.rb:5:12:5:17 | call to params | semmle.label | call to params |
@@ -43,34 +24,19 @@
 | ErbInjection.rb:8:16:11:14 | ... % ... | semmle.label | ... % ... |
 | ErbInjection.rb:11:11:11:14 | name | semmle.label | name |
 | ErbInjection.rb:15:24:15:31 | bad_text | semmle.label | bad_text |
-<<<<<<< HEAD
 | ErbInjection.rb:19:20:19:27 | bad_text | semmle.label | bad_text |
-| SlimInjection.rb:5:5:5:8 | name :  | semmle.label | name :  |
-| SlimInjection.rb:5:12:5:17 | call to params :  | semmle.label | call to params :  |
-| SlimInjection.rb:5:12:5:24 | ...[...] :  | semmle.label | ...[...] :  |
-| SlimInjection.rb:8:5:8:12 | bad_text :  | semmle.label | bad_text :  |
-| SlimInjection.rb:8:16:11:14 | ... % ... :  | semmle.label | ... % ... :  |
-| SlimInjection.rb:11:11:11:14 | name :  | semmle.label | name :  |
-=======
 | SlimInjection.rb:5:5:5:8 | name | semmle.label | name |
 | SlimInjection.rb:5:12:5:17 | call to params | semmle.label | call to params |
 | SlimInjection.rb:5:12:5:24 | ...[...] | semmle.label | ...[...] |
 | SlimInjection.rb:8:5:8:12 | bad_text | semmle.label | bad_text |
 | SlimInjection.rb:8:16:11:14 | ... % ... | semmle.label | ... % ... |
 | SlimInjection.rb:11:11:11:14 | name | semmle.label | name |
->>>>>>> 2e5a0485
 | SlimInjection.rb:14:25:14:32 | bad_text | semmle.label | bad_text |
 | SlimInjection.rb:17:5:17:13 | bad2_text | semmle.label | bad2_text |
 | SlimInjection.rb:23:25:23:33 | bad2_text | semmle.label | bad2_text |
 subpaths
 #select
-<<<<<<< HEAD
-| ErbInjection.rb:15:24:15:31 | bad_text | ErbInjection.rb:5:12:5:17 | call to params :  | ErbInjection.rb:15:24:15:31 | bad_text | This template depends on a $@. | ErbInjection.rb:5:12:5:17 | call to params | user-provided value |
-| ErbInjection.rb:19:20:19:27 | bad_text | ErbInjection.rb:5:12:5:17 | call to params :  | ErbInjection.rb:19:20:19:27 | bad_text | This template depends on a $@. | ErbInjection.rb:5:12:5:17 | call to params | user-provided value |
-| SlimInjection.rb:14:25:14:32 | bad_text | SlimInjection.rb:5:12:5:17 | call to params :  | SlimInjection.rb:14:25:14:32 | bad_text | This template depends on a $@. | SlimInjection.rb:5:12:5:17 | call to params | user-provided value |
-| SlimInjection.rb:23:25:23:33 | bad2_text | SlimInjection.rb:5:12:5:17 | call to params :  | SlimInjection.rb:23:25:23:33 | bad2_text | This template depends on a $@. | SlimInjection.rb:5:12:5:17 | call to params | user-provided value |
-=======
 | ErbInjection.rb:15:24:15:31 | bad_text | ErbInjection.rb:5:12:5:17 | call to params | ErbInjection.rb:15:24:15:31 | bad_text | This template depends on a $@. | ErbInjection.rb:5:12:5:17 | call to params | user-provided value |
+| ErbInjection.rb:19:20:19:27 | bad_text | ErbInjection.rb:5:12:5:17 | call to params | ErbInjection.rb:19:20:19:27 | bad_text | This template depends on a $@. | ErbInjection.rb:5:12:5:17 | call to params | user-provided value |
 | SlimInjection.rb:14:25:14:32 | bad_text | SlimInjection.rb:5:12:5:17 | call to params | SlimInjection.rb:14:25:14:32 | bad_text | This template depends on a $@. | SlimInjection.rb:5:12:5:17 | call to params | user-provided value |
-| SlimInjection.rb:23:25:23:33 | bad2_text | SlimInjection.rb:5:12:5:17 | call to params | SlimInjection.rb:23:25:23:33 | bad2_text | This template depends on a $@. | SlimInjection.rb:5:12:5:17 | call to params | user-provided value |
->>>>>>> 2e5a0485
+| SlimInjection.rb:23:25:23:33 | bad2_text | SlimInjection.rb:5:12:5:17 | call to params | SlimInjection.rb:23:25:23:33 | bad2_text | This template depends on a $@. | SlimInjection.rb:5:12:5:17 | call to params | user-provided value |