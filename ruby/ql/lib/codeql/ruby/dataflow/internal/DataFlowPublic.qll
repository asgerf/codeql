--- conflicted
+++ resolved
@@ -1385,19 +1385,10 @@
   /**
    * Gets an element of the array.
    */
-<<<<<<< HEAD
-  Node getAnElement() { result = this.(CallNode).getPositionalArgument(_) }
-
-  /**
-   * Gets the `n`th element of the array.
-   */
-  Node getElement(int n) { result = this.(CallNode).getPositionalArgument(n) }
-=======
   Node getAnElement() { result = this.getElement(_) }
 
   /** Gets the `i`th element of the array. */
   Node getElement(int i) { result = this.getPositionalArgument(i) }
->>>>>>> b615e98c
 }
 
 /**
