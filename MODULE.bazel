--- conflicted
+++ resolved
@@ -22,11 +22,8 @@
 bazel_dep(name = "abseil-cpp", version = "20240116.0", repo_name = "absl")
 bazel_dep(name = "nlohmann_json", version = "3.11.3", repo_name = "json")
 bazel_dep(name = "fmt", version = "10.0.0")
-<<<<<<< HEAD
 bazel_dep(name = "rules_kotlin", version = "1.9.4-codeql.1")
-=======
 bazel_dep(name = "gazelle", version = "0.36.0")
->>>>>>> 5c74bebe
 
 bazel_dep(name = "buildifier_prebuilt", version = "6.4.0", dev_dependency = True)
 
@@ -58,7 +55,6 @@
 )
 use_repo(node, "nodejs", "nodejs_toolchains")
 
-<<<<<<< HEAD
 kotlin_extractor_deps = use_extension("//java/kotlin-extractor:deps.bzl", "kotlin_extractor_deps")
 
 # following list can be kept in sync by running `bazel mod tidy` in `codeql`
@@ -103,10 +99,9 @@
     "kotlin-stdlib-1.9.20-Beta",
     "kotlin-stdlib-2.0.0-RC1",
 )
-=======
+
 go_sdk = use_extension("@rules_go//go:extensions.bzl", "go_sdk")
 go_sdk.download(version = "1.22.2")
->>>>>>> 5c74bebe
 
 register_toolchains(
     "@nodejs_toolchains//:all",
