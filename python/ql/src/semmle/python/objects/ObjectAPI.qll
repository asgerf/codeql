/**
 * Public API for "objects"
 * A `Value` is a static approximation to a set of runtime objects.
 */

import python
private import TObject
private import semmle.python.objects.ObjectInternal
private import semmle.python.pointsto.PointsTo
private import semmle.python.pointsto.PointsToContext
private import semmle.python.pointsto.MRO
private import semmle.python.types.Builtins

/*
 * Use the term `ObjectSource` to refer to DB entity. Either a CFG node
 * for Python objects, or `@py_cobject` entity for built-in objects.
 */

class ObjectSource = Object;

/* Aliases for scopes */
class FunctionScope = Function;

class ClassScope = Class;

class ModuleScope = Module;

/**
 * Class representing values in the Python program
 * Each `Value` is a static approximation to a set of one or more real objects.
 */
class Value extends TObject {
    Value() {
        this != ObjectInternal::unknown() and
        this != ObjectInternal::unknownClass() and
        this != ObjectInternal::undefined()
    }

    string toString() { result = this.(ObjectInternal).toString() }

    /** Gets a `ControlFlowNode` that refers to this object. */
    ControlFlowNode getAReference() { PointsToInternal::pointsTo(result, _, this, _) }

    /** Gets the origin CFG node for this value. */
    ControlFlowNode getOrigin() { result = this.(ObjectInternal).getOrigin() }

    /**
     * Gets the class of this object.
     * Strictly, the `Value` representing the class of the objects
     * represented by this Value.
     */
    ClassValue getClass() { result = this.(ObjectInternal).getClass() }

    /** Gets a call to this object */
    CallNode getACall() { result = this.getACall(_) }

    /** Gets a call to this object with the given `caller` context. */
    CallNode getACall(PointsToContext caller) {
        PointsToInternal::pointsTo(result.getFunction(), caller, this, _)
        or
        exists(BoundMethodObjectInternal bm |
            PointsToInternal::pointsTo(result.getFunction(), caller, bm, _) and
            bm.getFunction() = this
        )
    }

    /** Gets a `Value` that represents the attribute `name` of this object. */
    Value attr(string name) { this.(ObjectInternal).attribute(name, result, _) }

    /**
     * Holds if this value is builtin. Applies to built-in functions and methods,
     * but also integers and strings.
     */
    predicate isBuiltin() { this.(ObjectInternal).isBuiltin() }

    predicate hasLocationInfo(string filepath, int bl, int bc, int el, int ec) {
        this.(ObjectInternal).getOrigin().getLocation().hasLocationInfo(filepath, bl, bc, el, ec)
        or
        not exists(this.(ObjectInternal).getOrigin()) and
        filepath = "" and
        bl = 0 and
        bc = 0 and
        el = 0 and
        ec = 0
    }

    /**
     * Gets the name of this value, if it has one.
     * Note this is the innate name of the
     * object, not necessarily all the names by which it can be called.
     */
    final string getName() { result = this.(ObjectInternal).getName() }

    /** Holds if this value has the attribute `name` */
    predicate hasAttribute(string name) { this.(ObjectInternal).hasAttribute(name) }

    /** Whether this value is absent from the database, but has been inferred to likely exist */
    predicate isAbsent() {
        this instanceof AbsentModuleObjectInternal
        or
        this instanceof AbsentModuleAttributeObjectInternal
    }

    /**
     * Whether this overrides v. In this context, "overrides" means that this object
     * is a named attribute of a some class C and `v` is a named attribute of another
     * class S, both attributes having the same name, and S is a super class of C.
     */
    predicate overrides(Value v) {
        exists(ClassValue my_class, ClassValue other_class, string name |
            my_class.declaredAttribute(name) = this and
            other_class.declaredAttribute(name) = v and
            my_class.getABaseType+() = other_class
        )
    }

    /**
     * Gets the boolean interpretation of this value.
     * Could be both `true` and `false`, if we can't determine the result more precisely.
     */
    boolean getABooleanValue() { result = this.(ObjectInternal).booleanValue() }

    /**
     * Gets the boolean interpretation of this value, only if we can determine the result precisely.
     * The result can be `none()`, but never both `true` and `false`.
     */
    boolean getDefiniteBooleanValue() {
        result = getABooleanValue() and
        not (getABooleanValue() = true and getABooleanValue() = false)
    }
}

/**
 * Class representing modules in the Python program
 * Each `ModuleValue` represents a module object in the Python program.
 */
class ModuleValue extends Value {
    ModuleValue() { this instanceof ModuleObjectInternal }

    /**
     * Holds if this module "exports" name.
     * That is, does it define `name` in `__all__` or is
     * `__all__` not defined and `name` a global variable that does not start with "_"
     * This is the set of names imported by `from ... import *`.
     */
    predicate exports(string name) { PointsTo::moduleExports(this, name) }

    /** Gets the scope for this module, provided that it is a Python module. */
    ModuleScope getScope() { result = this.(ModuleObjectInternal).getSourceModule() }

    /**
     * Gets the container path for this module. Will be the file for a Python module,
     * the folder for a package and no result for a builtin module.
     */
    Container getPath() {
        result = this.(PackageObjectInternal).getFolder()
        or
        result = this.(PythonModuleObjectInternal).getSourceModule().getFile()
    }

    /**
     * Whether this module is imported by 'import name'. For example on a linux system,
     * the module 'posixpath' is imported as 'os.path' or as 'posixpath'
     */
    predicate importedAs(string name) { PointsToInternal::module_imported_as(this, name) }

    /** Whether this module is a package. */
    predicate isPackage() { this instanceof PackageObjectInternal }

    /** Whether the complete set of names "exported" by this module can be accurately determined */
    predicate hasCompleteExportInfo() { this.(ModuleObjectInternal).hasCompleteExportInfo() }

    /** Get a module that this module imports */
    ModuleValue getAnImportedModule() { result.importedAs(this.getScope().getAnImportedModuleName()) }

    /** When used as a normal module (for example, imported and used by other modules) */
    predicate isUsedAsModule() {
        this.isBuiltin()
        or
        this.isPackage()
        or
        exists(ImportingStmt i | this.importedAs(i.getAnImportedModuleName()))
        or
        this.getPath().getBaseName() = "__init__.py"
    }

    /** When used (exclusively) as a script (will not include normal modules that can also be run as a script) */
    predicate isUsedAsScript() {
        not isUsedAsModule() and
        (
            not this.getPath().getExtension() = "py"
            or
            exists(If i, Name name, StrConst main, Cmpop op |
                i.getScope() = this.getScope() and
                op instanceof Eq and
                i.getTest().(Compare).compares(name, op, main) and
                name.getId() = "__name__" and
                main.getText() = "__main__"
            )
            or
            exists(Comment c |
                c.getLocation().getFile() = this.getPath() and
                c.getLocation().getStartLine() = 1 and
                c.getText().regexpMatch("^#!/.*python(2|3)?[ \\\\t]*$")
            )
        )
    }
}

module Module {
    /**
     * Gets the `ModuleValue` named `name`.
     *
     * Note that the name used to refer to a module is not
     * necessarily its name. For example,
     * there are modules referred to by the name `os.path`,
     * but that are not named `os.path`, for example the module `posixpath`.
     * Such that the following is true:
     * `Module::named("os.path").getName() = "posixpath"
     */
    ModuleValue named(string name) {
        result.getName() = name
        or
        result = named(name, _)
    }

    /* Prevent runaway recursion when a module has itself as an attribute. */
    private ModuleValue named(string name, int dots) {
        dots = 0 and
        not name.charAt(_) = "." and
        result.getName() = name
        or
        dots <= 3 and
        exists(string modname, string attrname | name = modname + "." + attrname |
            result = named(modname, dots - 1).attr(attrname)
        )
    }

    /** Get the `ModuleValue` for the `builtin` module. */
    ModuleValue builtinModule() { result = TBuiltinModuleObject(Builtin::builtinModule()) }
}

module Value {
    /**
     * Gets the `Value` named `name`.
     * If there is at least one '.' in `name`, then the part of
     * the name to the left of the rightmost '.' is interpreted as a module name
     * and the part after the rightmost '.' as an attribute of that module.
     * For example, `Value::named("os.path.join")` is the `Value` representing the
     * `join` function of the `os.path` module.
     * If there is no '.' in `name`, then the `Value` returned is the builtin
     * object of that name.
     * For example `Value::named("len")` is the `Value` representing the `len` built-in function.
     */
    Value named(string name) {
        exists(string modname, string attrname | name = modname + "." + attrname |
            result = Module::named(modname).attr(attrname)
        )
        or
        result = ObjectInternal::builtin(name)
        or
        name = "None" and result = ObjectInternal::none_()
        or
        name = "True" and result = TTrue()
        or
        name = "False" and result = TFalse()
    }

    /**
     * Gets the `NumericValue` for the integer constant `i`, if it exists.
     * There will be no `NumericValue` for most integers, but the following are
     * guaranteed to exist:
     * * From zero to 511 inclusive.
     * * All powers of 2 (up to 2**30)
     * * Any integer explicitly mentioned in the source program.
     */
    NumericValue forInt(int i) { result.(IntObjectInternal).intValue() = i }

    /**
     * Gets the `Value` for the bytes constant `bytes`, if it exists.
     * There will be no `Value` for most byte strings, unless it is explicitly
     * declared in the source program.
     */
    StringValue forBytes(string bytes) { result.(BytesObjectInternal).strValue() = bytes }

    /**
     * Gets the `Value` for the unicode constant `text`, if it exists.
     * There will be no `Value` for most text strings, unless it is explicitly
     * declared in the source program.
     */
    StringValue forUnicode(string text) { result.(UnicodeObjectInternal).strValue() = text }

    /**
     * Gets a `Value` for the string `text`. May be a bytes or unicode string for Python 2.
     * There will be no `Value` for most strings, unless it is explicitly
     * declared in the source program.
     */
    StringValue forString(string text) {
        result.(UnicodeObjectInternal).strValue() = text
        or
        major_version() = 2 and
        result.(BytesObjectInternal).strValue() = text
    }

    /** Gets the `Value` for the bool constant `b`. */
    Value forBool(boolean b) {
        b = true and result = TTrue()
        or
        b = false and result = TFalse()
    }

    /** Gets the `Value` for `None`. */
    Value none_() { result = ObjectInternal::none_() }

    /**
     * Shorcuts added by the `site` module to exit your interactive session.
     *
     * see https://docs.python.org/3/library/constants.html#constants-added-by-the-site-module
     */
    Value siteQuitter(string name) {
        (
            name = "exit"
            or
            name = "quit"
        ) and
        result = Value::named(name)
    }
}

/**
 * Class representing callables in the Python program
 * Callables include Python functions, built-in functions and bound-methods,
 * but not classes.
 */
class CallableValue extends Value {
    CallableValue() { this instanceof CallableObjectInternal }

    /**
     * Holds if this callable never returns once called.
     * For example, `sys.exit`
     */
    predicate neverReturns() { this.(CallableObjectInternal).neverReturns() }

    /** Gets the scope for this function, provided that it is a Python function. */
    FunctionScope getScope() { result = this.(PythonFunctionObjectInternal).getScope() }

    /** Gets the `n`th parameter node of this callable. */
    NameNode getParameter(int n) { result = this.(CallableObjectInternal).getParameter(n) }

    /** Gets the `name`d parameter node of this callable. */
    NameNode getParameterByName(string name) {
        result = this.(CallableObjectInternal).getParameterByName(name)
    }

    /**
     * Gets the argument in `call` corresponding to the `n`'th positional parameter of this callable.
     *
     * Use this method instead of `call.getArg(n)` to handle the fact that this function might be used as
     * a bound-method, such that argument `n` of the call corresponds to the `n+1` parameter of the callable.
     *
     * This method also gives results when the argument is passed as a keyword argument in `call`, as long
     * as `this` is not a builtin function or a builtin method.
     *
     * Examples:
     *
     * - if `this` represents the `PythonFunctionValue` for `def func(a, b):`, and `call` represents
     *   `func(10, 20)`, then `getArgumentForCall(call, 0)` will give the `ControlFlowNode` for `10`.
     *
     * - with `call` representing `func(b=20, a=10)`, `getArgumentForCall(call, 0)` will give
     *   the `ControlFlowNode` for `10`.
     *
     * - if `this` represents the `PythonFunctionValue` for `def func(self, a, b):`, and `call`
     *   represents `foo.func(10, 20)`, then `getArgumentForCall(call, 1)` will give the
     *   `ControlFlowNode` for `10`.
     *   Note: There will also exist a `BoundMethodValue bm` where `bm.getArgumentForCall(call, 0)`
     *   will give the `ControlFlowNode` for `10` (notice the shift in index used).
     */
    cached
    ControlFlowNode getArgumentForCall(CallNode call, int n) {
        exists(ObjectInternal called, int offset |
            PointsToInternal::pointsTo(call.getFunction(), _, called, _) and
            called.functionAndOffset(this, offset)
        |
            call.getArg(n - offset) = result
            or
            exists(string name |
                call.getArgByName(name) = result and
                this.getParameter(n).getId() = name
            )
            or
            called instanceof BoundMethodObjectInternal and
            offset = 1 and
            n = 0 and
            result = call.getFunction().(AttrNode).getObject()
        )
    }

    /**
     * Gets the argument in `call` corresponding to the `name`d keyword parameter of this callable.
     *
     * This method also gives results when the argument is passed as a positional argument in `call`, as long
     * as `this` is not a builtin function or a builtin method.
     *
     * Examples:
     *
     * - if `this` represents the `PythonFunctionValue` for `def func(a, b):`, and `call` represents
     *   `func(10, 20)`, then `getNamedArgumentForCall(call, "a")` will give the `ControlFlowNode` for `10`.
     *
     * - with `call` representing `func(b=20, a=10)`, `getNamedArgumentForCall(call, "a")` will give
     *   the `ControlFlowNode` for `10`.
     *
     * - if `this` represents the `PythonFunctionValue` for `def func(self, a, b):`, and `call`
     *   represents `foo.func(10, 20)`, then `getNamedArgumentForCall(call, "a")` will give the
     *   `ControlFlowNode` for `10`.
     */
    cached
    ControlFlowNode getNamedArgumentForCall(CallNode call, string name) {
        exists(CallableObjectInternal called, int offset |
            PointsToInternal::pointsTo(call.getFunction(), _, called, _) and
            called.functionAndOffset(this, offset)
        |
            call.getArgByName(name) = result
            or
            exists(int n |
                call.getArg(n) = result and
<<<<<<< HEAD
                this.(PythonFunctionObjectInternal).getScope().getArg(n + offset).getName() = name
                // TODO: and not positional only argument (Python 3.8+)
=======
                this.getParameter(n + offset).getId() = name
>>>>>>> 6bc9624a
            )
            or
            called instanceof BoundMethodObjectInternal and
            offset = 1 and
            name = "self" and
            result = call.getFunction().(AttrNode).getObject()
        )
    }
}

/**
 * Class representing bound-methods, such as `o.func`, where `o` is an instance
 * of a class that has a callable attribute `func`.
 */
class BoundMethodValue extends CallableValue {
    BoundMethodValue() { this instanceof BoundMethodObjectInternal }

    /**
     * Gets the callable that will be used when `this` is called.
     * The actual callable for `func` in `o.func`.
     */
    CallableValue getFunction() { result = this.(BoundMethodObjectInternal).getFunction() }

    /**
     * Gets the value that will be used for the `self` parameter when `this` is called.
     * The value for `o` in `o.func`.
     */
    Value getSelf() { result = this.(BoundMethodObjectInternal).getSelf() }

    /** Gets the parameter node that will be used for `self`. */
    NameNode getSelfParameter() { result = this.(BoundMethodObjectInternal).getSelfParameter() }
}

/**
 * Class representing classes in the Python program, both Python and built-in.
 */
class ClassValue extends Value {
    ClassValue() { this.(ObjectInternal).isClass() = true }

    /** Gets an improper super type of this class. */
    ClassValue getASuperType() { result = this.getABaseType*() }

    /**
     * Looks up the attribute `name` on this class.
     * Note that this may be different from `this.attr(name)`.
     * For example given the class:
     * ```class C:
     *        @classmethod
     *        def f(cls): pass
     * ```
     * `this.lookup("f")` is equivalent to `C.__dict__['f']`, which is the class-method
     *  whereas
     * `this.attr("f")` is equivalent to `C.f`, which is a bound-method.
     */
    Value lookup(string name) { this.(ClassObjectInternal).lookup(name, result, _) }

    predicate isCallable() { this.(ClassObjectInternal).lookup("__call__", _, _) }

    /** Holds if this class is an iterable. */
    predicate isIterable() {
        this.hasAttribute("__iter__")
        or
        this.hasAttribute("__aiter__")
        or
        this.hasAttribute("__getitem__")
    }

    /** Holds if this class is an iterator. */
    predicate isIterator() {
        this.hasAttribute("__iter__") and
        (
            major_version() = 3 and this.hasAttribute("__next__")
            or
            /*
             * Because 'next' is a common method name we need to check that an __iter__
             * method actually returns this class. This is not needed for Py3 as the
             * '__next__' method exists to define a class as an iterator.
             */

            major_version() = 2 and
            this.hasAttribute("next") and
            exists(ClassValue other, FunctionValue iter | other.declaredAttribute("__iter__") = iter |
                iter.getAnInferredReturnType() = this
            )
        )
        or
        /* This will be redundant when we have C class information */
        this = ClassValue::generator()
    }

    /** Holds if this class is a container(). That is, does it have a __getitem__ method. */
    predicate isContainer() { exists(this.lookup("__getitem__")) }

    /** Holds if this class is probably a sequence. */
    predicate isSequence() {
        /*
         * To determine whether something is a sequence or a mapping is not entirely clear,
         * so we need to guess a bit.
         */

        this.getASuperType() = ClassValue::tuple()
        or
        this.getASuperType() = ClassValue::list()
        or
        this.getASuperType() = ClassValue::range()
        or
        this.getASuperType() = ClassValue::bytes()
        or
        this.getASuperType() = ClassValue::unicode()
        or
        major_version() = 2 and this.getASuperType() = Value::named("collections.Sequence")
        or
        major_version() = 3 and this.getASuperType() = Value::named("collections.abc.Sequence")
        or
        /* Does it have an index or __reversed__ method? */
        this.isContainer() and
        (
            this.hasAttribute("index") or
            this.hasAttribute("__reversed__")
        )
    }

    /** Holds if this class is a mapping. */
    predicate isMapping() {
        this.hasAttribute("__getitem__") and
        not this.isSequence()
    }

    /** Holds if this class is a descriptor. */
    predicate isDescriptorType() { this.hasAttribute("__get__") }

    /** Holds if this class is a context manager. */
    predicate isContextManager() {
        this.hasAttribute("__enter__") and
        this.hasAttribute("__exit__")
    }

    /**
     * Gets the qualified name for this class.
     * Should return the same name as the `__qualname__` attribute on classes in Python 3.
     */
    string getQualifiedName() {
        result = this.(ClassObjectInternal).getBuiltin().getName()
        or
        result = this.(PythonClassObjectInternal).getScope().getQualifiedName()
    }

    /** Gets the MRO for this class */
    MRO getMro() { result = Types::getMro(this) }

    predicate failedInference(string reason) { Types::failedInference(this, reason) }

    /** Gets the nth immediate base type of this class. */
    ClassValue getBaseType(int n) { result = Types::getBase(this, n) }

    /** Gets an immediate base type of this class. */
    ClassValue getABaseType() { result = Types::getBase(this, _) }

    /**
     * Holds if this class is a new style class.
     * A new style class is one that implicitly or explicitly inherits from `object`.
     */
    predicate isNewStyle() { Types::isNewStyle(this) }

    /**
     * Holds if this class is an old style class.
     * An old style class is one that does not inherit from `object`.
     */
    predicate isOldStyle() { Types::isOldStyle(this) }

    /** Gets the scope associated with this class, if it is not a builtin class */
    ClassScope getScope() { result = this.(PythonClassObjectInternal).getScope() }

    /** Gets the attribute declared in this class */
    Value declaredAttribute(string name) { Types::declaredAttribute(this, name, result, _) }

    /**
     * Holds if this class has the attribute `name`, including attributes
     * declared by super classes.
     */
    override predicate hasAttribute(string name) { this.getMro().declares(name) }

    /**
     * Holds if this class declares the attribute `name`,
     * *not* including attributes declared by super classes.
     */
    predicate declaresAttribute(string name) {
        this.(ClassObjectInternal).getClassDeclaration().declaresAttribute(name)
    }

    /**
     * Whether this class is a legal exception class.
     * What constitutes a legal exception class differs between major versions
     */
    predicate isLegalExceptionType() {
        not this.isNewStyle()
        or
        this.getASuperType() = ClassValue::baseException()
        or
        major_version() = 2 and this = ClassValue::tuple()
    }
}

/**
 * Class representing functions in the Python program, both Python and built-in.
 * Note that this does not include other callables such as bound-methods.
 */
abstract class FunctionValue extends CallableValue {
    abstract string getQualifiedName();

    /** Gets a longer, more descriptive version of toString() */
    abstract string descriptiveString();

    /** Gets the minimum number of parameters that can be correctly passed to this function */
    abstract int minParameters();

    /** Gets the maximum number of parameters that can be correctly passed to this function */
    abstract int maxParameters();

    predicate isOverridingMethod() { exists(Value f | this.overrides(f)) }

    predicate isOverriddenMethod() { exists(Value f | f.overrides(this)) }

    /** Whether `name` is a legal argument name for this function */
    bindingset[name]
    predicate isLegalArgumentName(string name) {
        this.getScope().getAnArg().asName().getId() = name
        or
        this.getScope().getAKeywordOnlyArg().getId() = name
        or
        this.getScope().hasKwArg()
    }

    /**
     * Whether this is a "normal" method, that is, it is exists as a class attribute
     * which is not a lambda and not the __new__ method.
     */
    predicate isNormalMethod() {
        exists(ClassValue cls, string name |
            cls.declaredAttribute(name) = this and
            name != "__new__" and
            exists(Expr expr, AstNode origin | expr.pointsTo(this, origin) | not origin instanceof Lambda)
        )
    }

    /** Gets a class that may be raised by this function */
    abstract ClassValue getARaisedType();

    /** Gets a call-site from where this function is called as a function */
    CallNode getAFunctionCall() { result.getFunction().pointsTo() = this }

    /** Gets a call-site from where this function is called as a method */
    CallNode getAMethodCall() {
        exists(BoundMethodObjectInternal bm |
            result.getFunction().pointsTo() = bm and
            bm.getFunction() = this
        )
    }

    /** Gets a class that this function may return */
    abstract ClassValue getAnInferredReturnType();
}

/** Class representing Python functions */
class PythonFunctionValue extends FunctionValue {
    PythonFunctionValue() { this instanceof PythonFunctionObjectInternal }

    override string getQualifiedName() {
        result = this.(PythonFunctionObjectInternal).getScope().getQualifiedName()
    }

    override string descriptiveString() {
        if this.getScope().isMethod()
        then
            exists(Class cls | this.getScope().getScope() = cls |
                result = "method " + this.getQualifiedName()
            )
        else result = "function " + this.getQualifiedName()
    }

    override int minParameters() {
        exists(Function f |
            f = this.getScope() and
            result = count(f.getAnArg()) - count(f.getDefinition().getArgs().getADefault())
        )
    }

    override int maxParameters() {
        exists(Function f |
            f = this.getScope() and
            if exists(f.getVararg())
            then result = 2147483647 // INT_MAX
            else result = count(f.getAnArg())
        )
    }

    /** Gets a control flow node corresponding to a return statement in this function */
    ControlFlowNode getAReturnedNode() { result = this.getScope().getAReturnValueFlowNode() }

    override ClassValue getARaisedType() { scope_raises(result, this.getScope()) }

    override ClassValue getAnInferredReturnType() {
        /*
         * We have to do a special version of this because builtin functions have no
         * explicit return nodes that we can query and get the class of.
         */

        result = this.getAReturnedNode().pointsTo().getClass()
    }
}

/** Class representing builtin functions, such as `len` or `print` */
class BuiltinFunctionValue extends FunctionValue {
    BuiltinFunctionValue() { this instanceof BuiltinFunctionObjectInternal }

    override string getQualifiedName() { result = this.(BuiltinFunctionObjectInternal).getName() }

    override string descriptiveString() { result = "builtin-function " + this.getName() }

    override int minParameters() { none() }

    override int maxParameters() { none() }

    override ClassValue getARaisedType() {
        /* Information is unavailable for C code in general */
        none()
    }

    override ClassValue getAnInferredReturnType() {
        /*
         * We have to do a special version of this because builtin functions have no
         * explicit return nodes that we can query and get the class of.
         */

        result = TBuiltinClassObject(this.(BuiltinFunctionObjectInternal).getReturnType())
    }
}

/** Class representing builtin methods, such as `list.append` or `set.add` */
class BuiltinMethodValue extends FunctionValue {
    BuiltinMethodValue() { this instanceof BuiltinMethodObjectInternal }

    override string getQualifiedName() {
        exists(Builtin cls |
            cls.isClass() and
            cls.getMember(_) = this.(BuiltinMethodObjectInternal).getBuiltin() and
            result = cls.getName() + "." + this.getName()
        )
    }

    override string descriptiveString() { result = "builtin-method " + this.getQualifiedName() }

    override int minParameters() { none() }

    override int maxParameters() { none() }

    override ClassValue getARaisedType() {
        /* Information is unavailable for C code in general */
        none()
    }

    override ClassValue getAnInferredReturnType() {
        result = TBuiltinClassObject(this.(BuiltinMethodObjectInternal).getReturnType())
    }
}

/**
 * A class representing sequence objects with a length and tracked items.
 */
class SequenceValue extends Value {
    SequenceValue() { this instanceof SequenceObjectInternal }

    Value getItem(int n) { result = this.(SequenceObjectInternal).getItem(n) }

    int length() { result = this.(SequenceObjectInternal).length() }
}

/** A class representing tuple objects */
class TupleValue extends SequenceValue {
    TupleValue() { this instanceof TupleObjectInternal }
}

/**
 * A class representing strings, either present in the source as a literal, or
 * in a builtin as a value.
 */
class StringValue extends Value {
    StringValue() {
        this instanceof BytesObjectInternal or
        this instanceof UnicodeObjectInternal
    }

    string getText() {
        result = this.(BytesObjectInternal).strValue()
        or
        result = this.(UnicodeObjectInternal).strValue()
    }
}

/**
 * A class representing numbers (ints and floats), either present in the source as a literal,
 * or in a builtin as a value.
 */
class NumericValue extends Value {
    NumericValue() {
        this instanceof IntObjectInternal or
        this instanceof FloatObjectInternal
    }

    /** Gets the integer-value if it is a constant integer, and it fits in a QL int */
    int getIntValue() { result = this.(IntObjectInternal).intValue() }

    /** Gets the float-value if it is a constant float */
    int getFloatValue() { result = this.(FloatObjectInternal).floatValue() }
}

/**
 * A Python property:
 *
 * @property def f():
 *         ....
 *
 * https://docs.python.org/3/howto/descriptor.html#properties
 * https://docs.python.org/3/library/functions.html#property
 */
class PropertyValue extends Value {
    PropertyValue() { this instanceof PropertyInternal }

    CallableValue getGetter() { result = this.(PropertyInternal).getGetter() }

    CallableValue getSetter() { result = this.(PropertyInternal).getSetter() }

    CallableValue getDeleter() { result = this.(PropertyInternal).getDeleter() }
}

/** A method-resolution-order sequence of classes */
class MRO extends TClassList {
    string toString() { result = this.(ClassList).toString() }

    /** Gets the `n`th class in this MRO */
    ClassValue getItem(int n) { result = this.(ClassList).getItem(n) }

    /** Holds if any class in this MRO declares the attribute `name` */
    predicate declares(string name) { this.(ClassList).declares(name) }

    /** Gets the length of this MRO */
    int length() { result = this.(ClassList).length() }

    /** Holds if this MRO contains `cls` */
    predicate contains(ClassValue cls) { this.(ClassList).contains(cls) }

    /** Gets the value from scanning for the attribute `name` in this MRO. */
    Value lookup(string name) { this.(ClassList).lookup(name, result, _) }

    /**
     * Gets the MRO formed by removing all classes before `cls`
     * from this MRO.
     */
    MRO startingAt(ClassValue cls) { result = this.(ClassList).startingAt(cls) }
}

module ClassValue {
    /** Get the `ClassValue` for the `bool` class. */
    ClassValue bool() { result = TBuiltinClassObject(Builtin::special("bool")) }

    /** Get the `ClassValue` for the `tuple` class. */
    ClassValue tuple() { result = TBuiltinClassObject(Builtin::special("tuple")) }

    /** Get the `ClassValue` for the `list` class. */
    ClassValue list() { result = TBuiltinClassObject(Builtin::special("list")) }

    /** Get the `ClassValue` for `xrange` (Python 2), or `range` (only Python 3) */
    ClassValue range() {
        major_version() = 2 and result = TBuiltinClassObject(Builtin::special("xrange"))
        or
        major_version() = 3 and result = TBuiltinClassObject(Builtin::special("range"))
    }

    /** Get the `ClassValue` for the `dict` class. */
    ClassValue dict() { result = TBuiltinClassObject(Builtin::special("dict")) }

    /** Get the `ClassValue` for the `set` class. */
    ClassValue set() { result = TBuiltinClassObject(Builtin::special("set")) }

    /** Get the `ClassValue` for the `object` class. */
    ClassValue object() { result = TBuiltinClassObject(Builtin::special("object")) }

    /** Get the `ClassValue` for the `int` class. */
    ClassValue int_() { result = TBuiltinClassObject(Builtin::special("int")) }

    /** Get the `ClassValue` for the `long` class. */
    ClassValue long() { result = TBuiltinClassObject(Builtin::special("long")) }

    /** Get the `ClassValue` for the `float` class. */
    ClassValue float_() { result = TBuiltinClassObject(Builtin::special("float")) }

    /** Get the `ClassValue` for the `complex` class. */
    ClassValue complex() { result = TBuiltinClassObject(Builtin::special("complex")) }

    /** Get the `ClassValue` for the `bytes` class (also called `str` in Python 2). */
    ClassValue bytes() { result = TBuiltinClassObject(Builtin::special("bytes")) }

    /**
     * Get the `ClassValue` for the class of unicode strings.
     * `str` in Python 3 and `unicode` in Python 2.
     */
    ClassValue unicode() { result = TBuiltinClassObject(Builtin::special("unicode")) }

    /**
     * Get the `ClassValue` for the `str` class. This is `bytes` in Python 2,
     * and `str` in Python 3.
     */
    ClassValue str() { if major_version() = 2 then result = bytes() else result = unicode() }

    /** Get the `ClassValue` for the `property` class. */
    ClassValue property() { result = TBuiltinClassObject(Builtin::special("property")) }

    /** Get the `ClassValue` for the class of Python functions. */
    ClassValue functionType() { result = TBuiltinClassObject(Builtin::special("FunctionType")) }

    /** Get the `ClassValue` for the class of builtin functions. */
    ClassValue builtinFunction() { result = Value::named("len").getClass() }

    /** Get the `ClassValue` for the `generatorType` class. */
    ClassValue generator() { result = TBuiltinClassObject(Builtin::special("generator")) }

    /** Get the `ClassValue` for the `type` class. */
    ClassValue type() { result = TType() }

    /** Get the `ClassValue` for `ClassType`. */
    ClassValue classType() { result = TBuiltinClassObject(Builtin::special("ClassType")) }

    /** Get the `ClassValue` for `InstanceType`. */
    ClassValue instanceType() { result = TBuiltinClassObject(Builtin::special("InstanceType")) }

    /** Get the `ClassValue` for `super`. */
    ClassValue super_() { result = TBuiltinClassObject(Builtin::special("super")) }

    /** Get the `ClassValue` for the `classmethod` class. */
    ClassValue classmethod() { result = TBuiltinClassObject(Builtin::special("ClassMethod")) }

    /** Get the `ClassValue` for the `staticmethod` class. */
    ClassValue staticmethod() { result = TBuiltinClassObject(Builtin::special("StaticMethod")) }

    /** Get the `ClassValue` for the `MethodType` class. */
    pragma[noinline]
    ClassValue methodType() { result = TBuiltinClassObject(Builtin::special("MethodType")) }

    /** Get the `ClassValue` for the `MethodDescriptorType` class. */
    ClassValue methodDescriptorType() {
        result = TBuiltinClassObject(Builtin::special("MethodDescriptorType"))
    }

    /** Get the `ClassValue` for the `GetSetDescriptorType` class. */
    ClassValue getSetDescriptorType() {
        result = TBuiltinClassObject(Builtin::special("GetSetDescriptorType"))
    }

    /** Get the `ClassValue` for the `StopIteration` class. */
    ClassValue stopIteration() { result = TBuiltinClassObject(Builtin::builtin("StopIteration")) }

    /** Get the `ClassValue` for the class of modules. */
    ClassValue module_() { result = TBuiltinClassObject(Builtin::special("ModuleType")) }

    /** Get the `ClassValue` for the `Exception` class. */
    ClassValue exception() { result = TBuiltinClassObject(Builtin::special("Exception")) }

    /** Get the `ClassValue` for the `BaseException` class. */
    ClassValue baseException() { result = TBuiltinClassObject(Builtin::special("BaseException")) }

    /** Get the `ClassValue` for the `NoneType` class. */
    ClassValue nonetype() { result = TBuiltinClassObject(Builtin::special("NoneType")) }

    /** Get the `ClassValue` for the `TypeError` class */
    ClassValue typeError() { result = TBuiltinClassObject(Builtin::special("TypeError")) }

    /** Get the `ClassValue` for the `NameError` class. */
    ClassValue nameError() { result = TBuiltinClassObject(Builtin::builtin("NameError")) }

    /** Get the `ClassValue` for the `AttributeError` class. */
    ClassValue attributeError() { result = TBuiltinClassObject(Builtin::builtin("AttributeError")) }

    /** Get the `ClassValue` for the `KeyError` class. */
    ClassValue keyError() { result = TBuiltinClassObject(Builtin::builtin("KeyError")) }

    /** Get the `ClassValue` for the `LookupError` class. */
    ClassValue lookupError() { result = TBuiltinClassObject(Builtin::builtin("LookupError")) }

    /** Get the `ClassValue` for the `IndexError` class. */
    ClassValue indexError() { result = TBuiltinClassObject(Builtin::builtin("IndexError")) }

    /** Get the `ClassValue` for the `IOError` class. */
    ClassValue ioError() { result = TBuiltinClassObject(Builtin::builtin("IOError")) }

    /** Get the `ClassValue` for the `NotImplementedError` class. */
    ClassValue notImplementedError() {
        result = TBuiltinClassObject(Builtin::builtin("NotImplementedError"))
    }

    /** Get the `ClassValue` for the `ImportError` class. */
    ClassValue importError() { result = TBuiltinClassObject(Builtin::builtin("ImportError")) }

    /** Get the `ClassValue` for the `UnicodeEncodeError` class. */
    ClassValue unicodeEncodeError() {
        result = TBuiltinClassObject(Builtin::builtin("UnicodeEncodeError"))
    }

    /** Get the `ClassValue` for the `UnicodeDecodeError` class. */
    ClassValue unicodeDecodeError() {
        result = TBuiltinClassObject(Builtin::builtin("UnicodeDecodeError"))
    }

    /** Get the `ClassValue` for the `SystemExit` class. */
    ClassValue systemExit() { result = TBuiltinClassObject(Builtin::builtin("SystemExit")) }
}<|MERGE_RESOLUTION|>--- conflicted
+++ resolved
@@ -423,12 +423,8 @@
             or
             exists(int n |
                 call.getArg(n) = result and
-<<<<<<< HEAD
-                this.(PythonFunctionObjectInternal).getScope().getArg(n + offset).getName() = name
+                this.getParameter(n + offset).getId() = name
                 // TODO: and not positional only argument (Python 3.8+)
-=======
-                this.getParameter(n + offset).getId() = name
->>>>>>> 6bc9624a
             )
             or
             called instanceof BoundMethodObjectInternal and
