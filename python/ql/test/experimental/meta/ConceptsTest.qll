--- conflicted
+++ resolved
@@ -143,7 +143,6 @@
   }
 }
 
-<<<<<<< HEAD
 class HttpServerHttpResponseTest extends InlineExpectationsTest {
   File file;
 
@@ -181,7 +180,11 @@
         element = response.toString() and
         value = response.getMimetype() and
         tag = "mimetype"
-=======
+      )
+    )
+  }
+}
+
 class FileSystemAccessTest extends InlineExpectationsTest {
   FileSystemAccessTest() { this = "FileSystemAccessTest" }
 
@@ -233,7 +236,6 @@
         element = branch.toString() and
         value = branch.toString() and
         tag = "branch"
->>>>>>> 146787bb
       )
     )
   }
