--- conflicted
+++ resolved
@@ -15,10 +15,5 @@
 | test.py:9:32:9:35 | ControlFlowNode for text | semmle.label | ControlFlowNode for text |
 subpaths
 #select
-<<<<<<< HEAD
-| test.py:8:30:8:33 | ControlFlowNode for text | test.py:7:12:7:18 | ControlFlowNode for request | test.py:8:30:8:33 | ControlFlowNode for text | This $@ that depends on a $@ may run slow on strings with many repetitions of ' '. | test.py:8:21:8:23 | \\s+ | regular expression | test.py:7:12:7:18 | ControlFlowNode for request | user-provided value |
-| test.py:9:32:9:35 | ControlFlowNode for text | test.py:7:12:7:18 | ControlFlowNode for request | test.py:9:32:9:35 | ControlFlowNode for text | This $@ that depends on a $@ may run slow on strings with many repetitions of '99'. | test.py:9:27:9:29 | \\d+ | regular expression | test.py:7:12:7:18 | ControlFlowNode for request | user-provided value |
-=======
-| test.py:8:30:8:33 | ControlFlowNode for text | test.py:2:26:2:32 | ControlFlowNode for ImportMember | test.py:8:30:8:33 | ControlFlowNode for text | This $@ that depends on $@ may run slow on strings with many repetitions of ' '. | test.py:8:21:8:23 | \\s+ | regular expression | test.py:2:26:2:32 | ControlFlowNode for ImportMember | a user-provided value |
-| test.py:9:32:9:35 | ControlFlowNode for text | test.py:2:26:2:32 | ControlFlowNode for ImportMember | test.py:9:32:9:35 | ControlFlowNode for text | This $@ that depends on $@ may run slow on strings with many repetitions of '99'. | test.py:9:27:9:29 | \\d+ | regular expression | test.py:2:26:2:32 | ControlFlowNode for ImportMember | a user-provided value |
->>>>>>> 9bbbece8
+| test.py:8:30:8:33 | ControlFlowNode for text | test.py:2:26:2:32 | ControlFlowNode for ImportMember | test.py:8:30:8:33 | ControlFlowNode for text | This $@ that depends on a $@ may run slow on strings with many repetitions of ' '. | test.py:8:21:8:23 | \\s+ | regular expression | test.py:2:26:2:32 | ControlFlowNode for ImportMember | user-provided value |
+| test.py:9:32:9:35 | ControlFlowNode for text | test.py:2:26:2:32 | ControlFlowNode for ImportMember | test.py:9:32:9:35 | ControlFlowNode for text | This $@ that depends on a $@ may run slow on strings with many repetitions of '99'. | test.py:9:27:9:29 | \\d+ | regular expression | test.py:2:26:2:32 | ControlFlowNode for ImportMember | user-provided value |