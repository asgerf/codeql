--- conflicted
+++ resolved
@@ -11,13 +11,10 @@
     data:
       - ["java.net", "DatagramPacket", False, "DatagramPacket", "(byte[],int,InetAddress,int)", "", "Argument[2]", "request-forgery", "ai-manual"]
       - ["java.net", "DatagramPacket", False, "DatagramPacket", "(byte[],int,int,InetAddress,int)", "", "Argument[3]", "request-forgery", "ai-manual"]
-<<<<<<< HEAD
-=======
       - ["java.net", "DatagramPacket", False, "DatagramPacket", "(byte[],int,SocketAddress,int)", "", "Argument[2]", "request-forgery", "ai-manual"]
       - ["java.net", "DatagramPacket", False, "DatagramPacket", "(byte[],int,int,SocketAddress,int)", "", "Argument[3]", "request-forgery", "ai-manual"]
       - ["java.net", "DatagramPacket", True, "setAddress", "(InetAddress)", "", "Argument[0]", "request-forgery", "ai-manual"]
       - ["java.net", "DatagramPacket", True, "setSocketAddress", "(SocketAddress)", "", "Argument[0]", "request-forgery", "ai-manual"]
->>>>>>> abf015b1
       - ["java.net", "DatagramSocket", True, "connect", "(SocketAddress)", "", "Argument[0]", "request-forgery", "ai-manual"]
       - ["java.net", "PasswordAuthentication", False, "PasswordAuthentication", "(String,char[])", "", "Argument[1]", "credentials-password", "hq-generated"]
       - ["java.net", "Socket", True, "Socket", "(String,int)", "", "Argument[0]", "request-forgery", "ai-manual"]
